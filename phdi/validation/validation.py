--- conflicted
+++ resolved
@@ -37,20 +37,14 @@
             error_messages.append(error_message)
             continue
 
-<<<<<<< HEAD
-        for xml_element in matched_xml_elements:
-            error_messages += _validate_attribute(xml_element, field)
-            error_messages += _validate_text(field, xml_element)
-=======
         if field.get("errorType") == "error":
             for xml_element in matched_xml_elements:
-                error_messages += _validate_attribute(field, xml_element)
-                error_messages += _validate_text(field, xml_element)
+                error_messages += _validate_attribute(xml_element, field)
+                error_messages += _validate_text(xml_element, field)
         elif field.get("errorType") == "warning":
             for xml_element in matched_xml_elements:
-                warning_messages += _validate_attribute(field, xml_element)
-                warning_messages += _validate_text(field, xml_element)
->>>>>>> 5511d0d8
+                warning_messages += _validate_attribute(xml_element, field)
+                warning_messages += _validate_text(xml_element, field)
 
     if error_messages:
         valid = False
@@ -172,10 +166,7 @@
         if "regEx" in attribute:
             pattern = re.compile(attribute.get("regEx"))
             if (not attribute_value) or (not pattern.match(attribute_value)):
-<<<<<<< HEAD
-=======
                 field_name = field.get("fieldName")
->>>>>>> 5511d0d8
                 error_messages.append(
                     f"Attribute: '{attribute_name}' for field: '{field_name}'"
                     + " not in expected format"
