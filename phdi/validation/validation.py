import re
from lxml import etree


namespaces = {
    "hl7": "urn:hl7-org:v3",
    "xsi": "http://www.w3.org/2005/Atom",
    "cda": "urn:hl7-org:v3",
    "sdtc": "urn:hl7-org:sdtc",
    "voc": "http://www.lantanagroup.com/voc",
}


def validate_ecr(ecr_message: str, config: dict, error_types: str) -> dict:
    xml = ecr_message.encode("utf-8")
    parser = etree.XMLParser(ns_clean=True, recover=True, encoding="utf-8")
    parsed_ecr = etree.fromstring(xml, parser=parser)

    if not _validate_config(config):
        return {"message": "config file is invalid"}

    # TODO: utilize the error_types to filter out the different error message
    # types as well as specify the difference between the different error types
    # during the validation process

    error_messages = []
    warning_messages = []
    messages = []
    for field in config.get("fields"):
        cda_path = field.get("cdaPath")
        matched_xml_elements = _match_nodes(
            xml_elements=parsed_ecr.xpath(cda_path, namespaces=namespaces),
            config_field=field,
        )
        if not matched_xml_elements:
            error_message = "Could not find field: " + str(field)
            error_messages.append(error_message)
            continue

        if field.get("errorType") == "error":
            for xml_element in matched_xml_elements:
<<<<<<< HEAD
                error_messages += _validate_attribute(xml_element, field)
                error_messages += _validate_text(xml_element, field)
        elif field.get("errorType") == "warning":
            for xml_element in matched_xml_elements:
                warning_messages += _validate_attribute(xml_element, field)
                warning_messages += _validate_text(xml_element, field)
=======
                error_messages += _validate_attribute(field, xml_element)
                error_messages += _validate_text(field, xml_element)
        elif field.get("errorType") == "warning":
            for xml_element in matched_xml_elements:
                warning_messages += _validate_attribute(field, xml_element)
                warning_messages += _validate_text(field, xml_element)
>>>>>>> 999d2154

    if error_messages:
        valid = False
    else:
        valid = True
        messages.append("Validation complete with no errors!")
    response = {
        "message_valid": valid,
        "validation_results": _organize_messages(
            errors=error_messages, warnings=warning_messages, information=messages
        ),
    }
    return response


def _validate_config(config: dict):
    if not config.get("fields"):
        return False
    for field in config.get("fields"):
        if not all(key in field for key in ("fieldName", "cdaPath", "errorType")):
            return False
        if "attributes" not in field and "textRequired" not in field:
            return False
    return True


def _organize_messages(errors: list, warnings: list, information: list) -> dict:
    organized_messages = {
        "errors": errors,
        "warnings": warnings,
        "information": information,
    }
    return organized_messages


def _match_nodes(xml_elements, config_field) -> list:
    """
    Matches the xml_elements to the config fields attributes and parent
    attributes. Returns list of matching fields

    :param xml_elements: A list of xml elements
    :param config_field: A dictionary of the requirements of the field.
    """
    if not xml_elements:
        return []
    matching_elements = []
    for xml_element in xml_elements:
        if config_field.get("parent"):
            parent_element = xml_element.getparent()

            # Account for the possibility that we want a parent but none are found
            if parent_element is None:
                continue
            parent_config = {
                "fieldName": config_field.get("parent"),
                "attributes": config_field.get("parent_attributes"),
                "cdaPath": config_field.get("cdaPath")
                + ":"
                + config_field.get("parent"),
            }

            parent_found = _check_field_matches(parent_element, parent_config)

            # If we didn't find the parent, or it has the wrong attributes,
            # go to the next xml element
            if (not parent_found) or _validate_attribute(parent_element, parent_config):
                continue
        found = _check_field_matches(xml_element, config_field)
        if found:
            matching_elements.append(xml_element)
    return matching_elements


def _check_field_matches(xml_element, config_field):
    # If it has the wrong field name, go to the next one
    field_name = re.search(r"(?!\:)[a-zA-z]+\w$", config_field.get("cdaPath")).group(0)
    if field_name.lower() not in xml_element.tag.lower():
        return False
    # Check if it has the right attributes
    field_attributes = config_field.get("attributes")
    if field_attributes:
        # For each attribute see if it has a regEx and match it
        for attribute in field_attributes:
            # If field is supposed to have an attribute and doesn't,
            # return not field not found.
            if not xml_element.get(attribute.get("attributeName")):
                return False
    else:
        if xml_element.attrib:
            return False
    return True


def _validate_attribute(node, field) -> list:
    """
    Validates a node by checking if attribute exists or matches regex pattern.
    If the node does not pass a test as described in the config, an error message is
    appended. All fields are valid if the error message list is blank

    :param field: A dictionary entry that describes what fields need to be
        validated and how
    :param node: A dictionary entry that includes the attribute name key and
        value.
    """
    if not field.get("attributes"):
        return []

    attribute_value = ""
    error_messages = []
    for attribute in field.get("attributes"):
        if "attributeName" in attribute:
            attribute_name = attribute.get("attributeName")
            attribute_value = node.get(attribute_name)
            if not attribute_value:
                error_messages.append(
                    f"Could not find attribute {attribute_name} "
                    + f"for tag {field.get('fieldName')}"
                )
        if "regEx" in attribute:
            pattern = re.compile(attribute.get("regEx"))
            if (not attribute_value) or (not pattern.match(attribute_value)):
                field_name = field.get("fieldName")
                error_messages.append(
                    f"Attribute: '{attribute_name}' for field: '{field_name}'"
                    + " not in expected format"
                )
    return error_messages


def _validate_text(field, node):
    """
    Validates a node text by checking if it has a parent that matches the schema.
    Then it validates that the text of the node matches is there or matches the
    regEx listed in the schema

    :param field: A dictionary entry that describes what fields need to be
        validated and how
    :param node: A dictionary entry that includes the attribute name key and
        value.
    """
    if not field.get("textRequired"):
        return []

    text = "".join(node.itertext())
    regEx = field.get("regEx")
    if regEx is not None:
        pattern = re.compile(regEx)
        if pattern.match(text) is None:
            return [
                "Field: "
                + field.get("fieldName")
                + " does not match regEx: "
                + field.get("regEx")
            ]
        else:
            return []
    else:
        if text is not None:
            return []
        else:
            return ["Field: " + field.get("fieldName") + " does not have text"]<|MERGE_RESOLUTION|>--- conflicted
+++ resolved
@@ -39,21 +39,12 @@
 
         if field.get("errorType") == "error":
             for xml_element in matched_xml_elements:
-<<<<<<< HEAD
-                error_messages += _validate_attribute(xml_element, field)
-                error_messages += _validate_text(xml_element, field)
-        elif field.get("errorType") == "warning":
-            for xml_element in matched_xml_elements:
-                warning_messages += _validate_attribute(xml_element, field)
-                warning_messages += _validate_text(xml_element, field)
-=======
                 error_messages += _validate_attribute(field, xml_element)
                 error_messages += _validate_text(field, xml_element)
         elif field.get("errorType") == "warning":
             for xml_element in matched_xml_elements:
                 warning_messages += _validate_attribute(field, xml_element)
                 warning_messages += _validate_text(field, xml_element)
->>>>>>> 999d2154
 
     if error_messages:
         valid = False
