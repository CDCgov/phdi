--- conflicted
+++ resolved
@@ -17,7 +17,6 @@
     xml = ecr_message.encode("utf-8")
     parser = etree.XMLParser(ns_clean=True, recover=True, encoding="utf-8")
 
-<<<<<<< HEAD
     # we need a try-catch around this to ensure that the ecr message
     # passed in is proper XML - also ensure it's a clinical document
     try:
@@ -29,18 +28,7 @@
             "validation_results": {"errors": ["eCR Message is not valid XML!"]},
         }
 
-    error_messages = []
-    warning_messages = []
-    messages = []
-=======
-    if not _validate_config(config):
-        return {"message": "config file is invalid"}
-
-    # TODO: utilize the error_types to filter out the different error message
-    # types as well as specify the difference between the different error types
-    # during the validation process
     msgs = {"fatal": [], "error": [], "warning": [], "information": []}
->>>>>>> d32d45b5
 
     for field in config.get("fields"):
         cda_path = field.get("cdaPath")
@@ -68,26 +56,23 @@
         msgs["information"].append("Validation complete with no errors!")
     response = {
         "message_valid": valid,
-<<<<<<< HEAD
         "validation_results": _organize_error_messages(
-            errors=error_messages,
-            warnings=warning_messages,
-            information=messages,
-            include_error_types=include_error_types,
-=======
-        "validation_results": _organize_messages(
             fatal=msgs["fatal"],
             errors=msgs["error"],
             warnings=msgs["warning"],
             information=msgs["information"],
->>>>>>> d32d45b5
+            include_error_types=include_error_types,
         ),
     }
     return response
 
 
 def _organize_error_messages(
-    errors: list, warnings: list, information: list, include_error_types: list
+    fatal: list,
+    errors: list,
+    warnings: list,
+    information: list,
+    include_error_types: list,
 ) -> dict:
     # utilize the error_types to filter out the different error message
     # types as well as specify the difference between the different error types
@@ -105,21 +90,11 @@
     if "information" in include_error_types:
         filtered_information = information
 
-<<<<<<< HEAD
     organized_messages = {
+        "fatal": fatal,
         "errors": filtered_errors,
         "warnings": filtered_warnings,
         "information": filtered_information,
-=======
-def _organize_messages(
-    fatal: list, errors: list, warnings: list, information: list
-) -> dict:
-    organized_messages = {
-        "fatal": fatal,
-        "errors": errors,
-        "warnings": warnings,
-        "information": information,
->>>>>>> d32d45b5
     }
     return organized_messages
 
