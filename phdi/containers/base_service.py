--- conflicted
+++ resolved
@@ -32,14 +32,7 @@
         service_name: str,
         description_path: str,
         include_health_check_endpoint: bool = True,
-<<<<<<< HEAD
-        license_info: dict = {
-            "name": "Creative Commons Zero v1.0 Universal",
-            "url": "https://creativecommons.org/publicdomain/zero/1.0/",
-        },
-=======
         license_info: LicenseType = LICENSE_INFO,
->>>>>>> 6632a532
     ):
         """
         Initialize a BaseService instance.
@@ -50,28 +43,15 @@
         :param include_health_check_endpoint: If True, the standard DIBBs health check
             endpoint will be added.
         :param license_info: If empty, the standard DIBBs Creative Commons Zero v1.0
-<<<<<<< HEAD
-            Universal license will be used.
-=======
             Universal license will be used. The other available option is to use the
             MIT license.
->>>>>>> 6632a532
         """
         description = Path(description_path).read_text(encoding="utf-8")
         self.include_health_check_endpoint = include_health_check_endpoint
         self.app = FastAPI(
             title=service_name,
-<<<<<<< HEAD
-            version="0.0.1",
-            contact={
-                "name": "CDC Public Health Data Infrastructure",
-                "url": "https://cdcgov.github.io/phdi-site/",
-                "email": "dmibuildingblocks@cdc.gov",
-            },
-=======
             version=metadata.version("phdi"),
             contact=self.DIBBS_CONTACT,
->>>>>>> 6632a532
             license_info=license_info,
             description=description,
         )
