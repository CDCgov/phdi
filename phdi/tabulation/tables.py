--- conflicted
+++ resolved
@@ -5,11 +5,8 @@
 import json
 import pyarrow as pa
 import pyarrow.parquet as pq
-<<<<<<< HEAD
 import sqlite3 as sql
 import yaml
-=======
->>>>>>> 55528d4c
 
 from pathlib import Path
 from typing import Literal, List, Union
