--- conflicted
+++ resolved
@@ -27,11 +27,7 @@
     if not overwrite:
         bundle = copy.deepcopy(bundle)
 
-<<<<<<< HEAD
-    for resource in find_entry_by_resource_type(bundle, "Patient"):
-        patient = resource.get("resource")
-=======
-    for entry in find_resource_by_type(bundle, "Patient"):
+    for entry in find_entry_by_resource_type(bundle, "Patient"):
         patient = entry.get("resource")
         add_patient_identifier(patient, salt_str, overwrite)
     return bundle
@@ -44,7 +40,6 @@
     * extract name, DOB, and address information for each
     * compute a unique hash string based on these fields
     * add the hash string to resource
->>>>>>> f81bb91a
 
     :param patient_resource: The FHIR patient resource to add a
         linking identifier
