--- conflicted
+++ resolved
@@ -221,37 +221,6 @@
     return "?".join((search_url_prefix, urlencode(query_string_dict, doseq=True)))
 
 
-<<<<<<< HEAD
-def drop_unknown(data: list, schema_columns: dict):
-    """
-    Removes resources from FHIR response if the resource contains an unknown value for
-    fields where include_unknowns is False, as specified in the schema.
-    :param response: List of resources returned from FHIR API.
-    :param schema_columns: Dictionary of columns to include in tabulation that specifies
-      which columns should include_nulls.
-    :param return: List of resources with removed unknowns.
-    """
-
-    # Identify fields to drop unknowns
-    unknowns_to_drop = [
-        column
-        for column in schema_columns.keys()
-        if not schema_columns[column]["include_unknowns"]
-    ]
-
-    # Identify indices in List of Lists to check for unknowns
-    indices_of_unknowns = [data[0].index(field) for field in unknowns_to_drop]
-
-    # Check if resource contains unknowns to be dropped
-    if len(indices_of_unknowns) > 0:
-        for resource in data[1:]:
-            for i in indices_of_unknowns:
-                if resource[i] is None:
-                    data.remove(resource)
-                    break
-
-    return data
-=======
 def _generate_search_urls(schema: dict) -> dict:
     """
     Parses a schema, and populates a dictionary containing generated search strings
@@ -320,4 +289,34 @@
                 response.remove(resource)
                 break
     return response
->>>>>>> 843f2d56
+
+
+def drop_unknown(data: list, schema_columns: dict):
+    """
+    Removes resources from FHIR response if the resource contains an unknown value for
+    fields where include_unknowns is False, as specified in the schema.
+    :param response: List of resources returned from FHIR API.
+    :param schema_columns: Dictionary of columns to include in tabulation that specifies
+      which columns should include_nulls.
+    :param return: List of resources with removed unknowns.
+    """
+
+    # Identify fields to drop unknowns
+    unknowns_to_drop = [
+        column
+        for column in schema_columns.keys()
+        if not schema_columns[column]["include_unknowns"]
+    ]
+
+    # Identify indices in List of Lists to check for unknowns
+    indices_of_unknowns = [data[0].index(field) for field in unknowns_to_drop]
+
+    # Check if resource contains unknowns to be dropped
+    if len(indices_of_unknowns) > 0:
+        for resource in data[1:]:
+            for i in indices_of_unknowns:
+                if resource[i] is None:
+                    data.remove(resource)
+                    break
+
+    return data