--- conflicted
+++ resolved
@@ -1,10 +1,7 @@
 import fhirpathpy
 import json
 import random
-<<<<<<< HEAD
-=======
 import warnings
->>>>>>> 25d48f4a
 import requests
 from functools import cache
 from typing import Any, Callable, Dict, Literal, List, Union, Tuple
@@ -122,10 +119,6 @@
     )
 
     if response.status_code != 200:  # pragma: no cover
-<<<<<<< HEAD
-        print("response:", response)
-=======
->>>>>>> 25d48f4a
         raise requests.HTTPError(response=response)
 
     next_url = None
