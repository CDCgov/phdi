--- conflicted
+++ resolved
@@ -144,7 +144,6 @@
     schema: dict, fhir_url: str, cred_manager: BaseCredentialManager = None
 ) -> Dict[str, List[dict]]:
     """
-<<<<<<< HEAD
     Performs a full FHIR search for each table in the specified `schema`,
     and returns a dictionary mapping the table name to corresponding search results.
     :param schema: A declarative, user-defined specification, for one or more tables,
@@ -154,15 +153,6 @@
     :return: A dict containing the mapping of a table and its columns, grouped by
         table name, to a list of FHIR resource element results returned from
         the search for each subsequent table name.
-=======
-    Performs a full FHIR search for each table in `schema`, and returns
-    a dictionary mapping the table name to corresponding search results.
-    :param schema: The schema that defines the extraction to perform.
-    :param cred_manager: The credential manager used to authenticate
-      to the FHIR server.
-    :return: A dict mapping table name to a list of entries from
-      a FHIR bundle returned from the search.
->>>>>>> bd8b2fa5
     """
 
     search_urls = _generate_search_urls(schema=schema)
