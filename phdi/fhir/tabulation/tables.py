--- conflicted
+++ resolved
@@ -97,15 +97,9 @@
     return data
 
 
-<<<<<<< HEAD
-def tabulate_data(data: List[dict], schema: dict) -> dict:
-    """
-    Transforms a Bundle.entry of FHIR data into a tabular format (given by
-=======
 def tabulate_data(data: dict, schema: dict) -> dict:
     """
     Transforms a bundle of FHIR data into a tabular format (given by
->>>>>>> 7f0005b9
     a list of lists) using a user-defined schema of the columns of
     interest. Tabulation works using a two-pass procedure.
 
@@ -123,11 +117,7 @@
     of the data, taken from the schema. This procedure is performed
     for each table defined in the schema.
 
-<<<<<<< HEAD
-    :param data: The Bundle.entry of FHIR data to tabulate.
-=======
     :param data: The bundle of FHIR data to tabulate.
->>>>>>> 7f0005b9
     :param schema: A user-defined schema describing, for one or more
       tables, the indexing FHIR resource type used to define rows, as
       well as some number of columns specifying what values to include.
@@ -385,11 +375,7 @@
         return value
 
 
-<<<<<<< HEAD
-def _build_reference_dicts(data: List[dict], directions_by_table: dict) -> dict:
-=======
 def _build_reference_dicts(data: dict, directions_by_table: dict) -> dict:
->>>>>>> 7f0005b9
     """
     Groups resources previously determined to reference each other into
     dictionaries accessed using resource IDs. For each table, a dictionary
@@ -402,11 +388,7 @@
     function represent the "first pass" of the tabulate function's two-pass
     process.
 
-<<<<<<< HEAD
-    :param data: A Bundle.entry of FHIR data with resources to tabulate.
-=======
     :param data: A bundle of FHIR data with resources to-tabulate.
->>>>>>> 7f0005b9
     :param directions_by_table: The output of the `_get_reference_directions`
       function, which provides the directionality of linked resources to
       the anchors they reference.
@@ -420,13 +402,8 @@
     for table_name in directions_by_table.keys():
         reference_dicts[table_name] = {}
 
-<<<<<<< HEAD
-    for item in data:
-        resource = item.get("resource", {})
-=======
     for entry in data.get("entry", []):
         resource = entry.get("resource", {})
->>>>>>> 7f0005b9
         current_resource_type = resource.get("resourceType", "")
 
         # Check each resource we got back against each table's schema
