import fhirpathpy
import json
import random
import pathlib

from functools import cache
from typing import Any, Callable, Literal, List, Union, Tuple
from urllib.parse import parse_qs, urlencode

from phdi.cloud.core import BaseCredentialManager
from phdi.fhir.transport import fhir_server_get, http_request_with_reauth
from phdi.tabulation.tables import load_schema, write_table


def _apply_selection_criteria(
    value: List[Any],
    selection_criteria: Literal["first", "last", "random"],
) -> str:
    """
    Returns value(s), according to the selection criteria, from a given list of values
    parsed from a FHIR resource. A single string value is returned - if the selected
    value is a complex structure (list or dict), it is converted to a string.

    :param value: A list containing the values parsed from a FHIR resource.
    :param selection_criteria: A string indicating which element(s) of a list to select.
    :return: Value(s) parsed from a FHIR resource that conform to the selection
      criteria.
    """

    if selection_criteria == "first":
        value = value[0]
    elif selection_criteria == "last":
        value = value[-1]
    elif selection_criteria == "random":
        value = random.choice(value)

    # Temporary hack to ensure no structured data is written using pyarrow.
    # Currently Pyarrow does not support mixing non-structured and structured data.
    # https://github.com/awslabs/aws-data-wrangler/issues/463
    # Will need to consider other methods of writing to parquet if this is an essential
    # feature.
    if type(value) == dict:  # pragma: no cover
        value = json.dumps(value)
    elif type(value) == list:
        value = ",".join(value)
    return value


def apply_schema_to_resource(resource: dict, schema: dict) -> dict:
    """
    Creates and returns a dictionary of data based on a FHIR resource
    and a schema. The given schema should define a table for each
    resource type to-be-processed, and each such table must have a
    list of columns to be included in the table as well as a FHIR-path
    like object to access the value from the FHIR resource. The keys
    of the returned dictionary are the lower-cased, underscore-replaced
    names of the columns entered in the schema.

    :param resource: A FHIR resource on which to apply a schema.
    :param schema: A user-defined schema describing, for one or more
      tables, the indexing FHIR resource type used to define rows, as
      well as some number of columns specifying what values to include.
    A schema specifying the desired values to extract,
      by FHIR resource type.
    :return: A dictionary of data with the desired values, as
      specified by the schema.
    """

    data = {}
    for table_name, table in schema.get("tables", {}).items():
        resource_type = table.get("resource_type", "")

        if resource_type == "":
            raise ValueError(
                "Each table must specify resource_type. "
                + f"resource_type not found in table {table_name}."
            )

        # We only care about the parts of the schema that match the resource
        if resource.get("resourceType", "") == resource_type:
            for column_name, column in table.get("columns", {}).items():
                col_in_table = column_name.lower().strip().replace(" ", "_")

                # Use FHIR-path to identify desired value
                path = column["fhir_path"]
                parse_function = _get_fhirpathpy_parser(path)
                value = parse_function(resource)

                if len(value) == 0:
                    data[col_in_table] = ""

                else:
                    selection_criteria = column["selection_criteria"]
                    value = _apply_selection_criteria(value, selection_criteria)
                    data[col_in_table] = str(value)

    return data


def tabulate_data(data: dict, schema: dict) -> dict:
    """
    Transforms a bundle of FHIR data into a tabular format (given by
    a list of lists) using a user-defined schema of the columns of
    interest. Tabulation works using a two-pass procedure.

    First, resources that are associated with one another in the
    provided schema (identified by the presence of a `reference_location`
    field in one of the schema's columns) are grouped together.
    For each table, one type of resource serves as the "anchor",
    which defines the number of rows in the table, while referenced
    resources are either "forwards" or "reverse" references, depending
    on their relationship to the anchor type.

    Second, the aggregated resources are parsed for value extraction
    using the schema's columns, and the results are stored in a list of
    lists for that table. The first entry in this list are the headers
    of the data, taken from the schema. This procedure is performed
    for each table defined in the schema.

    :param data: The bundle of FHIR data to tabulate.
    :param schema: A user-defined schema describing, for one or more
      tables, the indexing FHIR resource type used to define rows, as
      well as some number of columns specifying what values to include.
    :return: A dictionary mapping table names to lists of lists.
      The first list in the return value is a list of headers
      serving as the columns, and all subsequent lists are rows in
      the table.
    """

    # First pass: build mapping of references for easy lookup
    ref_directions = _get_reference_directions(schema)
    ref_dicts = _build_reference_dicts(data, ref_directions)

    tabulated_data = {}
    for table_name, table_params in schema.get("tables", {}).items():
        # Get the columns from the schema so we always iterate through
        # them in a consistent order
        column_items = table_params.get("columns", {}).items()
        headers = [column_name for column_name, _ in column_items]
        tabulated_data[table_name] = [headers]
        anchor_type = (
            schema.get("tables", {}).get(table_name, {}).get("resource_type", "")
        )

        # Second pass over just the anchor data, since that
        # defines the table's rows
        for anchor_resource in (
            ref_dicts.get(table_name, {}).get(anchor_type, {}).values()
        ):
            row = []

            for _, column_params in column_items:
                path_to_use = column_params["fhir_path"]
                resource_to_use = anchor_resource

                # Determine if we need to make a lookup in our
                # first-pass reference mapping
                if "reference_location" in column_params:
                    resource_to_use = _dereference_included_resource(
                        resource_to_use,
                        path_to_use,
                        anchor_resource,
                        column_params,
                        ref_dicts,
                        table_name,
                    )
                    if resource_to_use is None:
                        row.append(None)
                        continue

                # Forward pointers are many-to-one anchor:target (i.e. many patients
                # could point to the same general practitioner), so we only need a
                # single value for them
                if isinstance(resource_to_use, dict):
                    row.append(
                        _extract_value_with_resource_path(
                            resource_to_use,
                            path_to_use,
                            column_params["selection_criteria"],
                        )
                    )

                # Reverse pointers are one-to-many (one patient could have multiple
                # observations pointing to them), so they need to be stored in a list
                else:
                    values = [
                        _extract_value_with_resource_path(
                            r, path_to_use, column_params["selection_criteria"]
                        )
                        for r in resource_to_use
                    ]
                    row.append(values)

            tabulated_data[table_name].append(row)
    return tabulated_data


def generate_table(
    schema: dict,
    output_path: pathlib.Path,
    output_format: Literal["parquet"],
    fhir_url: str,
    cred_manager: BaseCredentialManager,
) -> None:
    """
    Makes a table for a single schema.

    :param schema: A user-defined schema describing, for one or more
      tables, the indexing FHIR resource type used to define rows, as
      well as some number of columns specifying what values to include.
    :param output_path: A path specifying where the table should be written.
    :param output_format: A string indicating the file format to be used.
    :param fhir_url: A URL to a FHIR server.
    :param cred_manager: The credential manager used to authenticate to the FHIR server.
    """
    output_path.mkdir(parents=True, exist_ok=True)
    for table in schema.get("tables", {}).values():
        resource_type = table.get("resource_type")
        output_file_name = output_path / f"{resource_type}.{output_format}"

        # TODO: make _count (and other query parameters) configurable
        query = f"/{resource_type}?_count=1000"
        url = fhir_url + query

        writer = None
        next_page = True
        while next_page:
            response = fhir_server_get(url, cred_manager)
            if response.status_code != 200:
                break

            # Load queried data.
            query_result = json.loads(response.content)
            data = []

            # Extract values specified by schema from each resource.
            # values_from_resource is a dictionary of the form:
            # {field1:value1, field2:value2, ...}.

            for resource in query_result["entry"]:
                values_from_resource = apply_schema_to_resource(
                    resource["resource"], schema
                )
                if values_from_resource != {}:
                    data.append(values_from_resource)

            # Write data to file.
            writer = write_table(data, output_file_name, output_format, writer)

            # Check for an additional page of query results.
            for link in query_result.get("link"):
                if link.get("relation") == "next":
                    url = link.get("url")
                    break
                else:
                    next_page = False

        if writer is not None:
            writer.close()


def generate_all_tables_in_schema(
    schema_path: pathlib.Path,
    base_output_path: pathlib.Path,
    output_format: Literal["parquet"],
    fhir_url: str,
    cred_manager: BaseCredentialManager,
) -> None:
    """
    Queries a FHIR server for information, and generates and stores the tables in the
    desired location, according to the supplied schema.

    :param schema_path: A path to the location of a YAML schema config file.
    :param base_output_path: A path to the directory where tables of the schema should
      be written.
    :param output_format: The file format of the tables to be generated.
    :param fhir_url: The URL to a FHIR server.
    :param cred_manager: The credential manager used to authenticate to the FHIR server.
    """

    schema = load_schema(schema_path)

    for table in schema.get("tables", {}).values():
        output_path = base_output_path / table.get("resourceType")
        generate_table(schema, output_path, output_format, fhir_url, cred_manager)


<<<<<<< HEAD
@cache
def _get_fhirpathpy_parser(fhirpath_expression: str) -> Callable:
    """
    Accepts a FHIRPath expression, and returns a callable function
    which returns the evaluated value at fhirpath_expression for
    a specified FHIR resource.

    :param fhirpath_expression: The FHIRPath expression to evaluate.
    :return: A function that, when called passing in a FHIR resource,
      will return value at `fhirpath_expression`.
    """
    return fhirpathpy.compile(fhirpath_expression)


def _get_reference_directions(schema: dict) -> dict:
    """
    Creates a dictionary mapping indicating how the resources that
    will be used in creating the final output tables relate to each
    other. For any column desired in an output table, it is possible
    for the column to be found in a resource that either a) references
    a given resource, or b) is referenced by the given resource.
    Since each table in the schema is defined with an "anchor" resource
    (the main type of resource determining the number of rows in the
    table), referenced resources of type A can be labeled "backward"
    pointers and referenced resources of type B can be labeled "forward"
    pointers. This mapping is used to efficiently group and aggregate
    related resource data for tabulation.

    :param schema: A user-defined schema describing, for one or more
      tables, the indexing FHIR resource type used to define rows, as
      well as some number of columns specifying what values to include.
    :return: A dictionary containing mappings, for each table, of
      how referenced resources relate to the anchor resource.
    """

    directions_by_table = {}
    for table_name, table_params in schema.get("tables", {}).items():
        anchor_type = table_params.get("resource_type", "")
        directions_by_table[table_name] = {
            "anchor": anchor_type,
            "forward": set(),
            "reverse": {},
        }

        for column_params in table_params.get("columns", {}).values():
            if "reference_location" in column_params:
                [direction, ref_path] = column_params.get(
                    "reference_location", ""
                ).split(":", 1)
                referenced_resource_type = column_params.get("fhir_path", "").split(
                    "."
                )[0]
                if direction == "forward":
                    directions_by_table[table_name][direction].add(
                        referenced_resource_type
                    )
                else:
                    directions_by_table[table_name][direction][
                        referenced_resource_type
                    ] = ref_path

    return directions_by_table


def _extract_value_with_resource_path(
    resource: dict,
    path: str,
    selection_criteria: Literal["first", "last", "random"] = "first",
) -> Union[Any, None]:
    """
    Yields a single value from a resource based on a provided `fhir_path`.
    If the path doesn't map to an extant value in the first, returns
    `None` instead.

    :param resource: The FHIR resource to extract a value from.
    :param path: The `fhir_path` at which the value can be found in the
      resource.
    :param selection_criteria: A string dictating which value to extract,
      if multiple values exist at the path location.
    :return: The extracted value, or `None` if the value doesn't exist.
    """
    parse_function = _get_fhirpathpy_parser(path)
    value = parse_function(resource)
    if len(value) == 0:
        return None
    else:
        value = _apply_selection_criteria(value, selection_criteria)
        return value


def _build_reference_dicts(data: dict, directions_by_table: dict) -> dict:
    """
    Groups resources previously determined to reference each other into
    dictionaries accessed using resource IDs. For each table, a dictionary
    is created whose keys are the ID of the anchor resource that the
    referenced resources relate to, and whose values are pointers to the
    referenced resources. This allows the `tabulate_data` function to
    simply iterate through the anchor resources (which are rows in the
    table) and use its ID to quickly fetch all related resources for
    columnar value extraction. This function and the `_get_reference_directions`
    function represent the "first pass" of the tabulate function's two-pass
    process.

    :param data: A bundle of FHIR data with resources to-tabulate.
    :param directions_by_table: The output of the `_get_reference_directions`
      function, which provides the directionality of linked resources to
      the anchors they reference.
    :return: A dictionary holding, for each table, the groups of resources
      from which column values will be extracted.
    """

    # Build up connections table by table, since one resource could be
    # used in multiple different tables
    reference_dicts = {}
    for table_name in directions_by_table.keys():
        reference_dicts[table_name] = {}

    for entry in data.get("entry", []):
        resource = entry.get("resource", {})
        current_resource_type = resource.get("resourceType", "")

        # Check each resource we got back against each table's schema
        # to see if it slots in as an anchor, a forward reference, or
        # a reverse reference
        for table_name, resource_directions in directions_by_table.items():
            if (
                current_resource_type == resource_directions["anchor"]
                or current_resource_type in resource_directions["forward"]
            ):
                if current_resource_type not in reference_dicts[table_name]:
                    reference_dicts[table_name][current_resource_type] = {}

                # Forward pointers are easy: just use the resource's ID, since
                # that's what the anchor will reference
                reference_dicts[table_name][current_resource_type][
                    resource.get("id", "")
                ] = resource

            if current_resource_type in resource_directions["reverse"]:
                if current_resource_type not in reference_dicts[table_name]:
                    reference_dicts[table_name][current_resource_type] = {}

                # Reverse pointers are more involved: need to figure out what
                # resource this points to
                ref_loc = directions_by_table[table_name]["reverse"][
                    current_resource_type
                ]
                ref_path = ref_loc.replace(":", ".") + ".reference"
                referenced_anchor = _extract_value_with_resource_path(
                    resource, ref_path
                )

                # There could be a many-to-one relationship with reverse pointers,
                # so store them in a list
                if (
                    referenced_anchor is not None
                    and referenced_anchor
                    not in reference_dicts[table_name][current_resource_type]
                ):
                    reference_dicts[table_name][current_resource_type][
                        referenced_anchor
                    ] = []
                reference_dicts[table_name][current_resource_type][
                    referenced_anchor
                ].append(resource)

    return reference_dicts


def _dereference_included_resource(
    resource_to_use: dict,
    path_to_use: str,
    anchor_resource: dict,
    column_params: dict,
    ref_dicts: dict,
    table_name: str,
) -> Union[dict, None]:

    anchor_id = anchor_resource.get("id", "")
    [direction, ref_path] = column_params["reference_location"].split(":", 1)
    referenced_type = path_to_use.split(".")[0]

    # If a reference resource is requested but the extracted
    # data didn't contain any of them, the referenced type
    # doesn't appear in the mapping
    if referenced_type not in ref_dicts[table_name]:
        return None

    # An anchor resource references another resource, so get the
    # ID from the anchor and look it up
    if direction == "forward":
        path_to_reference = ref_path.replace(":", ".") + ".reference"
        referenced_id = _extract_value_with_resource_path(
            anchor_resource, path_to_reference
        )

        # The requested resource may not exist
        if referenced_id not in ref_dicts[table_name][referenced_type]:
            return None
        resource_to_use = ref_dicts[table_name][referenced_type][referenced_id]

    # Another resource references our anchor resource
    else:
        if anchor_id not in ref_dicts[table_name][referenced_type]:
            return None
        resource_to_use = ref_dicts[table_name][referenced_type][anchor_id]

    return resource_to_use


=======
>>>>>>> 5a11b765
def extract_data_from_fhir_search_incremental(
    search_url: str, cred_manager: BaseCredentialManager = None
) -> Tuple[dict, str]:
    """
    Performs a FHIR search for a single page of data and returns a dictionary containing
    the data and a next URL. If there is no next URL (this is the last page of data),
    then return None as the next URL.

    :param search_url: The URL to a FHIR server with search criteria.
    :param cred_manager: The credential manager used to authenticate to the FHIR server.
    :return: Tuple containing single page of data as a dictionary and the next URL.
    """

    # TODO: Modify fhir_server_get (and http_request_with_reauth) to function without
    # mandating a credential manager. Then replace the direct call to
    # http_request_with_reauth with fhir_server_get.
    # response = fhir_server_get(url=full_url, cred_manager=cred_manager)
    response = http_request_with_reauth(
        url=search_url,
        cred_manager=cred_manager,
        retry_count=2,
        request_type="GET",
        allowed_methods=["GET"],
        headers={},
    )

    next_url = None
    for link in response.get("link", []):
        if link.get("relation") == "next":
            next_url = link.get("url")

    content = [entry_json.get("resource") for entry_json in response.get("entry")]

    return content, next_url


def extract_data_from_fhir_search(
    search_url: str, cred_manager: BaseCredentialManager = None
) -> List[dict]:
    """
    Performs a FHIR search, continuously using the "next" url to perform
    search continuations until no additional search results are available.
    Returns a dictionary containing the data from all search responses.

    :param search_url: The URL to a FHIR server with search criteria.
    :param cred_manager: The credential manager used to authenticate to the FHIR server.
    :return: A list of FHIR resources returned from the search.
    """

    results, next = extract_data_from_fhir_search_incremental(
        search_url=search_url, cred_manager=cred_manager
    )

    while next is not None:
        incremental_results, next = extract_data_from_fhir_search_incremental(
            search_url=next, cred_manager=cred_manager
        )
        results.extend(incremental_results)

    return results


def _generate_search_url(
    url_with_querystring: str, default_count: int = None, default_since: str = None
) -> str:
    """
    Generates a FHIR query string using the supplied search string, defaulting values
    for `_count` and `_since`, if given and not already set in the
    `url_with_querystring`.

    :param url_with_querystring: The search URL with querystring. The search URL
      may contain the base URL, or may start with the resource name.
    :param default_count: If set, and querystring does not specify `_count`, the
      `_count` parameter is added to the query string with this value. Default: `None`
    :param default_since: If set, and querystring does not specify `_since`, the
      `_since` parameter is added to the query string with this value. Default: `None`
    :return: The `url_with_querystring` including any defaulted values.
    """
    if "?" in url_with_querystring:
        search_url_prefix, search_query_string = url_with_querystring.split("?", 1)
    else:
        # Split will generate a ValueError if the delimiter is not found
        # in the string, so handle this as an edge case.
        search_url_prefix, search_query_string = (url_with_querystring, "")

    query_string_dict = parse_qs(search_query_string)
    if default_count is not None and query_string_dict.get("_count") is None:
        query_string_dict["_count"] = [default_count]

    if default_since is not None and query_string_dict.get("_since") is None:
        query_string_dict["_since"] = [default_since]

    updated_query_string = urlencode(query_string_dict, doseq=True)
    if not updated_query_string:
        return search_url_prefix

    return "?".join((search_url_prefix, urlencode(query_string_dict, doseq=True)))


def drop_null(response: list, schema_columns: dict):
    """
    Removes resources from FHIR response if the resource contains a null value for
    fields where include_nulls is False, as specified in the schema.

    :param response: List of resources returned from FHIR API.
    :param schema_columns: Dictionary of columns to include in tabulation that specifies
      which columns should include_nulls.
    :param return: List of resources with removed nulls.
    """

    # Identify fields to drop nulls
    nulls_to_drop = [
        schema_columns[column]["new_name"]
        for column in schema_columns.keys()
        if not schema_columns[column]["include_nulls"]
    ]

    # Identify indices in List of Lists to check for nulls
    indices_of_nulls = [response[0].index(field) for field in nulls_to_drop]

    # Check if resource contains nulls to be dropped
    for resource in response[1:]:
        # Check if any of the fields are none
        for i in indices_of_nulls:
            if resource[i] == "":
                response.remove(resource)
                break
    return response


@cache
def _get_fhirpathpy_parser(fhirpath_expression: str) -> Callable:
    """
    Accepts a FHIRPath expression, and returns a callable function which returns the
    evaluated value at fhirpath_expression for a specified FHIR resource.

    :param fhirpath_expression: The FHIRPath expression to evaluate.
    :return: A function that, when called passing in a FHIR resource, will return value
      at `fhirpath_expression`.
    """
    return fhirpathpy.compile(fhirpath_expression)


def _generate_search_urls(schema: dict) -> dict:
    """
    Parses a schema, and populates a dictionary containing generated search strings
    for each table, in the following structure:
    * table_1: search_string_1
    * table_2: search_string_2
    * ...

    :param schema: A user-defined schema describing, for one or more
      tables, the indexing FHIR resource type used to define rows, as
      well as some number of columns specifying what values to include.
    :raises ValueError: If any table does not contain a `search_string` entry.
    :return: A dictionary containing search URLs.
    """
    url_dict = {}

    schema_metadata = schema.get("metadata", {})
    count_top = schema_metadata.get("results_per_page")
    since_top = schema_metadata.get("earliest_update_datetime")

    for table_name, table in schema.get("tables", {}).items():

        table_metadata = table.get("metadata", {})
        resource_type = table_metadata.get("resource_type")

        if not resource_type:
            raise ValueError(
                "Each table must specify resource_type. "
                + f"resource_type not found in table {table_name}."
            )

        query_params = table_metadata.get("query_params")
        search_string = resource_type
        if query_params is not None and len(query_params) > 0:
            search_string += f"?{urlencode(query_params)}"

        count = table_metadata.get("results_per_page", count_top)
        since = table_metadata.get("earliest_update_datetime", since_top)

        url_dict[table_name] = _generate_search_url(search_string, count, since)

<<<<<<< HEAD
    return url_dict


def drop_null(response: list, schema_columns: dict):
    """
    Removes resources from a FHIR response if the resource contains a
    null value for fields where include_nulls is False, as specified
    in the schema.

    :param response: List of resources returned from FHIR API.
    :param schema_columns: Dictionary of columns to include in tabulation
      that specifies which columns should include_nulls.
    :param return: List of resources with removed nulls.
    """

    # Identify fields to drop nulls
    nulls_to_drop = [
        schema_columns[column]["new_name"]
        for column in schema_columns.keys()
        if not schema_columns[column]["include_nulls"]
    ]

    # Identify indices in List of Lists to check for nulls
    indices_of_nulls = [response[0].index(field) for field in nulls_to_drop]

    # Check if resource contains nulls to be dropped
    for resource in response[1:]:
        # Check if any of the fields are none
        for i in indices_of_nulls:
            if resource[i] == "":
                response.remove(resource)
                break
    return response
=======
    return url_dict
>>>>>>> 5a11b765
<|MERGE_RESOLUTION|>--- conflicted
+++ resolved
@@ -285,7 +285,6 @@
         generate_table(schema, output_path, output_format, fhir_url, cred_manager)
 
 
-<<<<<<< HEAD
 @cache
 def _get_fhirpathpy_parser(fhirpath_expression: str) -> Callable:
     """
@@ -496,8 +495,6 @@
     return resource_to_use
 
 
-=======
->>>>>>> 5a11b765
 def extract_data_from_fhir_search_incremental(
     search_url: str, cred_manager: BaseCredentialManager = None
 ) -> Tuple[dict, str]:
@@ -682,40 +679,4 @@
 
         url_dict[table_name] = _generate_search_url(search_string, count, since)
 
-<<<<<<< HEAD
-    return url_dict
-
-
-def drop_null(response: list, schema_columns: dict):
-    """
-    Removes resources from a FHIR response if the resource contains a
-    null value for fields where include_nulls is False, as specified
-    in the schema.
-
-    :param response: List of resources returned from FHIR API.
-    :param schema_columns: Dictionary of columns to include in tabulation
-      that specifies which columns should include_nulls.
-    :param return: List of resources with removed nulls.
-    """
-
-    # Identify fields to drop nulls
-    nulls_to_drop = [
-        schema_columns[column]["new_name"]
-        for column in schema_columns.keys()
-        if not schema_columns[column]["include_nulls"]
-    ]
-
-    # Identify indices in List of Lists to check for nulls
-    indices_of_nulls = [response[0].index(field) for field in nulls_to_drop]
-
-    # Check if resource contains nulls to be dropped
-    for resource in response[1:]:
-        # Check if any of the fields are none
-        for i in indices_of_nulls:
-            if resource[i] == "":
-                response.remove(resource)
-                break
-    return response
-=======
-    return url_dict
->>>>>>> 5a11b765
+    return url_dict