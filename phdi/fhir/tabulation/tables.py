import fhirpathpy
import json
import random
import pathlib

from functools import cache
from typing import Any, Callable, Literal, List
from urllib.parse import parse_qs, urlencode

from phdi.cloud.core import BaseCredentialManager
from phdi.fhir.transport import fhir_server_get
from phdi.tabulation.tables import load_schema, write_table


def _apply_selection_criteria(
    value: List[Any],
    selection_criteria: Literal["first", "last", "random"],
) -> str:
    """
    Returns value(s), according to the selection criteria, from a given list of values
    parsed from a FHIR resource. A single string value is returned - if the selected
    value is a complex structure (list or dict), it is converted to a string.

    :param value: A list containing the values parsed from a FHIR resource.
    :param selection_criteria: A string indicating which element(s) of a list to select.
    :return: Value(s) parsed from a FHIR resource that conform to the selection
      criteria.
    """

    if selection_criteria == "first":
        value = value[0]
    elif selection_criteria == "last":
        value = value[-1]
    elif selection_criteria == "random":
        value = random.choice(value)

    # Temporary hack to ensure no structured data is written using pyarrow.
    # Currently Pyarrow does not support mixing non-structured and structured data.
    # https://github.com/awslabs/aws-data-wrangler/issues/463
    # Will need to consider other methods of writing to parquet if this is an essential
    # feature.
    if type(value) == dict:  # pragma: no cover
        value = json.dumps(value)
    elif type(value) == list:
        value = ",".join(value)
    return value


def apply_schema_to_resource(resource: dict, schema: dict) -> dict:
    """
    Creates and returns a dictionary of data based on a FHIR resource and a schema. The
    keys of the created dict are the "new names" for the fields in the given schema, and
    the values are the elements of the given resource that correspond to these fields.
    Here, `new_name` is a property contained in the schema that specifies what a
    particular variable should be called. If a schema can't be found for the given
    resource type, the raw resource is instead returned.

    :param resource: A FHIR resource on which to apply a schema.
    :param schema: A schema specifying the desired values to extract,
      by FHIR resource type.
    :return: A dictionary of data with the desired values, as specified by the schema.
    """

    data = {}
    resource_schema = schema.get(resource.get("resourceType", ""))
    if resource_schema is None:
        return data
    for field in resource_schema.keys():
        path = resource_schema[field]["fhir_path"]

        parse_function = _get_fhirpathpy_parser(path)
        value = parse_function(resource)

        if len(value) == 0:
            data[resource_schema[field]["new_name"]] = ""  # pragma: no cover
        else:
            selection_criteria = resource_schema[field]["selection_criteria"]
            value = _apply_selection_criteria(value, selection_criteria)
            data[resource_schema[field]["new_name"]] = str(value)

    return data


def generate_table(
    schema: dict,
    output_path: pathlib.Path,
    output_format: Literal["parquet"],
    fhir_url: str,
    cred_manager: BaseCredentialManager,
) -> None:
    """
    Makes a table for a single schema.

    :param schema: A schema specifying the desired values, by FHIR resource type.
    :param output_path: A path specifying where the table should be written.
    :param output_format: A string indicating the file format to be used.
    :param fhir_url: A URL to a FHIR server.
    :param cred_manager: The credential manager used to authenticate to the FHIR server.
    """
    output_path.mkdir(parents=True, exist_ok=True)
    for resource_type in schema:

        output_file_name = output_path / f"{resource_type}.{output_format}"

        # TODO: make _count (and other query parameters) configurable
        query = f"/{resource_type}?_count=1000"
        url = fhir_url + query

        writer = None
        next_page = True
        while next_page:
            response = fhir_server_get(url, cred_manager)
            if response.status_code != 200:
                break

            # Load queried data.
            query_result = json.loads(response.content)
            data = []

            # Extract values specified by schema from each resource.
            # values_from_resource is a dictionary of the form:
            # {field1:value1, field2:value2, ...}.

            for resource in query_result["entry"]:
                values_from_resource = apply_schema_to_resource(
                    resource["resource"], schema
                )
                if values_from_resource != {}:
                    data.append(values_from_resource)

            # Write data to file.
            writer = write_table(data, output_file_name, output_format, writer)

            # Check for an additional page of query results.
            for link in query_result.get("link"):
                if link.get("relation") == "next":
                    url = link.get("url")
                    break
                else:
                    next_page = False

        if writer is not None:
            writer.close()


def generate_all_tables_in_schema(
    schema_path: pathlib.Path,
    base_output_path: pathlib.Path,
    output_format: Literal["parquet"],
    fhir_url: str,
    cred_manager: BaseCredentialManager,
) -> None:
    """
    Queries a FHIR server for information, and generates and stores the tables in the
    desired location, according to the supplied schema.

    :param schema_path: A path to the location of a YAML schema config file.
    :param base_output_path: A path to the directory where tables of the schema should
      be written.
    :param output_format: The file format of the tables to be generated.
    :param fhir_url: The URL to a FHIR server.
    :param cred_manager: The credential manager used to authenticate to the FHIR server.
    """

    schema = load_schema(schema_path)

    for table in schema.keys():
        output_path = base_output_path / table
        generate_table(
            schema[table], output_path, output_format, fhir_url, cred_manager
        )


@cache
def _get_fhirpathpy_parser(fhirpath_expression: str) -> Callable:
    """
    Accepts a FHIRPath expression, and returns a callable function which returns the
    evaluated value at fhirpath_expression for a specified FHIR resource.

    :param fhirpath_expression: The FHIRPath expression to evaluate.
    :return: A function that, when called passing in a FHIR resource, will return value
      at `fhirpath_expression`.
    """
    return fhirpathpy.compile(fhirpath_expression)


def _generate_search_url(
    url_with_querystring: str, default_count: int = None, default_since: str = None
) -> str:
    """
    Generates a FHIR query string using the supplied search string, defaulting values
    for `_count` and `_since`, if given and not already set in the
    `url_with_querystring`.

    :param url_with_querystring: The search URL with querystring. The search URL
      may contain the base URL, or may start with the resource name.
    :param default_count: If set, and querystring does not specify `_count`, the
      `_count` parameter is added to the query string with this value. Default: `None`
    :param default_since: If set, and querystring does not specify `_since`, the
      `_since` parameter is added to the query string with this value. Default: `None`
    :return: The `url_with_querystring` including any defaulted values.
    """
    if "?" in url_with_querystring:
        search_url_prefix, search_query_string = url_with_querystring.split("?", 1)
    else:
        # Split will generate a ValueError if the delimiter is not found
        # in the string, so handle this as an edge case.
        search_url_prefix, search_query_string = (url_with_querystring, "")

    query_string_dict = parse_qs(search_query_string)
    if default_count is not None and query_string_dict.get("_count") is None:
        query_string_dict["_count"] = [default_count]

    if default_since is not None and query_string_dict.get("_since") is None:
        query_string_dict["_since"] = [default_since]

    updated_query_string = urlencode(query_string_dict, doseq=True)
    if not updated_query_string:
        return search_url_prefix

    return "?".join((search_url_prefix, urlencode(query_string_dict, doseq=True)))


<<<<<<< HEAD
def drop_null(response: list, schema_columns: dict):
    """
    Removes resources from FHIR response if the resource contains a null value for
    fields where include_nulls is False, as specified in the schema.

    :param response: List of resources returned from FHIR API.
    :param schema_columns: Dictionary of columns to include in tabulation that specifies
      which columns should include_nulls.
    :param return: List of resources with removed nulls.
    """

    # Identify fields to drop nulls
    nulls_to_drop = [
        schema_columns[column]["new_name"]
        for column in schema_columns.keys()
        if not schema_columns[column]["include_nulls"]
    ]

    # Identify indices in List of Lists to check for nulls
    indices_of_nulls = [response[0].index(field) for field in nulls_to_drop]

    # Check if resource contains nulls to be dropped
    for resource in response[1:]:
        # Check if any of the fields are none
        for i in indices_of_nulls:
            if resource[i] == "":
                response.remove(resource)
                break
    return response
=======
def _generate_search_urls(schema: dict) -> dict:
    """
    Parses a schema, and populates a dictionary containing generated search strings
    for each table, in the following structure:
    * table_1: search_string_1
    * table_2: search_string_2
    * ...

    :param schema: The schema to parse and create search_strings.
    :raises ValueError: If any table does not contain a `search_string` entry.
    :return: A dictionary containing search URLs.
    """
    url_dict = {}

    count_top = schema.get("incremental_query_count")
    since_top = schema.get("earliest_update_datetime")

    for table_name, table in schema.get("tables", {}).items():
        resource_type = table.get("resource_type")

        if not resource_type:
            raise ValueError(
                "Each table must specify resource_type. "
                + f"resource_type not found in table {table_name}."
            )

        query_params = table.get("query_params")
        search_string = resource_type
        if query_params is not None and len(query_params) > 0:
            search_string += f"?{urlencode(query_params)}"

        count = table.get("incremental_query_count", count_top)
        since = table.get("earliest_update_datetime", since_top)

        url_dict[table_name] = _generate_search_url(search_string, count, since)

    return url_dict
>>>>>>> e2305833
<|MERGE_RESOLUTION|>--- conflicted
+++ resolved
@@ -221,7 +221,45 @@
     return "?".join((search_url_prefix, urlencode(query_string_dict, doseq=True)))
 
 
-<<<<<<< HEAD
+def _generate_search_urls(schema: dict) -> dict:
+    """
+    Parses a schema, and populates a dictionary containing generated search strings
+    for each table, in the following structure:
+    * table_1: search_string_1
+    * table_2: search_string_2
+    * ...
+
+    :param schema: The schema to parse and create search_strings.
+    :raises ValueError: If any table does not contain a `search_string` entry.
+    :return: A dictionary containing search URLs.
+    """
+    url_dict = {}
+
+    count_top = schema.get("incremental_query_count")
+    since_top = schema.get("earliest_update_datetime")
+
+    for table_name, table in schema.get("tables", {}).items():
+        resource_type = table.get("resource_type")
+
+        if not resource_type:
+            raise ValueError(
+                "Each table must specify resource_type. "
+                + f"resource_type not found in table {table_name}."
+            )
+
+        query_params = table.get("query_params")
+        search_string = resource_type
+        if query_params is not None and len(query_params) > 0:
+            search_string += f"?{urlencode(query_params)}"
+
+        count = table.get("incremental_query_count", count_top)
+        since = table.get("earliest_update_datetime", since_top)
+
+        url_dict[table_name] = _generate_search_url(search_string, count, since)
+
+    return url_dict
+
+
 def drop_null(response: list, schema_columns: dict):
     """
     Removes resources from FHIR response if the resource contains a null value for
@@ -250,43 +288,4 @@
             if resource[i] == "":
                 response.remove(resource)
                 break
-    return response
-=======
-def _generate_search_urls(schema: dict) -> dict:
-    """
-    Parses a schema, and populates a dictionary containing generated search strings
-    for each table, in the following structure:
-    * table_1: search_string_1
-    * table_2: search_string_2
-    * ...
-
-    :param schema: The schema to parse and create search_strings.
-    :raises ValueError: If any table does not contain a `search_string` entry.
-    :return: A dictionary containing search URLs.
-    """
-    url_dict = {}
-
-    count_top = schema.get("incremental_query_count")
-    since_top = schema.get("earliest_update_datetime")
-
-    for table_name, table in schema.get("tables", {}).items():
-        resource_type = table.get("resource_type")
-
-        if not resource_type:
-            raise ValueError(
-                "Each table must specify resource_type. "
-                + f"resource_type not found in table {table_name}."
-            )
-
-        query_params = table.get("query_params")
-        search_string = resource_type
-        if query_params is not None and len(query_params) > 0:
-            search_string += f"?{urlencode(query_params)}"
-
-        count = table.get("incremental_query_count", count_top)
-        since = table.get("earliest_update_datetime", since_top)
-
-        url_dict[table_name] = _generate_search_url(search_string, count, since)
-
-    return url_dict
->>>>>>> e2305833
+    return response