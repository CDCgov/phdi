--- conflicted
+++ resolved
@@ -4,11 +4,7 @@
 import pathlib
 
 from functools import cache
-<<<<<<< HEAD
-from typing import Any, Callable, Literal, List, Union, Tuple
-=======
-from typing import Any, Callable, Dict, Literal, List, Tuple
->>>>>>> 7df0e6f6
+from typing import Any, Callable, Dict, Literal, List, Union, Tuple
 from urllib.parse import parse_qs, urlencode
 
 from phdi.cloud.core import BaseCredentialManager
