--- conflicted
+++ resolved
@@ -4,11 +4,7 @@
 import pathlib
 
 from functools import cache
-<<<<<<< HEAD
-from typing import Any, Callable, Literal, List, Union
-=======
-from typing import Any, Callable, Literal, List, Tuple
->>>>>>> 5c402222
+from typing import Any, Callable, Literal, List, Union, Tuple
 from urllib.parse import parse_qs, urlencode
 
 from requests import Response
@@ -343,7 +339,6 @@
     return fhirpathpy.compile(fhirpath_expression)
 
 
-<<<<<<< HEAD
 def _get_reference_directions(schema: dict) -> dict:
     """
     Creates a dictionary mapping indicating how the resources that
@@ -482,7 +477,8 @@
                 reference_dicts[table_name][rtype][referenced_anchor].append(resource)
 
     return reference_dicts
-=======
+
+
 def extract_data_from_fhir_search_incremental(
     search_url: str, cred_manager: BaseCredentialManager = None
 ) -> Tuple[Response, str]:
@@ -517,7 +513,6 @@
     content = [entry_json.get("resource") for entry_json in response.get("entry")]
 
     return content, next_url
->>>>>>> 5c402222
 
 
 def _generate_search_url(
