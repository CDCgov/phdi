from typing import List, Dict, Union


def find_entries_by_resource_type(bundle: dict, resource_type: str) -> List[dict]:
    """
    Collect all entries of a specific type in a bundle of FHIR data and
    return references to them in a list.

    :param bundle: The FHIR bundle to find patients in
    :param resource_type: The type of FHIR resource to find
    :return: List holding all entries of the requested resource type that were
      found in the input bundle
    """
    return [
        entry
        for entry in bundle.get("entry", [])
        if entry.get("resource", {}).get("resourceType", "") == resource_type
    ]


<<<<<<< HEAD
def get_field(
    resource: dict,
    field: str,
    index: int = 0,
    use: str = None,
    require_use: bool = True,
) -> Union[Dict, List, str, None]:
    """
    Find the first-occuring instance of the field in a given FHIR-
    formatted JSON dict. Optionally, a particular "use" case of a
    given field (such as name or address), can be provided such that
    only instances with that use case are considered. Use case here
    refers to the FHIR-based usage of classifying how a value is used
    in reporting. For example, find the first name for a patient that
    has a "use" of "official" (meaning the name is used for official
    reports). If no instance of a field with the requested use case
    can be found, instead return a specified default value for the field.

    :param resource: Resource from a FHIR bundle
    :param field: The field to extract
    :param index: (optional) The nth element of the field to return. Note that the index
    starts at 0, not 1. If the index is greater than the number of elements in the
    field, the last element will be returned. Defaults to returning the first element.
    :param use: (optional) The 'use' the field must have to qualify for selection
    :param require_use: (optional) Indicates if the 'use' is required. If True, then
    if no elements of the specified field have that use, none will be returned. If
    False, then if no elements of the specified field have that use the default index
    will be returned. This parameter is ignored if no use is specified.
=======
def get_field(resource: dict, field: str, use: str, default_field: int = 0) -> str:
    """
    Find the first-occuring instance of the field in a given FHIR-
    formatted JSON dict, such that the instance is associated with
    a particular "use" case of a given field (such as name or address).
    Use case here refers to the FHIR-based usage of classifying how
    a value is used in reporting. For example, find the first name
    for a patient that has a "use" of "official" (meaning the name
    is used for official reports). If no instance of a field with
    the requested use case can be found, instead return a specified
    default value for the field.

    :param resource: A FHIR-formatted resource
    :param field: The field to extract
    :param use: The 'use' the field must have to qualify
    :param default_field: (optional) The index of the field type to treat as
      the default return type if no field with the requested use case is
      found; if not supplied, use the first data available
>>>>>>> 8ba347cc
    :return: The first instance of the field value matching the desired
      use, or a default field value if a match couldn't be found
    """
    if field == "":
        raise ValueError("Field must be a defined, non-empty string")
<<<<<<< HEAD
    if field not in resource:
        raise KeyError(f"This resource does not contain a field called {field}")

    elements = resource.get(field, [])
    if use is not None:
        elements_with_use = [item for item in elements if item.get("use") == use]
        if len(elements_with_use) == 0 and require_use:
            return None
        if len(elements_with_use) > 0:
            elements = elements_with_use

    index = -1 if index >= len(elements) else index
    return elements[index] if len(elements) > 0 else None
=======
    if use == "":
        raise ValueError("Use must be a defined, non-empty string")
    if field not in resource:
        raise KeyError(f"Given resource does not contain a key called {field}")

    # The next function returns the "next" (in our case first) item from an
    # iterator that meets a given condition; if non exist, we index the
    # field for a default value
    try:
        return next(
            (item for item in resource.get(field, []) if item.get("use") == use),
            resource.get(field)[default_field],
        )
    except Exception:
        raise IndexError(
            "Index of provided field default is out of range for field array"
        )
>>>>>>> 8ba347cc


def get_one_line_address(address: dict) -> str:
    """
    Extract a one-line string representation of an address from a
    JSON dictionary holding address information.

    :param address: The address bundle
    :return: A one-line string representation of an address
    """
    if len(address) == 0:
        return ""
    raw_one_line = " ".join(address.get("line", []))
<<<<<<< HEAD
    raw_one_line += f" {address.get('city')}, {address.get('state')}"
    if address.get("postalCode", ""):
=======
    raw_one_line += f" {address.get('city', '')}, {address.get('state', '')}"
    if address.get("postalCode", "") != "":
>>>>>>> 8ba347cc
        raw_one_line += f" {address['postalCode']}"
    return raw_one_line<|MERGE_RESOLUTION|>--- conflicted
+++ resolved
@@ -18,7 +18,6 @@
     ]
 
 
-<<<<<<< HEAD
 def get_field(
     resource: dict,
     field: str,
@@ -37,7 +36,7 @@
     reports). If no instance of a field with the requested use case
     can be found, instead return a specified default value for the field.
 
-    :param resource: Resource from a FHIR bundle
+    :param resource: A FHIR-formatted resource
     :param field: The field to extract
     :param index: (optional) The nth element of the field to return. Note that the index
     starts at 0, not 1. If the index is greater than the number of elements in the
@@ -47,32 +46,11 @@
     if no elements of the specified field have that use, none will be returned. If
     False, then if no elements of the specified field have that use the default index
     will be returned. This parameter is ignored if no use is specified.
-=======
-def get_field(resource: dict, field: str, use: str, default_field: int = 0) -> str:
-    """
-    Find the first-occuring instance of the field in a given FHIR-
-    formatted JSON dict, such that the instance is associated with
-    a particular "use" case of a given field (such as name or address).
-    Use case here refers to the FHIR-based usage of classifying how
-    a value is used in reporting. For example, find the first name
-    for a patient that has a "use" of "official" (meaning the name
-    is used for official reports). If no instance of a field with
-    the requested use case can be found, instead return a specified
-    default value for the field.
-
-    :param resource: A FHIR-formatted resource
-    :param field: The field to extract
-    :param use: The 'use' the field must have to qualify
-    :param default_field: (optional) The index of the field type to treat as
-      the default return type if no field with the requested use case is
-      found; if not supplied, use the first data available
->>>>>>> 8ba347cc
     :return: The first instance of the field value matching the desired
       use, or a default field value if a match couldn't be found
     """
     if field == "":
         raise ValueError("Field must be a defined, non-empty string")
-<<<<<<< HEAD
     if field not in resource:
         raise KeyError(f"This resource does not contain a field called {field}")
 
@@ -86,25 +64,6 @@
 
     index = -1 if index >= len(elements) else index
     return elements[index] if len(elements) > 0 else None
-=======
-    if use == "":
-        raise ValueError("Use must be a defined, non-empty string")
-    if field not in resource:
-        raise KeyError(f"Given resource does not contain a key called {field}")
-
-    # The next function returns the "next" (in our case first) item from an
-    # iterator that meets a given condition; if non exist, we index the
-    # field for a default value
-    try:
-        return next(
-            (item for item in resource.get(field, []) if item.get("use") == use),
-            resource.get(field)[default_field],
-        )
-    except Exception:
-        raise IndexError(
-            "Index of provided field default is out of range for field array"
-        )
->>>>>>> 8ba347cc
 
 
 def get_one_line_address(address: dict) -> str:
@@ -118,12 +77,7 @@
     if len(address) == 0:
         return ""
     raw_one_line = " ".join(address.get("line", []))
-<<<<<<< HEAD
     raw_one_line += f" {address.get('city')}, {address.get('state')}"
     if address.get("postalCode", ""):
-=======
-    raw_one_line += f" {address.get('city', '')}, {address.get('state', '')}"
-    if address.get("postalCode", "") != "":
->>>>>>> 8ba347cc
         raw_one_line += f" {address['postalCode']}"
     return raw_one_line