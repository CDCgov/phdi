--- conflicted
+++ resolved
@@ -42,21 +42,7 @@
         )
         self.dal.initialize_schema()
 
-<<<<<<< HEAD
-    # def _initialize_schema(self):
-    #     self.dal.initialize_schema()
-
-    # TODO: remove this from here and from core, it shouldn't be needed
-    # it is here now just to satisfy the interface of core.py
-    def get_connection(self) -> Union[any, None]:
-        return self.dal.get_session()
-
-    def block_data(self, block_vals: Dict) -> List[list]:
-        # TODO: This comment may need to be updated with the changes made
-
-=======
     def get_block_data(self, block_criteria: Dict) -> List[list]:
->>>>>>> 8b722182
         """
         Returns a list of lists containing records from the MPI database that
         match on the incoming record's block criteria and values. If blocking
@@ -93,10 +79,6 @@
         blocked_data = self.dal.select_results(
             select_stmt=query_w_ctes, include_col_header=True
         )
-<<<<<<< HEAD
-        blocked_data = self.dal.select_results(select_stmt=query_w_ctes)
-=======
->>>>>>> 8b722182
 
         return blocked_data
 
@@ -127,15 +109,6 @@
             )
             patient_resource["person"] = correct_person_id
 
-<<<<<<< HEAD
-        # First, if person_id is not supplied, see if we can find a
-        # matching person_id based upon the exernal person id, if supplied
-        #  we have to get a person or insert a new person
-        #  first to satisfy the link between the person and patient
-        # external_person_records = self._insert_person(
-        #     person_id=person_id, external_person_id=external_person_id
-        # )
-=======
             mpi_records = self._get_mpi_records(patient_resource)
 
             return_results = self.dal.bulk_insert_dict(
@@ -152,7 +125,6 @@
         Generates a list of where criteria leveraging the blocking criteria,
         including transformations such as 'first 4' or 'last 4'.  This
         function leverages the ORM to determine the table and columns.
->>>>>>> 8b722182
 
         :param block_criteria: a dictionary that contains the blocking criteria.
         :return: A list of where criteria used to append to the end of a query.
@@ -169,9 +141,11 @@
                 if criteria_transform == "first4":
                     where_criteria.append(
                         f"LEFT({table_name}.{key},4) = '{criteria_value}'"
+                        f"LEFT({table_name}.{key},4) = '{criteria_value}'"
                     )
                 elif criteria_transform == "last4":
                     where_criteria.append(
+                        f"RIGHT({table_name}.{key},4) = '{criteria_value}'"
                         f"RIGHT({table_name}.{key},4) = '{criteria_value}'"
                     )
         return where_criteria
@@ -314,15 +288,11 @@
             .subquery("ident_subq")
         )
 
-<<<<<<< HEAD
-        # phone_sub_query = (
-=======
         # TODO: keeping this here for the time
         # when we decide to add phone numbers into
         # the blocking data
         #
         #  phone_sub_query = (
->>>>>>> 8b722182
         #     select(
         #         self.dal.PHONE_TABLE.c.phone_number.label("phone_number"),
         #         self.dal.PHONE_TABLE.c.type.label("phone_type"),
@@ -341,13 +311,10 @@
                 id_sub_query.c.mrn,
                 self.dal.NAME_TABLE.c.last_name,
                 name_sub_query.c.given_name.label("first_name"),
-<<<<<<< HEAD
-=======
                 # TODO: keeping this here for the time
                 # when we decide to add phone numbers into
                 # the blocking data
                 #
->>>>>>> 8b722182
                 # phone_sub_query.c.phone_number,
                 # phone_sub_query.c.phone_type,
                 self.dal.ADDRESS_TABLE.c.line_1.label("address"),
@@ -360,13 +327,10 @@
             )
             .outerjoin(self.dal.NAME_TABLE)
             .outerjoin(name_sub_query)
-<<<<<<< HEAD
-=======
             # TODO: keeping this here for the time
             # when we decide to add phone numbers into
             # the blocking data
             #
->>>>>>> 8b722182
             # .outerjoin(phone_sub_query)
             .outerjoin(self.dal.ADDRESS_TABLE)
             .outerjoin(self.dal.PERSON_TABLE)
@@ -402,43 +366,6 @@
             "race": get_patient_race(patient_resource),
             "ethnicity": get_patient_ethnicity(patient_resource),
         }
-<<<<<<< HEAD
-        records["patient"] = {"table": self.dal.PATIENT_TABLE, "records": [patient]}
-
-        # {
-        #     "resourceType": "Patient",
-        #     "id": "fd645c21-4a6f-11eb-99fd-ad786a821574",
-        #     "identifier": [
-        #         {
-        #             "value": "7845451380",
-        #             "type": {
-        #                 "coding": [
-        #                     {
-        #                         "code": "MR",
-        #                         "system":
-        # "http://terminology.hl7.org/CodeSystem/v2-0203",
-        #                         "display": "Medical record number",
-        #                     }
-        #                 ]
-        #             },
-        #         }
-        #     ],
-        #     "name": [{"family": "Shepard", "given": ["John"], "use": "official"}],
-        #     "birthDate": "2053-11-07",
-        #     "gender": "male",
-        #     "address": [
-        #         {
-        #             "line": ["1234 Silversun Strip"],
-        #             "buildingNumber": "1234",
-        #             "city": "Zakera Ward",
-        #             "state": "Citadel",
-        #             "postalCode": "99999",
-        #             "use": "home",
-        #         }
-        #     ],
-        #     "telecom": [{"use": "home", "system": "phone", "value": "123-456-7890"}],
-        # }
-=======
         new_patient_id = self.dal.single_insert(
             table_name="patient",
             record=patient,
@@ -517,7 +444,6 @@
                 given_names.append(gname_rec)
         records["given_name"] = {"records": given_names}
         return records
->>>>>>> 8b722182
 
     def _get_person_id(
         self,
@@ -525,25 +451,6 @@
         external_person_id: str,
     ) -> str:
         """
-<<<<<<< HEAD
-        If person id is not supplied and external person id is not supplied
-        then insert a new person record with an auto-generated person id (UUID)
-        with a Null external person id and return that new person id. If the
-        person id is not supplied but an external person id is supplied try
-        to find an existing person record with the external person id and
-        return that person id; otherwise add a new person record with an
-        auto-generated person id (UUID) with the supplied external person id
-        and return the new external person record that will include the
-        new person id and new external person id.  If person id and external person
-        id are
-        both supplied then update the person records external person id if it
-        is Null and return the person id.
-
-        :param external_person_id: The external person id for the person record
-          to be inserted or updated, defaults to None.
-        :return: A dictionary that contains all the rows from the returned
-            either queried or inserted external patient record
-=======
         If person id is not supplied then generate a new person record
         with a new person id.
         If an external person id is not supplied then just return the new
@@ -563,7 +470,6 @@
         :param external_person_id: The external person id
         :param person_id: The person id
         :return: The found or newly created person id
->>>>>>> 8b722182
         """
         if person_id is None:
             new_person_id = self._insert_person()
