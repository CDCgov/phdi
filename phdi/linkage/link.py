--- conflicted
+++ resolved
@@ -36,11 +36,7 @@
 def calculate_log_odds(
     m_probs: dict,
     u_probs: dict,
-<<<<<<< HEAD
-    file_to_write: Union[str, None] = None,
-=======
     file_to_write: Union[pathlib.Path, None] = None,
->>>>>>> 05a5c43d
 ):
     """
     Calculate the per-field log odds ratio score that two records will
@@ -62,15 +58,6 @@
     log_odds = {}
     for k in m_probs:
         log_odds[k] = log(m_probs[k]) - log(u_probs[k])
-<<<<<<< HEAD
-    print(log_odds)
-    if file_to_write is not None:
-        with open(file_to_write, "w") as out:
-            out.write(json.dumps(log_odds))
-    return log_odds
-
-
-=======
     _write_prob_file(log_odds, file_to_write)
     return log_odds
 
@@ -79,16 +66,11 @@
 # more light-weight. While pandas is good for pre-computing and model
 # examination, it does come with substantial overhead. Maybe make this work
 # on a list of lists at some point.
->>>>>>> 05a5c43d
 def calculate_m_probs(
     data: pd.DataFrame,
     true_matches: dict,
     cols: Union[List[str], None] = None,
-<<<<<<< HEAD
-    file_to_write: Union[str, None] = None,
-=======
     file_to_write: Union[pathlib.Path, None] = None,
->>>>>>> 05a5c43d
 ):
     """
     For a given set of patient records, calculate the per-field
@@ -124,14 +106,6 @@
     for c in cols:
         m_probs[c] /= total_pairs
 
-<<<<<<< HEAD
-    if file_to_write is not None:
-        with open(file_to_write, "w") as out:
-            out.write(json.dumps(m_probs))
-    return m_probs
-
-
-=======
     _write_prob_file(m_probs, file_to_write)
     return m_probs
 
@@ -140,17 +114,12 @@
 # more light-weight. While pandas is good for pre-computing and model
 # examination, it does come with substantial overhead. Maybe make this work
 # on a list of lists at some point.
->>>>>>> 05a5c43d
 def calculate_u_probs(
     data: pd.DataFrame,
     true_matches: dict,
     n_samples: Union[int, None] = None,
     cols: Union[List, None] = None,
-<<<<<<< HEAD
-    file_to_write: Union[str, None] = None,
-=======
     file_to_write: Union[pathlib.Path, None] = None,
->>>>>>> 05a5c43d
 ):
     """
     For a given set of patient records, calculate the per-field
@@ -162,14 +131,9 @@
 
     Note: This function can be slow to compute for large data sets.
     It is recommended to pass only a representative subsample of the
-<<<<<<< HEAD
-    data to the function, even if sampling is used within (the sample
-    operation can be time-consuming).
-=======
     data to the function (we recommend sampling ~25k candidate pairs
     from a sub-sample of ~25k records), even if the sample operation
     is used.
->>>>>>> 05a5c43d
 
     :param data: A pandas dataframe of patient records to compute
       probabilities for.
@@ -212,13 +176,7 @@
         else:
             u_probs[c] = u_probs[c] / (len(neg_pairs) + 1.0)
 
-<<<<<<< HEAD
-    if file_to_write is not None:
-        with open(file_to_write, "w") as out:
-            out.write(json.dumps(u_probs))
-=======
     _write_prob_file(u_probs, file_to_write)
->>>>>>> 05a5c43d
     return u_probs
 
 
@@ -451,13 +409,7 @@
             prob_dict = json.load(file)
         return prob_dict
     except FileNotFoundError:
-<<<<<<< HEAD
-        raise FileNotFoundError(
-            "The specified file does not exist at the path provided."
-        )
-=======
         raise FileNotFoundError(f"The specified file does not exist at {path}.")
->>>>>>> 05a5c43d
     except json.decoder.JSONDecodeError as e:
         raise json.decoder.JSONDecodeError(
             "The specified file is not valid JSON.", e.doc, e.pos
