--- conflicted
+++ resolved
@@ -10,13 +10,8 @@
 CREATE TABLE IF NOT EXISTS patient (
     patient_id  UUID DEFAULT uuid_generate_v4 (),
     person_id   UUID,
-<<<<<<< HEAD
-    birth_date  DATE,
-    sex         VARCHAR(3),    
-=======
     dob         DATE,
     sex         VARCHAR(25),    
->>>>>>> 63383151
     race        VARCHAR(100),
     ethnicity   VARCHAR(100),
     PRIMARY KEY (patient_id),
