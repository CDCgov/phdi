--- conflicted
+++ resolved
@@ -64,9 +64,6 @@
     "_compare_address_elements",
     "_compare_name_elements",
     "convert_to_patient_fhir_resources",
-<<<<<<< HEAD
     "PGMPIConnectorClient",
-=======
     "datetime_to_str",
->>>>>>> 397f6e80
 ]