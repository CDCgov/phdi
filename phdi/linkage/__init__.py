<<<<<<< HEAD
from phdi.linkage.link import (
    generate_hash_str,
    match_within_block,
    feature_match_exact,
    feature_match_fuzzy_string,
    eval_perfect_match,
)

__all__ = [
    "generate_hash_str",
    "match_within_block",
    "feature_match_exact",
    "feature_match_fuzzy_string",
    "eval_perfect_match",
]
=======
from phdi.linkage.link import generate_hash_str, block_parquet_data

__all__ = ["generate_hash_str", "block_parquet_data"]
>>>>>>> 691ae50c
<|MERGE_RESOLUTION|>--- conflicted
+++ resolved
@@ -1,6 +1,6 @@
-<<<<<<< HEAD
 from phdi.linkage.link import (
     generate_hash_str,
+    block_parquet_data,
     match_within_block,
     feature_match_exact,
     feature_match_fuzzy_string,
@@ -9,13 +9,9 @@
 
 __all__ = [
     "generate_hash_str",
+    "block_parquet_data",
     "match_within_block",
     "feature_match_exact",
     "feature_match_fuzzy_string",
     "eval_perfect_match",
-]
-=======
-from phdi.linkage.link import generate_hash_str, block_parquet_data
-
-__all__ = ["generate_hash_str", "block_parquet_data"]
->>>>>>> 691ae50c
+]