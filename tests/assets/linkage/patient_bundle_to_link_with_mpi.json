--- conflicted
+++ resolved
@@ -244,8 +244,6 @@
             "resource": {
                 "resourceType": "Patient",
                 "id": "a81bc81b-dead-4e5d-abff-90865d1e13b1",
-<<<<<<< HEAD
-=======
                 "identifier": [
                     {
                         "value": "7894561235",
@@ -260,7 +258,6 @@
                         }
                     }
                 ],
->>>>>>> 3b52b401
                 "name": [
                     {
                         "family": "Shepard",
@@ -289,11 +286,7 @@
         {
             "resource": {
                 "resourceType": "Patient",
-<<<<<<< HEAD
-                "id": "a81bc81b-dead-4e5d-abff-90865d1e13b1",
-=======
                 "id": "a0eebc99-9c0b-4ef8-bb6d-6bb9bd380a11",
->>>>>>> 3b52b401
                 "identifier": [
                     {
                         "value": "1234567890",
