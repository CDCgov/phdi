metadata:
  results_per_page: 1000
tables:
  table 1A:
    resource_type: Patient
    earliest_update_datetime: "2020-01-01T00:00:00"
    columns:
      Patient ID:
        fhir_path: Patient.id
        invalid_values:
          - null
          - ""
        selection_criteria: first
      First Name:
        fhir_path: Patient.name.given
        invalid_values:
          - null
          - ""
          - "Unknown"
        selection_criteria: first
      Last Name:
        fhir_path: Patient.name.family
        selection_criteria: first
      Phone Number:
        fhir_path: Patient.telecom.where(system = 'phone').value
        invalid_values:
          - null
          - ""
          - "Unknown"
          - "DNA"
        selection_criteria: first
  table 2A:
    resource_type: Observation
    query_params:
      category: http://hl7.org/fhir/ValueSet/observation-category|laboratory
    columns:
      Observation ID:
        fhir_path: Observation.id
        invalid_values:
          - null
          - ""
          - "Unknown"
        selection_criteria: first
<<<<<<< HEAD
      First Name:
        fhir_path: Patient.name.given
        invalid_values:
          - null
          - ""
          - "Unknown"
        selection_criteria: first
      Last Name:
        fhir_path: Patient.name.family
        invalid_values:
          - null
          - ""
          - "Unknown"
        selection_criteria: first
      Phone Number:
        fhir_path: Patient.telecom.where(system = 'phone').value
        invalid_values:
          - null
          - ""
          - "Unknown"
=======
      Observation Subject:
        fhir_path: Observation.subject.reference
        include_nulls: false
        include_unknowns: false
>>>>>>> 7f0005b9
        selection_criteria: first<|MERGE_RESOLUTION|>--- conflicted
+++ resolved
@@ -41,7 +41,6 @@
           - ""
           - "Unknown"
         selection_criteria: first
-<<<<<<< HEAD
       First Name:
         fhir_path: Patient.name.given
         invalid_values:
@@ -62,10 +61,4 @@
           - null
           - ""
           - "Unknown"
-=======
-      Observation Subject:
-        fhir_path: Observation.subject.reference
-        include_nulls: false
-        include_unknowns: false
->>>>>>> 7f0005b9
         selection_criteria: first