import os
import pandas as pd
import random

from phdi.linkage import (
    generate_hash_str,
    block_data,
    feature_match_exact,
    feature_match_fuzzy_string,
    eval_perfect_match,
    match_within_block,
    compile_match_lists,
    feature_match_four_char,
    perform_linkage_pass,
    score_linkage_vs_truth,
    block_data_from_db,
    _generate_block_query,
    calculate_m_probs,
    calculate_u_probs,
    calculate_log_odds,
    load_json_probs,
<<<<<<< HEAD
    eval_log_odds_cutoff,
    feature_match_log_odds_exact,
    feature_match_log_odds_fuzzy_compare,
=======
>>>>>>> 05a5c43d
)
from phdi.linkage.link import (
    _match_within_block_cluster_ratio,
    _map_matches_to_record_ids,
)

import pathlib
import pytest
from random import seed
from math import log
from json.decoder import JSONDecodeError


def test_generate_hash():
    salt_str = "super-legit-salt"
    patient_1 = "John-Shepard-2153/11/07-1234 Silversun Strip Zakera Ward Citadel 99999"
    patient_2 = "Tali-Zora-Vas-Normandy-2160/05/14-PO Box 1 Rock Rannoch"

    hash_1 = generate_hash_str(patient_1, salt_str)
    hash_2 = generate_hash_str(patient_2, salt_str)

    assert hash_1 == "0aa5aa1f6183a24670b2e1848864514e119ae6ca63bb35246ef215e7a0746a35"
    assert hash_2 == "102818c623290c24069beb721c6eb465d281b3b67ecfb6aef924d14affa117b9"


def test_feature_match_exact():
    record_i = [1, 0, -1, "blah", "", True]
    record_j = [1, 0, -1, "blah", "", True]
    record_k = [2, 10, -10, "no match", "null", False]

    # Simultaneously test matches and non-matches of different data types
    for i in range(len(record_i)):
        assert feature_match_exact(record_i, record_j, i)
        assert not feature_match_exact(record_i, record_k, i)

    # Special case for matching None--None == None is vacuous
    assert feature_match_exact([None], [None], 0)


def test_feature_match_fuzzy_string():
    record_i = ["string1", "John", "John", "", None]
    record_j = ["string2", "Jhon", "Jon", "", None]
    for i in range(len(record_i)):
        assert feature_match_fuzzy_string(
            record_i,
            record_j,
            i,
            similarity_measure="JaroWinkler",
            threshold=0.7,
        )
    assert not feature_match_fuzzy_string(
        ["no match"],
        ["dont match me bro"],
        0,
        similarity_measure="JaroWinkler",
        threshold=0.7,
    )


def test_eval_perfect_match():
    assert eval_perfect_match([1, 1, 1])
    assert not eval_perfect_match([1, 1, 0])
    assert not eval_perfect_match([1, 0, 0])
    assert not eval_perfect_match([0, 0, 0])


def test_match_within_block_cluster_ratio():
    data = [
        [1, "John", "Shepard", "11-7-2153", "90909"],
        [5, "Jhon", "Sheperd", "11-7-2153", "90909"],
        [11, "Jon", "Shepherd", "11-7-2153", "90909"],
        [12, "Johnathan", "Shepard", "11-7-2153", "90909"],
        [13, "Nathan", "Shepard", "11-7-2153", "90909"],
        [14, "Jane", "Smith", "01-10-1986", "12345"],
        [18, "Daphne", "Walker", "12-12-1992", "23456"],
        [23, "Alejandro", "Villanueve", "1-1-1980", "15935"],
        [24, "Alejandro", "Villanueva", "1-1-1980", "15935"],
        [27, "Philip", "", "2-2-1990", "64873"],
        [31, "Alejandr", "Villanueve", "1-1-1980", "15935"],
        [32, "Aelxdrano", "Villanueve", "1-1-1980", "15935"],
    ]

    eval_rule = eval_perfect_match
    funcs = {
        1: feature_match_fuzzy_string,
        2: feature_match_fuzzy_string,
        3: feature_match_exact,
        4: feature_match_exact,
    }

    # Do a test run requiring total membership match
    matches = _match_within_block_cluster_ratio(
        data, 1.0, funcs, eval_rule, threshold=0.8
    )
    assert matches == [{0, 1, 2}, {3}, {4}, {5}, {6}, {7, 8, 10}, {9}, {11}]

    # Now do a test showing different cluster groupings
    matches = _match_within_block_cluster_ratio(
        data, 0.6, funcs, eval_rule, threshold=0.8
    )
    assert matches == [{0, 1, 2, 3}, {4}, {5}, {6}, {7, 8, 10, 11}, {9}]


def test_match_within_block():
    # Data will be of the form:
    # patient_id, first_name, last_name, DOB, zip code
    data = [
        [1, "John", "Shepard", "11-7-2153", "90909"],
        [5, "Jhon", "Sheperd", "11-7-2153", "90909"],
        [11, "Jon", "Shepherd", "11-7-2153", "90909"],
        [14, "Jane", "Smith", "01-10-1986", "12345"],
        [18, "Daphne", "Walker", "12-12-1992", "23456"],
        [23, "Alejandro", "Villanueve", "1-1-1980", "15935"],
        [24, "Alejandro", "Villanueva", "1-1-1980", "15935"],
        [27, "Philip", "", "2-2-1990", "64873"],
        [31, "Alejandr", "Villanueve", "1-1-1980", "15935"],
    ]
    eval_rule = eval_perfect_match

    # First, require exact matches on everything to match
    # Expect 0 pairs
    funcs = {
        1: feature_match_exact,
        2: feature_match_exact,
        3: feature_match_exact,
        4: feature_match_exact,
    }
    match_pairs = match_within_block(data, funcs, eval_rule)
    assert len(match_pairs) == 0

    # Now, require exact on DOB and zip, but allow fuzzy on first and last
    # Expect 6 matches
    funcs[1] = feature_match_fuzzy_string
    funcs[2] = feature_match_fuzzy_string
    match_pairs = match_within_block(data, funcs, eval_rule)
    assert match_pairs == [(0, 1), (0, 2), (1, 2), (5, 6), (5, 8), (6, 8)]

    # As above, but let's be explicit about string comparison and threshold
    # Expect three matches, but none with the "Johns"
    # Note the difference in returned results by changing distance function
    match_pairs = match_within_block(
        data, funcs, eval_rule, similarity_measure="Levenshtein", threshold=0.8
    )
    assert match_pairs == [(5, 6), (5, 8), (6, 8)]


def test_block_parquet_data():
    # Create data for testing
    test_data = {
        "id": [0, 1, 2, 3],
        "first_name": ["Marc", "Mark", "Jose", "Eliza"],
        "last_name": ["Gutierrez", "Smith", "Garcia", "Jones"],
        "zip": [90210, 90210, 90210, 90006],
        "year_of_birth": [1980, 1992, 1992, 1992],
    }
    test_data_df = pd.DataFrame.from_dict(test_data)

    if os.path.isfile("./test.parquet"):  # pragma: no cover
        os.remove("./test.parquet")
    test_data_df.to_parquet(path="./test.parquet", engine="pyarrow")

    test_data = pd.read_parquet(path="./test.parquet", engine="pyarrow")
    blocked_test_data = block_data(test_data, blocks=["zip"])

    # Test output data types are correct
    assert isinstance(blocked_test_data, dict)
    assert isinstance(blocked_test_data[90006], list)

    # Test that the number of blocks is the same as the distinct number of zip codes
    assert len(blocked_test_data.keys()) == test_data_df["zip"].nunique()

    # Test blocks with multiple block columns
    blocked_test_data = block_data(test_data, blocks=["zip", "year_of_birth"])
    assert len(blocked_test_data[(90210, 1992)]) == 2

    # Clean up
    if os.path.isfile("./test.parquet"):  # pragma: no cover
        os.remove("./test.parquet")


def test_compile_match_lists():
    data = [
        ["11-7-2153", "John", "Shepard", "", "", "", "", "90909", 1],
        ["11-7-2153", "Jhon", "Sheperd", "", "", "", "", "90909", 5],
        ["11-7-2153", "Jon", "Shepherd", "", "", "", "", "90909", 11],
        ["11-7-2153", "Johnathan", "Shepard", "", "", "", "", "90909", 12],
        ["11-7-2153", "Nathan", "Shepard", "", "", "", "", "90909", 13],
        ["01-10-1986", "Jane", "Smith", "", "", "", "", "12345", 14],
        ["12-12-1992", "Daphne", "Walker", "", "", "", "", "23456", 18],
        ["1-1-1980", "Alejandro", "Villanueve", "", "", "", "", "15935", 23],
        ["1-1-1980", "Alejandro", "Villanueva", "", "", "", "", "15935", 24],
        ["2-2-1990", "Philip", "", "", "", "", "", "64873", 27],
        ["1-1-1980", "Alejandr", "Villanueve", "", "", "", "", "15935", 31],
        ["1-1-1980", "Aelxdrano", "Villanueve", "", "", "", "", "15935", 32],
    ]
    data = pd.DataFrame(
        data,
        columns=[
            "BIRTHDATE",
            "FIRST",
            "LAST",
            "GENDER",
            "ADDRESS",
            "CITY",
            "STATE",
            "ZIP",
            "ID",
        ],
    )
    funcs = {
        1: feature_match_four_char,
        2: feature_match_four_char,
        3: feature_match_exact,
    }
    matches_1 = perform_linkage_pass(data, ["ZIP"], funcs, eval_perfect_match)
    funcs = {
        1: feature_match_four_char,
        2: feature_match_four_char,
        4: feature_match_four_char,
    }
    matches_2 = perform_linkage_pass(data, ["BIRTHDATE"], funcs, eval_perfect_match)
    funcs = {3: feature_match_exact}
    matches_3 = perform_linkage_pass(data, ["ZIP"], funcs, eval_perfect_match)
    assert compile_match_lists([matches_1, matches_2, matches_3], False) == {
        1: {5, 11, 12, 13},
        5: {11, 12, 13},
        11: {12, 13},
        12: {13},
        23: {24, 31, 32},
        24: {31, 32},
        31: {32},
    }


def test_feature_match_four_char():
    record_i = ["Johnathan", "Shepard"]
    record_j = ["John", "Sheperd"]
    record_k = ["Jhon", "Sehpard"]

    # Simultaneously test matches and non-matches of different data types
    for i in range(len(record_i)):
        assert feature_match_four_char(record_i, record_j, i)
        assert not feature_match_four_char(record_i, record_k, i)


def test_map_matches_to_ids():
    data = [
        ["11-7-2153", "John", "Shepard", "", "", "", "", "90909", 1],
        ["11-7-2153", "Jhon", "Sheperd", "", "", "", "", "90909", 5],
        ["11-7-2153", "Jon", "Shepherd", "", "", "", "", "90909", 11],
        ["11-7-2153", "Johnathan", "Shepard", "", "", "", "", "90909", 12],
        ["11-7-2153", "Nathan", "Shepard", "", "", "", "", "90909", 13],
        ["01-10-1986", "Jane", "Smith", "", "", "", "", "12345", 14],
        ["12-12-1992", "Daphne", "Walker", "", "", "", "", "23456", 18],
        ["1-1-1980", "Alejandro", "Villanueve", "", "", "", "", "15935", 23],
        ["1-1-1980", "Alejandro", "Villanueva", "", "", "", "", "15935", 24],
        ["2-2-1990", "Philip", "", "", "", "", "", "64873", 27],
        ["1-1-1980", "Alejandr", "Villanueve", "", "", "", "", "15935", 31],
        ["1-1-1980", "Aelxdrano", "Villanueve", "", "", "", "", "15935", 32],
    ]
    data = pd.DataFrame(
        data,
        columns=[
            "BIRTHDATE",
            "FIRST",
            "LAST",
            "GENDER",
            "ADDRESS",
            "CITY",
            "STATE",
            "ZIP",
            "ID",
        ],
    )
    blocked_data = block_data(data, ["ZIP"])
    matches_with_ids = {
        "12345": [],
        "15935": [(23, 24), (23, 31), (24, 31)],
        "23456": [],
        "64873": [],
        "90909": [(1, 12)],
    }
    found_matches = {
        "12345": [],
        "15935": [(0, 1), (0, 2), (1, 2)],
        "23456": [],
        "64873": [],
        "90909": [(0, 3)],
    }
    for block in matches_with_ids:
        assert matches_with_ids[block] == _map_matches_to_record_ids(
            found_matches[block], blocked_data[block]
        )

    # Now test in cluster mode
    found_matches = {
        "12345": set(),
        "15935": {0, 1, 2},
        "23456": set(),
        "64873": set(),
        "90909": {0, 3},
    }


def test_perform_linkage_pass():
    data = [
        ["11-7-2153", "John", "Shepard", "", "", "", "", "90909", 1],
        ["11-7-2153", "Jhon", "Sheperd", "", "", "", "", "90909", 5],
        ["11-7-2153", "Jon", "Shepherd", "", "", "", "", "90909", 11],
        ["11-7-2153", "Johnathan", "Shepard", "", "", "", "", "90909", 12],
        ["11-7-2153", "Nathan", "Shepard", "", "", "", "", "90909", 13],
        ["01-10-1986", "Jane", "Smith", "", "", "", "", "12345", 14],
        ["12-12-1992", "Daphne", "Walker", "", "", "", "", "23456", 18],
        ["1-1-1980", "Alejandro", "Villanueve", "", "", "", "", "15935", 23],
        ["1-1-1980", "Alejandro", "Villanueva", "", "", "", "", "15935", 24],
        ["2-2-1990", "Philip", "", "", "", "", "", "64873", 27],
        ["1-1-1980", "Alejandr", "Villanueve", "", "", "", "", "15935", 31],
        ["1-1-1980", "Aelxdrano", "Villanueve", "", "", "", "", "15935", 32],
    ]
    data = pd.DataFrame(
        data,
        columns=[
            "BIRTHDATE",
            "FIRST",
            "LAST",
            "GENDER",
            "ADDRESS",
            "CITY",
            "STATE",
            "ZIP",
            "ID",
        ],
    )
    funcs = {
        1: feature_match_four_char,
        2: feature_match_four_char,
        3: feature_match_exact,
    }
    matches = perform_linkage_pass(data, ["ZIP"], funcs, eval_perfect_match, None)
    assert matches == {
        "12345": [],
        "15935": [(23, 24), (23, 31), (24, 31)],
        "23456": [],
        "64873": [],
        "90909": [(1, 12)],
    }

    # Now test again in cluster mode
    matches = perform_linkage_pass(
        data, ["ZIP"], funcs, eval_perfect_match, cluster_ratio=0.75
    )
    assert matches == {
        "12345": [{14}],
        "15935": [{24, 31, 23}, {32}],
        "23456": [{18}],
        "64873": [{27}],
        "90909": [{1, 12}, {5}, {11}, {13}],
    }


def test_score_linkage_vs_truth():
    num_records = 12
    matches = {
        1: {5, 11, 12, 13},
        5: {11, 12, 13},
        11: {12, 13},
        12: {13},
        23: {24, 31, 32},
        24: {31, 32},
        31: {32},
    }
    true_matches = {
        1: {5, 11, 12},
        5: {11, 12},
        11: {12},
        23: {24, 31, 32},
        24: {31, 32},
        31: {32},
    }
    sensitivity, specificity, ppv, f1 = score_linkage_vs_truth(
        matches, true_matches, num_records
    )
    assert sensitivity == 1.0
    assert specificity == 0.926
    assert ppv == 0.75
    assert f1 == 0.857

    cluster_mode_matches = {1: {5, 11, 12, 13}, 23: {24, 31, 32}}
    sensitivity, specificity, ppv, f1 = score_linkage_vs_truth(
        cluster_mode_matches, true_matches, num_records, True
    )
    assert sensitivity == 1.0
    assert specificity == 0.926
    assert ppv == 0.75
    assert f1 == 0.857


def test_generate_block_query():
    table_name = "test_table"
    block_data = {"ZIP": 90210, "City": "Los Angeles"}
    correct_query = (
        f"SELECT * FROM {table_name} WHERE "
        + f"{list(block_data.keys())[0]} = {list(block_data.values())[0]} "
        + f"AND {list(block_data.keys())[1]} = '{list(block_data.values())[1]}'"
    )

    query = _generate_block_query(table_name, block_data)

    assert query == correct_query

    # Tests for appropriate data type handling in query generation
    assert (
        type(list(block_data.values())[1]) == str
        and "'" in correct_query.split("= ")[-1]
    )  # String types should be enclosed in quotes

    assert (
        type(list(block_data.values())[0]) != str
        and "'" not in correct_query.split("= ")[1]
    )  # Non-string types should not be enclosed in quotes


def test_blocking_data():
    db_name = (
        pathlib.Path(__file__).parent.parent.parent
        / "examples"
        / "MPI-sample-data"
        / "synthetic_patient_mpi_db"
    )

    table_name = "synthetic_patient_mpi"
    block_data = {"ZIP": 90265, "City": "Malibu"}
    blocked_data = block_data_from_db(db_name, table_name, block_data)

    # Assert data is returned
    assert len(blocked_data) > 0
    # Assert returned data is in the correct format
    assert type(blocked_data[0]) == list
    # Assert returned data match the block_data parameters
    assert (
        blocked_data[random.randint(0, len(blocked_data) - 1)][11] == block_data["City"]
    )
    assert (
        blocked_data[random.randint(0, len(blocked_data) - 1)][-4] == block_data["ZIP"]
    )

    # Assert exception is raised when block_data is empty
    block_data = {}
    with pytest.raises(ValueError) as e:
        block_data_from_db(db_name, table_name, block_data)
    assert "`block_data` cannot be empty." in str(e.value)


def test_read_write_m_probs():
    data = pd.read_csv(
        pathlib.Path(__file__).parent.parent / "assets" / "patient_lol.csv",
        index_col=False,
        dtype="object",
        keep_default_na=False,
    )
    true_matches = {
        0: {1, 2, 3},
        1: {2, 3},
        2: {3},
        7: {8, 10, 11},
        8: {10, 11},
        10: {11},
    }
    true_probs = {
        "BIRTHDATE": 1.0,
        "FIRST": 2.0 / 13.0,
        "LAST": 5.0 / 13.0,
        "GENDER": 1.0,
        "ADDRESS": 1.0,
        "CITY": 1.0,
        "STATE": 1.0,
        "ZIP": 1.0,
        "ID": 1.0 / 13.0,
    }
    if os.path.isfile("./m.json"):
        os.remove("./m.json")

    m_probs = calculate_m_probs(data, true_matches, file_to_write="m.json")
    assert m_probs == true_probs

    loaded_probs = load_json_probs("m.json")
    assert loaded_probs == true_probs

    os.remove("./m.json")


def test_read_write_u_probs():
    seed(0)
    data = pd.read_csv(
        pathlib.Path(__file__).parent.parent / "assets" / "patient_lol.csv",
        index_col=False,
        dtype="object",
        keep_default_na=False,
    )
    true_matches = {
        0: {1, 2, 3},
        1: {2, 3},
        2: {3},
        7: {8, 10, 11},
        8: {10, 11},
        10: {11},
    }
    true_probs = {
        "BIRTHDATE": 3.0 / 11.0,
        "FIRST": 1.0 / 11.0,
        "LAST": 2.0 / 11.0,
        "GENDER": 1.0,
        "ADDRESS": 1.0,
        "CITY": 1.0,
        "STATE": 1.0,
        "ZIP": 3.0 / 11.0,
        "ID": 1.0 / 11.0,
    }
    if os.path.isfile("./u.json"):
        os.remove("./u.json")

    u_probs = calculate_u_probs(
        data, true_matches, n_samples=10, file_to_write="u.json"
    )
    assert u_probs == true_probs

    loaded_probs = load_json_probs("u.json")
    assert loaded_probs == true_probs

    os.remove("./u.json")


def test_read_write_log_odds():
    if os.path.isfile("./log_odds.json"):
        os.remove("./log_odds.json")
    m_probs = {"A": 1.0, "B": 0.5, "C": 0.25, "D": 0.125}
    u_probs = {"A": 0.1, "B": 0.2, "C": 0.05, "D": 0.125}
    true_log_odds = {
        "A": log(1.0) - log(0.1),
        "B": log(0.5) - log(0.2),
        "C": log(0.25) - log(0.05),
        "D": log(1),
    }
    log_odds = calculate_log_odds(m_probs, u_probs, file_to_write="log_odds.json")
    assert log_odds == true_log_odds
    loaded_log_odds = load_json_probs("log_odds.json")
    assert loaded_log_odds == true_log_odds

    with pytest.raises(ValueError) as e:
        calculate_log_odds({}, u_probs)
    assert "probability dictionaries must contain the same set of keys" in str(e.value)

    os.remove("log_odds.json")


def test_load_json_probs_errors():
    with pytest.raises(FileNotFoundError) as e:
        load_json_probs("does_not_exist.json")
<<<<<<< HEAD
    assert "specified file does not exist at the path provided" in str(e.value)
=======
    assert "specified file does not exist at" in str(e.value)
>>>>>>> 05a5c43d

    with open("not_valid_json.json", "w") as file:
        file.write("I am not valid JSON")
    with pytest.raises(JSONDecodeError) as e:
        load_json_probs("not_valid_json.json")
    assert "specified file is not valid JSON" in str(e.value)

<<<<<<< HEAD
    os.remove("not_valid_json.json")


def test_eval_log_odds_cutoff():
    with pytest.raises(KeyError) as e:
        eval_log_odds_cutoff([])
    assert "Cutoff threshold for true matches must be passed" in str(e.value)

    assert not eval_log_odds_cutoff([], true_match_threshold=10.0)
    assert not eval_log_odds_cutoff([1.0, 0.0, 6.0, 2.7], true_match_threshold=10.0)
    assert eval_log_odds_cutoff([4.3, 6.1, 2.5], true_match_threshold=10.0)


def test_feature_match_log_odds_exact():
    with pytest.raises(KeyError) as e:
        feature_match_log_odds_exact([], [], 0)
    assert "Mapping of indices to column names must be provided" in str(e.value)
    with pytest.raises(KeyError) as e:
        feature_match_log_odds_exact([], [], 0, idx_to_col={})
    assert "Mapping of columns to m/u log-odds must be provided" in str(e.value)

    ri = ["John", "Shepard", "11-07-1980", "1234 Silversun Strip"]
    rj = ["John", 6.0, None, "2345 Goldmoon Ave."]
    idx_to_col = {0: "first", 1: "last", 2: "birthdate", 3: "address"}
    log_odds = {"first": 4.0, "last": 6.5, "birthdate": 9.8, "address": 3.7}

    assert (
        feature_match_log_odds_exact(
            ri, rj, 0, idx_to_col=idx_to_col, log_odds=log_odds
        )
        == 4.0
    )

    for i in range(1, 4):
        assert (
            feature_match_log_odds_exact(
                ri, rj, i, idx_to_col=idx_to_col, log_odds=log_odds
            )
            == 0.0
        )


def test_feature_match_log_odds_fuzzy():
    with pytest.raises(KeyError) as e:
        feature_match_log_odds_fuzzy_compare([], [], 0)
    assert "Mapping of indices to column names must be provided" in str(e.value)
    with pytest.raises(KeyError) as e:
        feature_match_log_odds_fuzzy_compare([], [], 0, idx_to_col={})
    assert "Mapping of columns to m/u log-odds must be provided" in str(e.value)

    ri = ["John", "Shepard", "11-07-1980", "1234 Silversun Strip"]
    rj = ["John", "Sheperd", "06-08-2000", "asdfghjeki"]
    idx_to_col = {0: "first", 1: "last", 2: "birthdate", 3: "address"}
    log_odds = {"first": 4.0, "last": 6.5, "birthdate": 9.8, "address": 3.7}

    assert (
        feature_match_log_odds_fuzzy_compare(
            ri, rj, 0, idx_to_col=idx_to_col, log_odds=log_odds
        )
        == 4.0
    )

    assert (
        round(
            feature_match_log_odds_fuzzy_compare(
                ri, rj, 1, idx_to_col=idx_to_col, log_odds=log_odds
            ),
            3,
        )
        == 6.129
    )

    assert (
        round(
            feature_match_log_odds_fuzzy_compare(
                ri, rj, 2, idx_to_col=idx_to_col, log_odds=log_odds
            ),
            3,
        )
        == 5.227
    )

    assert (
        round(
            feature_match_log_odds_fuzzy_compare(
                ri, rj, 3, idx_to_col=idx_to_col, log_odds=log_odds
            ),
            3,
        )
        == 0.987
    )
=======
    os.remove("not_valid_json.json")
>>>>>>> 05a5c43d
<|MERGE_RESOLUTION|>--- conflicted
+++ resolved
@@ -19,12 +19,9 @@
     calculate_u_probs,
     calculate_log_odds,
     load_json_probs,
-<<<<<<< HEAD
     eval_log_odds_cutoff,
     feature_match_log_odds_exact,
     feature_match_log_odds_fuzzy_compare,
-=======
->>>>>>> 05a5c43d
 )
 from phdi.linkage.link import (
     _match_within_block_cluster_ratio,
@@ -583,11 +580,7 @@
 def test_load_json_probs_errors():
     with pytest.raises(FileNotFoundError) as e:
         load_json_probs("does_not_exist.json")
-<<<<<<< HEAD
-    assert "specified file does not exist at the path provided" in str(e.value)
-=======
     assert "specified file does not exist at" in str(e.value)
->>>>>>> 05a5c43d
 
     with open("not_valid_json.json", "w") as file:
         file.write("I am not valid JSON")
@@ -595,7 +588,6 @@
         load_json_probs("not_valid_json.json")
     assert "specified file is not valid JSON" in str(e.value)
 
-<<<<<<< HEAD
     os.remove("not_valid_json.json")
 
 
@@ -686,7 +678,4 @@
             3,
         )
         == 0.987
-    )
-=======
-    os.remove("not_valid_json.json")
->>>>>>> 05a5c43d
+    )