--- conflicted
+++ resolved
@@ -34,11 +34,7 @@
     _compare_name_elements,
 )
 
-<<<<<<< HEAD
-from phdi.linkage.mpi import PGMPIConnectorClient
-=======
 from phdi.linkage.mpi import DIBBsMPIConnectorClient
->>>>>>> 6e58c81b
 from phdi.linkage.dal import DataAccessLayer
 
 from sqlalchemy import text, select
@@ -65,11 +61,7 @@
         "mpi_port": "5432",
         "mpi_db_type": "postgres",
     }
-<<<<<<< HEAD
-    MPI = PGMPIConnectorClient()
-=======
     MPI = DIBBsMPIConnectorClient()
->>>>>>> 6e58c81b
     MPI.dal.get_connection(
         engine_url="postgresql+psycopg2://postgres:pw@localhost:5432/testdb"
     )
