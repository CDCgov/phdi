import os
import pandas as pd
import random
from phdi.linkage import (
    generate_hash_str,
    block_data,
    feature_match_exact,
    feature_match_fuzzy_string,
    eval_perfect_match,
    match_within_block,
<<<<<<< HEAD
    compile_match_lists,
    feature_match_four_char,
    perform_linkage_pass,
    score_linkage_vs_truth,
)
from phdi.linkage.link import (
    _match_within_block_cluster_ratio,
    _map_matches_to_record_ids,
)
=======
    block,
    _generate_block_query,
)
from phdi.linkage.link import _match_within_block_cluster_ratio
import pathlib
import pytest
>>>>>>> 6869d56e


def test_generate_hash():
    salt_str = "super-legit-salt"
    patient_1 = "John-Shepard-2153/11/07-1234 Silversun Strip Zakera Ward Citadel 99999"
    patient_2 = "Tali-Zora-Vas-Normandy-2160/05/14-PO Box 1 Rock Rannoch"

    hash_1 = generate_hash_str(patient_1, salt_str)
    hash_2 = generate_hash_str(patient_2, salt_str)

    assert hash_1 == "0aa5aa1f6183a24670b2e1848864514e119ae6ca63bb35246ef215e7a0746a35"
    assert hash_2 == "102818c623290c24069beb721c6eb465d281b3b67ecfb6aef924d14affa117b9"


def test_feature_match_exact():
    record_i = [1, 0, -1, "blah", "", True]
    record_j = [1, 0, -1, "blah", "", True]
    record_k = [2, 10, -10, "no match", "null", False]

    # Simultaneously test matches and non-matches of different data types
    for i in range(len(record_i)):
        assert feature_match_exact(record_i, record_j, i)
        assert not feature_match_exact(record_i, record_k, i)

    # Special case for matching None--None == None is vacuous
    assert feature_match_exact([None], [None], 0)


def test_feature_match_fuzzy_string():
    record_i = ["string1", "John", "John", "", None]
    record_j = ["string2", "Jhon", "Jon", "", None]
    for i in range(len(record_i)):
        assert feature_match_fuzzy_string(
            record_i,
            record_j,
            i,
            similarity_measure="JaroWinkler",
            threshold=0.7,
        )
    assert not feature_match_fuzzy_string(
        ["no match"],
        ["dont match me bro"],
        0,
        similarity_measure="JaroWinkler",
        threshold=0.7,
    )


def test_eval_perfect_match():
    assert eval_perfect_match([1, 1, 1])
    assert not eval_perfect_match([1, 1, 0])
    assert not eval_perfect_match([1, 0, 0])
    assert not eval_perfect_match([0, 0, 0])


def test_match_within_block_cluster_ratio():
    data = [
        [1, "John", "Shepard", "11-7-2153", "90909"],
        [5, "Jhon", "Sheperd", "11-7-2153", "90909"],
        [11, "Jon", "Shepherd", "11-7-2153", "90909"],
        [12, "Johnathan", "Shepard", "11-7-2153", "90909"],
        [13, "Nathan", "Shepard", "11-7-2153", "90909"],
        [14, "Jane", "Smith", "01-10-1986", "12345"],
        [18, "Daphne", "Walker", "12-12-1992", "23456"],
        [23, "Alejandro", "Villanueve", "1-1-1980", "15935"],
        [24, "Alejandro", "Villanueva", "1-1-1980", "15935"],
        [27, "Philip", "", "2-2-1990", "64873"],
        [31, "Alejandr", "Villanueve", "1-1-1980", "15935"],
        [32, "Aelxdrano", "Villanueve", "1-1-1980", "15935"],
    ]

    eval_rule = eval_perfect_match
    funcs = {
        1: feature_match_fuzzy_string,
        2: feature_match_fuzzy_string,
        3: feature_match_exact,
        4: feature_match_exact,
    }

    # Do a test run requiring total membership match
    matches = _match_within_block_cluster_ratio(
        data, 1.0, funcs, eval_rule, threshold=0.8
    )
    assert matches == [{0, 1, 2}, {3}, {4}, {5}, {6}, {7, 8, 10}, {9}, {11}]

    # Now do a test showing different cluster groupings
    matches = _match_within_block_cluster_ratio(
        data, 0.6, funcs, eval_rule, threshold=0.8
    )
    assert matches == [{0, 1, 2, 3}, {4}, {5}, {6}, {7, 8, 10, 11}, {9}]


def test_match_within_block():
    # Data will be of the form:
    # patient_id, first_name, last_name, DOB, zip code
    data = [
        [1, "John", "Shepard", "11-7-2153", "90909"],
        [5, "Jhon", "Sheperd", "11-7-2153", "90909"],
        [11, "Jon", "Shepherd", "11-7-2153", "90909"],
        [14, "Jane", "Smith", "01-10-1986", "12345"],
        [18, "Daphne", "Walker", "12-12-1992", "23456"],
        [23, "Alejandro", "Villanueve", "1-1-1980", "15935"],
        [24, "Alejandro", "Villanueva", "1-1-1980", "15935"],
        [27, "Philip", "", "2-2-1990", "64873"],
        [31, "Alejandr", "Villanueve", "1-1-1980", "15935"],
    ]
    eval_rule = eval_perfect_match

    # First, require exact matches on everything to match
    # Expect 0 pairs
    funcs = {
        1: feature_match_exact,
        2: feature_match_exact,
        3: feature_match_exact,
        4: feature_match_exact,
    }
    match_pairs = match_within_block(data, funcs, eval_rule)
    assert len(match_pairs) == 0

    # Now, require exact on DOB and zip, but allow fuzzy on first and last
    # Expect 6 matches
    funcs[1] = feature_match_fuzzy_string
    funcs[2] = feature_match_fuzzy_string
    match_pairs = match_within_block(data, funcs, eval_rule)
    assert match_pairs == [(0, 1), (0, 2), (1, 2), (5, 6), (5, 8), (6, 8)]

    # As above, but let's be explicit about string comparison and threshold
    # Expect three matches, but none with the "Johns"
    # Note the difference in returned results by changing distance function
    match_pairs = match_within_block(
        data, funcs, eval_rule, similarity_measure="Levenshtein", threshold=0.8
    )
    assert match_pairs == [(5, 6), (5, 8), (6, 8)]


def test_block_parquet_data():
    # Create data for testing
    test_data = {
        "id": [0, 1, 2, 3],
        "first_name": ["Marc", "Mark", "Jose", "Eliza"],
        "last_name": ["Gutierrez", "Smith", "Garcia", "Jones"],
        "zip": [90210, 90210, 90210, 90006],
        "year_of_birth": [1980, 1992, 1992, 1992],
    }
    test_data_df = pd.DataFrame.from_dict(test_data)

    if os.path.isfile("./test.parquet"):  # pragma: no cover
        os.remove("./test.parquet")
    test_data_df.to_parquet(path="./test.parquet", engine="pyarrow")

    test_data = pd.read_parquet(path="./test.parquet", engine="pyarrow")
    blocked_test_data = block_data(test_data, blocks=["zip"])

    # Test output data types are correct
    assert isinstance(blocked_test_data, dict)
    assert isinstance(blocked_test_data[90006], list)

    # Test that the number of blocks is the same as the distinct number of zip codes
    assert len(blocked_test_data.keys()) == test_data_df["zip"].nunique()

    # Test blocks with multiple block columns
    blocked_test_data = block_data(test_data, blocks=["zip", "year_of_birth"])
    assert len(blocked_test_data[(90210, 1992)]) == 2

    # Clean up
    if os.path.isfile("./test.parquet"):  # pragma: no cover
        os.remove("./test.parquet")


<<<<<<< HEAD
def test_compile_match_lists():
    data = [
        ["11-7-2153", "John", "Shepard", "", "", "", "", "90909", 1],
        ["11-7-2153", "Jhon", "Sheperd", "", "", "", "", "90909", 5],
        ["11-7-2153", "Jon", "Shepherd", "", "", "", "", "90909", 11],
        ["11-7-2153", "Johnathan", "Shepard", "", "", "", "", "90909", 12],
        ["11-7-2153", "Nathan", "Shepard", "", "", "", "", "90909", 13],
        ["01-10-1986", "Jane", "Smith", "", "", "", "", "12345", 14],
        ["12-12-1992", "Daphne", "Walker", "", "", "", "", "23456", 18],
        ["1-1-1980", "Alejandro", "Villanueve", "", "", "", "", "15935", 23],
        ["1-1-1980", "Alejandro", "Villanueva", "", "", "", "", "15935", 24],
        ["2-2-1990", "Philip", "", "", "", "", "", "64873", 27],
        ["1-1-1980", "Alejandr", "Villanueve", "", "", "", "", "15935", 31],
        ["1-1-1980", "Aelxdrano", "Villanueve", "", "", "", "", "15935", 32],
    ]
    data = pd.DataFrame(
        data,
        columns=[
            "BIRTHDATE",
            "FIRST",
            "LAST",
            "GENDER",
            "ADDRESS",
            "CITY",
            "STATE",
            "ZIP",
            "ID",
        ],
    )
    funcs = {
        1: feature_match_four_char,
        2: feature_match_four_char,
        3: feature_match_exact,
    }
    matches_1 = perform_linkage_pass(data, ["ZIP"], funcs, eval_perfect_match)
    funcs = {
        1: feature_match_four_char,
        2: feature_match_four_char,
        4: feature_match_four_char,
    }
    matches_2 = perform_linkage_pass(data, ["BIRTHDATE"], funcs, eval_perfect_match)
    funcs = {3: feature_match_exact}
    matches_3 = perform_linkage_pass(data, ["ZIP"], funcs, eval_perfect_match)
    assert compile_match_lists([matches_1, matches_2, matches_3], False) == {
        1: {5, 11, 12, 13},
        5: {11, 12, 13},
        11: {12, 13},
        12: {13},
        23: {24, 31, 32},
        24: {31, 32},
        31: {32},
    }


def test_feature_match_four_char():
    record_i = ["Johnathan", "Shepard"]
    record_j = ["John", "Sheperd"]
    record_k = ["Jhon", "Sehpard"]

    # Simultaneously test matches and non-matches of different data types
    for i in range(len(record_i)):
        assert feature_match_four_char(record_i, record_j, i)
        assert not feature_match_four_char(record_i, record_k, i)


def test_map_matches_to_ids():
    data = [
        ["11-7-2153", "John", "Shepard", "", "", "", "", "90909", 1],
        ["11-7-2153", "Jhon", "Sheperd", "", "", "", "", "90909", 5],
        ["11-7-2153", "Jon", "Shepherd", "", "", "", "", "90909", 11],
        ["11-7-2153", "Johnathan", "Shepard", "", "", "", "", "90909", 12],
        ["11-7-2153", "Nathan", "Shepard", "", "", "", "", "90909", 13],
        ["01-10-1986", "Jane", "Smith", "", "", "", "", "12345", 14],
        ["12-12-1992", "Daphne", "Walker", "", "", "", "", "23456", 18],
        ["1-1-1980", "Alejandro", "Villanueve", "", "", "", "", "15935", 23],
        ["1-1-1980", "Alejandro", "Villanueva", "", "", "", "", "15935", 24],
        ["2-2-1990", "Philip", "", "", "", "", "", "64873", 27],
        ["1-1-1980", "Alejandr", "Villanueve", "", "", "", "", "15935", 31],
        ["1-1-1980", "Aelxdrano", "Villanueve", "", "", "", "", "15935", 32],
    ]
    data = pd.DataFrame(
        data,
        columns=[
            "BIRTHDATE",
            "FIRST",
            "LAST",
            "GENDER",
            "ADDRESS",
            "CITY",
            "STATE",
            "ZIP",
            "ID",
        ],
    )
    blocked_data = block_data(data, ["ZIP"])
    matches_with_ids = {
        "12345": [],
        "15935": [(23, 24), (23, 31), (24, 31)],
        "23456": [],
        "64873": [],
        "90909": [(1, 12)],
    }
    found_matches = {
        "12345": [],
        "15935": [(0, 1), (0, 2), (1, 2)],
        "23456": [],
        "64873": [],
        "90909": [(0, 3)],
    }
    for block in matches_with_ids:
        assert matches_with_ids[block] == _map_matches_to_record_ids(
            found_matches[block], blocked_data[block]
        )

    # Now test in cluster mode
    found_matches = {
        "12345": set(),
        "15935": {0, 1, 2},
        "23456": set(),
        "64873": set(),
        "90909": {0, 3},
    }


def test_perform_linkage_pass():
    data = [
        ["11-7-2153", "John", "Shepard", "", "", "", "", "90909", 1],
        ["11-7-2153", "Jhon", "Sheperd", "", "", "", "", "90909", 5],
        ["11-7-2153", "Jon", "Shepherd", "", "", "", "", "90909", 11],
        ["11-7-2153", "Johnathan", "Shepard", "", "", "", "", "90909", 12],
        ["11-7-2153", "Nathan", "Shepard", "", "", "", "", "90909", 13],
        ["01-10-1986", "Jane", "Smith", "", "", "", "", "12345", 14],
        ["12-12-1992", "Daphne", "Walker", "", "", "", "", "23456", 18],
        ["1-1-1980", "Alejandro", "Villanueve", "", "", "", "", "15935", 23],
        ["1-1-1980", "Alejandro", "Villanueva", "", "", "", "", "15935", 24],
        ["2-2-1990", "Philip", "", "", "", "", "", "64873", 27],
        ["1-1-1980", "Alejandr", "Villanueve", "", "", "", "", "15935", 31],
        ["1-1-1980", "Aelxdrano", "Villanueve", "", "", "", "", "15935", 32],
    ]
    data = pd.DataFrame(
        data,
        columns=[
            "BIRTHDATE",
            "FIRST",
            "LAST",
            "GENDER",
            "ADDRESS",
            "CITY",
            "STATE",
            "ZIP",
            "ID",
        ],
    )
    funcs = {
        1: feature_match_four_char,
        2: feature_match_four_char,
        3: feature_match_exact,
    }
    matches = perform_linkage_pass(data, ["ZIP"], funcs, eval_perfect_match, None)
    assert matches == {
        "12345": [],
        "15935": [(23, 24), (23, 31), (24, 31)],
        "23456": [],
        "64873": [],
        "90909": [(1, 12)],
    }

    # Now test again in cluster mode
    matches = perform_linkage_pass(
        data, ["ZIP"], funcs, eval_perfect_match, cluster_ratio=0.75
    )
    assert matches == {
        "12345": [{14}],
        "15935": [{24, 31, 23}, {32}],
        "23456": [{18}],
        "64873": [{27}],
        "90909": [{1, 12}, {5}, {11}, {13}],
    }


def test_score_linkage_vs_truth():
    num_records = 12
    matches = {
        1: {5, 11, 12, 13},
        5: {11, 12, 13},
        11: {12, 13},
        12: {13},
        23: {24, 31, 32},
        24: {31, 32},
        31: {32},
    }
    true_matches = {
        1: {5, 11, 12},
        5: {11, 12},
        11: {12},
        23: {24, 31, 32},
        24: {31, 32},
        31: {32},
    }
    sensitivity, specificity, ppv, f1 = score_linkage_vs_truth(
        matches, true_matches, num_records
    )
    assert sensitivity == 1.0
    assert specificity == 0.926
    assert ppv == 0.75
    assert f1 == 0.857
=======
def test_generate_block_query():
    table_name = "test_table"
    block_data = {"ZIP": 90210, "City": "Los Angeles"}
    correct_query = (
        f"SELECT * FROM {table_name} WHERE "
        + f"{list(block_data.keys())[0]} = {list(block_data.values())[0]} "
        + f"AND {list(block_data.keys())[1]} = '{list(block_data.values())[1]}'"
    )

    query = _generate_block_query(table_name, block_data)

    assert query == correct_query

    # Tests for appropriate data type handling in query generation
    assert (
        type(list(block_data.values())[1]) == str
        and "'" in correct_query.split("= ")[-1]
    )  # String types should be enclosed in quotes

    assert (
        type(list(block_data.values())[0]) != str
        and "'" not in correct_query.split("= ")[1]
    )  # Non-string types should not be enclosed in quotes


def test_blocking_data():
    db_name = (
        pathlib.Path(__file__).parent.parent.parent
        / "examples"
        / "MPI-sample-data"
        / "synthetic_patient_mpi_db"
    )

    table_name = "synthetic_patient_mpi"
    block_data = {"ZIP": 90265, "City": "Malibu"}
    blocked_data = block(db_name, table_name, block_data)

    # Assert data is returned
    assert len(blocked_data) > 0
    # Assert returned data is in the correct format
    assert type(blocked_data[0]) == list
    # Assert returned data match the block_data parameters
    assert (
        blocked_data[random.randint(0, len(blocked_data) - 1)][11] == block_data["City"]
    )
    assert (
        blocked_data[random.randint(0, len(blocked_data) - 1)][-4] == block_data["ZIP"]
    )

    # Assert exception is raised when block_data is empty
    block_data = {}
    with pytest.raises(ValueError) as e:
        block(db_name, table_name, block_data)
    assert "`block_data` cannot be empty." in str(e.value)
>>>>>>> 6869d56e
<|MERGE_RESOLUTION|>--- conflicted
+++ resolved
@@ -1,6 +1,7 @@
 import os
 import pandas as pd
 import random
+
 from phdi.linkage import (
     generate_hash_str,
     block_data,
@@ -8,24 +9,20 @@
     feature_match_fuzzy_string,
     eval_perfect_match,
     match_within_block,
-<<<<<<< HEAD
     compile_match_lists,
     feature_match_four_char,
     perform_linkage_pass,
     score_linkage_vs_truth,
+    block,
+    _generate_block_query,
 )
 from phdi.linkage.link import (
     _match_within_block_cluster_ratio,
     _map_matches_to_record_ids,
 )
-=======
-    block,
-    _generate_block_query,
-)
-from phdi.linkage.link import _match_within_block_cluster_ratio
+
 import pathlib
 import pytest
->>>>>>> 6869d56e
 
 
 def test_generate_hash():
@@ -195,7 +192,6 @@
         os.remove("./test.parquet")
 
 
-<<<<<<< HEAD
 def test_compile_match_lists():
     data = [
         ["11-7-2153", "John", "Shepard", "", "", "", "", "90909", 1],
@@ -402,7 +398,8 @@
     assert specificity == 0.926
     assert ppv == 0.75
     assert f1 == 0.857
-=======
+
+
 def test_generate_block_query():
     table_name = "test_table"
     block_data = {"ZIP": 90210, "City": "Los Angeles"}
@@ -456,5 +453,4 @@
     block_data = {}
     with pytest.raises(ValueError) as e:
         block(db_name, table_name, block_data)
-    assert "`block_data` cannot be empty." in str(e.value)
->>>>>>> 6869d56e
+    assert "`block_data` cannot be empty." in str(e.value)