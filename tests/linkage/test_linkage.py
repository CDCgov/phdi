--- conflicted
+++ resolved
@@ -28,11 +28,8 @@
     extract_blocking_values_from_record,
     write_linkage_config,
     read_linkage_config,
-<<<<<<< HEAD
     link_record_against_mpi,
-=======
     add_person_resource,
->>>>>>> e79edcf5
 )
 from phdi.linkage.link import (
     _match_within_block_cluster_ratio,
@@ -890,7 +887,6 @@
     os.remove("./" + test_file_path)
 
 
-<<<<<<< HEAD
 # TODO: Move this to an integration test suite
 def test_link_record_against_mpi():
     algorithm = read_linkage_config(
@@ -1050,7 +1046,8 @@
     postgres_client.connection.commit()
     postgres_client.cursor.close()
     postgres_client.connection.close()
-=======
+
+
 def test_add_person_resource():
     bundle = json.load(
         open(
@@ -1078,5 +1075,4 @@
     assert (
         returned_bundle.get("entry")[-1].get("request").get("url")
         == "Person/TEST_PERSON_ID"
-    )
->>>>>>> e79edcf5
+    )