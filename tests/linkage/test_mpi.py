--- conflicted
+++ resolved
@@ -6,11 +6,7 @@
 import pytest
 import uuid
 from sqlalchemy import Select, select, text
-<<<<<<< HEAD
-from phdi.linkage.mpi import PGMPIConnectorClient
-=======
 from phdi.linkage.mpi import DIBBsMPIConnectorClient
->>>>>>> 6e58c81b
 from phdi.linkage.dal import DataAccessLayer
 
 
@@ -34,11 +30,7 @@
         "mpi_port": "5432",
         "mpi_db_type": "postgres",
     }
-<<<<<<< HEAD
-    MPI = PGMPIConnectorClient()
-=======
     MPI = DIBBsMPIConnectorClient()
->>>>>>> 6e58c81b
     MPI.dal.get_connection(
         engine_url="postgresql+psycopg2://postgres:pw@localhost:5432/testdb"
     )
@@ -178,11 +170,7 @@
 
 
 def test_get_base_query():
-<<<<<<< HEAD
-    MPI: PGMPIConnectorClient = _init_db()
-=======
     MPI: DIBBsMPIConnectorClient = _init_db()
->>>>>>> 6e58c81b
     base_query = MPI._get_base_query()
     expected_query = (
         "SELECT patient.patient_id, person.person_id, patient.dob AS"
@@ -210,11 +198,7 @@
 
 
 def test_organize_block_criteria():
-<<<<<<< HEAD
-    MPI: PGMPIConnectorClient = _init_db()
-=======
     MPI: DIBBsMPIConnectorClient = _init_db()
->>>>>>> 6e58c81b
     block_data = {
         "dob": {"value": "1977-11-11"},
         "sex": {"value": "M"},
@@ -349,17 +333,10 @@
         "mpi_db_type": "postgres",
     }
 
-<<<<<<< HEAD
-    MPI = PGMPIConnectorClient()
-
-    assert MPI is not None
-    assert isinstance(MPI, PGMPIConnectorClient)
-=======
     MPI = DIBBsMPIConnectorClient()
 
     assert MPI is not None
     assert isinstance(MPI, DIBBsMPIConnectorClient)
->>>>>>> 6e58c81b
     assert MPI.dal is not None
     assert isinstance(MPI.dal, DataAccessLayer)
 
