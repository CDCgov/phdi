--- conflicted
+++ resolved
@@ -3,11 +3,8 @@
 import yaml
 import json
 import pathlib
-<<<<<<< HEAD
 import sqlite3 as sql
 from unittest import mock
-=======
->>>>>>> 55528d4c
 import pytest
 from unittest import mock
 
