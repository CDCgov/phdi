import csv
import os
import jsonschema
import yaml
import json
import pathlib
import sqlite3 as sql
from unittest import mock
<<<<<<< HEAD
import copy
=======
import pytest
>>>>>>> adbe02a0

from phdi.tabulation import (
    load_schema,
    write_table,
    print_schema_summary,
    validate_schema,
)
from phdi.fhir.tabulation import tabulate_data
from phdi.tabulation.tables import write_data


def test_load_schema():
    assert load_schema(
        pathlib.Path(__file__).parent.parent / "assets" / "valid_schema.yaml"
    ) == yaml.safe_load(
        open(pathlib.Path(__file__).parent.parent / "assets" / "valid_schema.yaml")
    )

    assert load_schema(
        pathlib.Path(__file__).parent.parent / "assets" / "valid_schema.json"
    ) == json.load(
        open(pathlib.Path(__file__).parent.parent / "assets" / "valid_schema.json")
    )

    # Invalid schema file path
    with pytest.raises(FileNotFoundError):
        load_schema("invalidPath")

    # Invalid JSON
    with pytest.raises(json.decoder.JSONDecodeError):
        load_schema(
            pathlib.Path(__file__).parent.parent / "assets" / "invalid_json.json"
        )

    # Invalid file format
    with pytest.raises(ValueError):
        load_schema(pathlib.Path(__file__).parent.parent / "assets" / "sample_hl7.hl7")


<<<<<<< HEAD
def test_validate_schema():

    valid_schema = yaml.safe_load(
        open(pathlib.Path(__file__).parent.parent / "assets" / "valid_schema.yaml")
    )

    assert validate_schema(schema=valid_schema) is None

    # Invalid data type
    invalid_data_type = copy.deepcopy(valid_schema)
    invalid_data_type["tables"]["table 1A"]["resource_type"] = 10

    with pytest.raises(jsonschema.exceptions.ValidationError) as e:
        validate_schema(schema=invalid_data_type)
    assert "10 is not of type 'string'" in str(e.value)

    # Required element is not present
    missing_fhir_path = copy.deepcopy(valid_schema)
    del missing_fhir_path["tables"]["table 1A"]["columns"]["Patient ID"]["fhir_path"]
    with pytest.raises(jsonschema.exceptions.ValidationError) as e:
        validate_schema(schema=missing_fhir_path)
    assert "'fhir_path' is a required property" in str(e.value)

    # Invalid selection_criteria
    bad_selection_criteria = copy.deepcopy(valid_schema)
    bad_selection_criteria["tables"]["table 1A"]["columns"]["Patient ID"][
        "selection_criteria"
    ] = "test"
    with pytest.raises(jsonschema.exceptions.ValidationError) as e:
        validate_schema(schema=bad_selection_criteria)
    assert "'test' is not one of ['first', 'last', 'random']" in str(e.value)


=======
def test_write_data_csv():
    schema = yaml.safe_load(
        open(pathlib.Path(__file__).parent.parent / "assets" / "tabulation_schema.yaml")
    )
    extracted_data = json.load(
        open(
            pathlib.Path(__file__).parent.parent
            / "assets"
            / "FHIR_server_extracted_data.json"
        )
    )
    extracted_data = extracted_data.get("entry", {})

    tabulated_data = tabulate_data(extracted_data, schema)
    table_to_use = tabulated_data["Physical Exams"]
    batch_1 = table_to_use[:2]
    batch_2 = [table_to_use[0]] + table_to_use[2:]
    file_location = "./"
    output_file_name = "create_new.csv"
    file_format = "csv"

    if os.path.isfile(file_location + output_file_name):  # pragma: no cover
        os.remove(file_location + output_file_name)

    # Batch 1 tests writing and creating brand new file
    # Only one row actually written in first batch
    write_data(batch_1, file_location, file_format, filename=output_file_name)
    with open(file_location + output_file_name, "r") as csv_file:
        reader = csv.reader(csv_file, dialect="excel")
        line = 0
        for row in reader:
            for i in range(len(row)):
                assert row[i] == str(batch_1[line][i])
            line += 1
        assert line == 2

    # Batch 2 tests appending to existing csv
    # Two more rows written here, make sure no duplicate header row
    write_data(batch_2, file_location, file_format, filename=output_file_name)
    with open(file_location + output_file_name, "r") as csv_file:
        reader = csv.reader(csv_file, dialect="excel")
        line = 0
        for row in reader:
            for i in range(len(row)):
                if row[i] == "":
                    assert table_to_use[line][i] is None
                    continue
                assert row[i] == str(table_to_use[line][i])
            line += 1
        assert line == 4
    os.remove(file_location + output_file_name)


@mock.patch("phdi.tabulation.tables.pq.ParquetWriter")
@mock.patch("phdi.tabulation.tables.pa.Table")
def test_write_data_parquet(patched_pa_table, patched_writer):

    schema = yaml.safe_load(
        open(pathlib.Path(__file__).parent.parent / "assets" / "tabulation_schema.yaml")
    )
    extracted_data = json.load(
        open(
            pathlib.Path(__file__).parent.parent
            / "assets"
            / "FHIR_server_extracted_data.json"
        )
    )
    extracted_data = extracted_data.get("entry", {})

    tabulated_data = tabulate_data(extracted_data, schema)
    table_to_use = tabulated_data["Physical Exams"]
    batch_1 = table_to_use[:2]
    batch_2 = [table_to_use[0]] + table_to_use[2:]
    file_location = "./"
    output_file_name = "new_parquet"
    file_format = "parquet"

    # Batch 1 tests creating a new parquet file and returning a writer
    pq_writer = write_data(batch_1, file_location, file_format, output_file_name)
    patched_pa_table.from_arrays.assert_called_with(batch_1[1:], names=batch_1[0])
    table = patched_pa_table.from_arrays(table_to_use[1:], table_to_use[0])
    patched_writer.assert_called_with(file_location + output_file_name, table.schema)
    patched_writer(
        file_location + output_file_name, table.schema
    ).write_table.assert_called_with(table=table)

    # Batch 2 tests appending to existing parquet using previous writer
    write_data(
        batch_2, file_location, file_format, output_file_name, pq_writer=pq_writer
    )
    patched_pa_table.from_arrays.assert_called_with(batch_2[1:], names=batch_2[0])
    table = patched_pa_table.from_arrays(batch_2[1:], batch_2[0])
    pq_writer.write_table.assert_called_with(table=table)

    # One from initial test of creating new pq file, and one
    # from calling it on a mocked table in this test, line 105;
    # Should NOT be called a third time with batch 2
    assert patched_writer.call_count == 2


def test_write_data_sql():
    schema = yaml.safe_load(
        open(pathlib.Path(__file__).parent.parent / "assets" / "tabulation_schema.yaml")
    )
    extracted_data = json.load(
        open(
            pathlib.Path(__file__).parent.parent
            / "assets"
            / "FHIR_server_extracted_data.json"
        )
    )
    extracted_data = extracted_data.get("entry", {})

    tabulated_data = tabulate_data(extracted_data, schema)
    table_to_use = tabulated_data["Physical Exams"]
    batch_1 = table_to_use[:2]
    batch_2 = [table_to_use[0]] + table_to_use[2:]
    file_location = "./"
    file_format = "sql"
    db_file = "new_db.db"

    if os.path.isfile(file_location + db_file):  # pragma: no cover
        os.remove(file_location + db_file)

    write_data(
        batch_1, file_location, file_format, db_file=db_file, db_tablename="PATIENT"
    )

    # Check that table was created and row was properly inserted
    conn = sql.connect(file_location + db_file)
    cursor = conn.cursor()
    res = cursor.execute("SELECT name FROM sqlite_master").fetchall()
    assert ("PATIENT",) in res
    res = cursor.execute("SELECT * FROM PATIENT").fetchall()
    assert res == [
        (
            "Price929",
            "Waltham",
            "['obs1']",
            "i-am-not-a-robot",
        )
    ]
    conn.close()

    write_data(
        batch_2, file_location, file_format, db_file=db_file, db_tablename="PATIENT"
    )

    # Check that only new rows were added and data was correctly
    # stored (including empty strings)
    conn = sql.connect(file_location + db_file)
    cursor = conn.cursor()
    res = cursor.execute("SELECT * FROM PATIENT").fetchall()
    assert len(res) == 3
    assert res == [
        (
            "Price929",
            "Waltham",
            "['obs1']",
            "i-am-not-a-robot",
        ),
        ("Shepard", "Zakera Ward", "None", "no-srsly-i-am-hoomun"),
        ("None", "Faketon", "['obs2', 'obs3']", "None"),
    ]
    conn.close()

    os.remove(file_location + db_file)


# @TODO: REMOVE THIS FUNCTION ALONG WITH THE OLD GENERATE ALL TABLES CODE
# ONCE THE NEW TABULATION WORK IS COMPLETE
>>>>>>> adbe02a0
@mock.patch("phdi.tabulation.tables.pq.ParquetWriter")
@mock.patch("phdi.tabulation.tables.pa.Table")
def test_write_schema_table_no_writer(patched_pa_table, patched_writer):

    data = [{"some_column": "some value", "some_other_column": "some other value"}]
    output_file_name = mock.Mock()
    file_format = "parquet"

    write_table(data, output_file_name, file_format)
    patched_pa_table.from_pylist.assert_called_with(data)
    table = patched_pa_table.from_pylist(data)

    patched_writer.assert_called_with(output_file_name, table.schema)
    patched_writer(output_file_name, table.schema).write_table.assert_called_with(
        table=table
    )


# @TODO: REMOVE THIS FUNCTION ALONG WITH THE OLD GENERATE ALL TABLES CODE
# ONCE THE NEW TABULATION WORK IS COMPLETE
@mock.patch("phdi.tabulation.tables.pq.ParquetWriter")
@mock.patch("phdi.tabulation.tables.pa.Table")
def test_write_schema_table_with_writer(patched_pa_table, patched_writer):

    data = [{"some_column": "some value", "some_other_column": "some other value"}]
    output_file_name = mock.Mock()
    file_format = "parquet"
    writer = mock.Mock()

    write_table(data, output_file_name, file_format, writer)
    patched_pa_table.from_pylist.assert_called_with(data)
    table = patched_pa_table.from_pylist(data)
    writer.write_table.assert_called_with(table=table)
    assert len(patched_writer.call_args_list) == 0


# @TODO: REMOVE THIS FUNCTION ALONG WITH THE OLD GENERATE ALL TABLES CODE
# ONCE THE NEW TABULATION WORK IS COMPLETE
def test_write_schema_table_new_csv():
    data = [{"some_column": "some value", "some_other_column": "some other value"}]
    output_file_name = "create_new.csv"
    file_format = "csv"

    if os.path.isfile(output_file_name):  # pragma: no cover
        os.remove(output_file_name)

    write_table(data, output_file_name, file_format)

    with open(output_file_name, "r") as csv_file:
        reader = csv.reader(csv_file, dialect="excel")
        assert next(reader) == list(data[0].keys())

    os.remove(output_file_name)


# @TODO: REMOVE THIS FUNCTION ALONG WITH THE OLD GENERATE ALL TABLES CODE
# ONCE THE NEW TABULATION WORK IS COMPLETE
def test_write_schema_table_append_csv():
    data = [{"some_column": "some value", "some_other_column": "some other value"}]
    output_file_name = "append.csv"
    file_format = "csv"

    if os.path.isfile(output_file_name):  # pragma: no cover
        os.remove(output_file_name)

    # do it thrice to append
    write_table(data, output_file_name, file_format)
    write_table(data, output_file_name, file_format)
    write_table(data, output_file_name, file_format)

    with open(output_file_name, "r") as csv_file:
        reader = csv.reader(csv_file, dialect="excel")
        assert next(reader) == list(data[0].keys())
        assert len(csv_file.readlines()) == 3
    os.remove(output_file_name)


@mock.patch("phdi.tabulation.tables.pq.read_table")
@mock.patch("phdi.tabulation.tables.pq.ParquetFile")
@mock.patch("phdi.tabulation.tables.os.walk")
def test_print_schema_summary_parquet(
    patched_os_walk, patched_ParquetFile, patched_reader
):

    patched_os_walk.return_value = [("some_path", None, ["filename.parquet"])]

    schema_directory = mock.Mock()
    display_head = False
    print_schema_summary(schema_directory, display_head)
    patched_ParquetFile.assert_called_with(
        pathlib.Path("some_path") / "filename.parquet"
    )
    assert len(patched_reader.call_args_list) == 0

    display_head = True
    print_schema_summary(schema_directory, display_head)
    patched_ParquetFile.assert_called_with(
        pathlib.Path("some_path") / "filename.parquet"
    )
    patched_reader.assert_called_with(pathlib.Path("some_path") / "filename.parquet")


@mock.patch("phdi.tabulation.tables.os.walk")
def test_print_schema_summary_csv(patched_os_walk, capsys):
    data = [{"some_column": "some value", "some_other_column": "some other value"}]
    output_file_name = "print_schema.csv"
    file_format = "csv"

    patched_os_walk.return_value = [("", None, ["print_schema.csv"])]
    schema_directory = mock.Mock()

    if os.path.isfile(output_file_name):  # pragma: no cover
        os.remove(output_file_name)

    write_table(data, output_file_name, file_format)

    print_schema_summary(schema_directory)
    captured = capsys.readouterr()
    # the \n is because print in python automatically adds \n
    assert captured.out == "['some_column', 'some_other_column']\n"

    os.remove(output_file_name)<|MERGE_RESOLUTION|>--- conflicted
+++ resolved
@@ -6,11 +6,8 @@
 import pathlib
 import sqlite3 as sql
 from unittest import mock
-<<<<<<< HEAD
+import pytest
 import copy
-=======
-import pytest
->>>>>>> adbe02a0
 
 from phdi.tabulation import (
     load_schema,
@@ -50,41 +47,6 @@
         load_schema(pathlib.Path(__file__).parent.parent / "assets" / "sample_hl7.hl7")
 
 
-<<<<<<< HEAD
-def test_validate_schema():
-
-    valid_schema = yaml.safe_load(
-        open(pathlib.Path(__file__).parent.parent / "assets" / "valid_schema.yaml")
-    )
-
-    assert validate_schema(schema=valid_schema) is None
-
-    # Invalid data type
-    invalid_data_type = copy.deepcopy(valid_schema)
-    invalid_data_type["tables"]["table 1A"]["resource_type"] = 10
-
-    with pytest.raises(jsonschema.exceptions.ValidationError) as e:
-        validate_schema(schema=invalid_data_type)
-    assert "10 is not of type 'string'" in str(e.value)
-
-    # Required element is not present
-    missing_fhir_path = copy.deepcopy(valid_schema)
-    del missing_fhir_path["tables"]["table 1A"]["columns"]["Patient ID"]["fhir_path"]
-    with pytest.raises(jsonschema.exceptions.ValidationError) as e:
-        validate_schema(schema=missing_fhir_path)
-    assert "'fhir_path' is a required property" in str(e.value)
-
-    # Invalid selection_criteria
-    bad_selection_criteria = copy.deepcopy(valid_schema)
-    bad_selection_criteria["tables"]["table 1A"]["columns"]["Patient ID"][
-        "selection_criteria"
-    ] = "test"
-    with pytest.raises(jsonschema.exceptions.ValidationError) as e:
-        validate_schema(schema=bad_selection_criteria)
-    assert "'test' is not one of ['first', 'last', 'random']" in str(e.value)
-
-
-=======
 def test_write_data_csv():
     schema = yaml.safe_load(
         open(pathlib.Path(__file__).parent.parent / "assets" / "tabulation_schema.yaml")
@@ -256,7 +218,39 @@
 
 # @TODO: REMOVE THIS FUNCTION ALONG WITH THE OLD GENERATE ALL TABLES CODE
 # ONCE THE NEW TABULATION WORK IS COMPLETE
->>>>>>> adbe02a0
+def test_validate_schema():
+
+    valid_schema = yaml.safe_load(
+        open(pathlib.Path(__file__).parent.parent / "assets" / "valid_schema.yaml")
+    )
+
+    assert validate_schema(schema=valid_schema) is None
+
+    # Invalid data type
+    invalid_data_type = copy.deepcopy(valid_schema)
+    invalid_data_type["tables"]["table 1A"]["resource_type"] = 10
+
+    with pytest.raises(jsonschema.exceptions.ValidationError) as e:
+        validate_schema(schema=invalid_data_type)
+    assert "10 is not of type 'string'" in str(e.value)
+
+    # Required element is not present
+    missing_fhir_path = copy.deepcopy(valid_schema)
+    del missing_fhir_path["tables"]["table 1A"]["columns"]["Patient ID"]["fhir_path"]
+    with pytest.raises(jsonschema.exceptions.ValidationError) as e:
+        validate_schema(schema=missing_fhir_path)
+    assert "'fhir_path' is a required property" in str(e.value)
+
+    # Invalid selection_criteria
+    bad_selection_criteria = copy.deepcopy(valid_schema)
+    bad_selection_criteria["tables"]["table 1A"]["columns"]["Patient ID"][
+        "selection_criteria"
+    ] = "test"
+    with pytest.raises(jsonschema.exceptions.ValidationError) as e:
+        validate_schema(schema=bad_selection_criteria)
+    assert "'test' is not one of ['first', 'last', 'random']" in str(e.value)
+
+
 @mock.patch("phdi.tabulation.tables.pq.ParquetWriter")
 @mock.patch("phdi.tabulation.tables.pa.Table")
 def test_write_schema_table_no_writer(patched_pa_table, patched_writer):
