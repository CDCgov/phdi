import pathlib

import yaml
from phdi.validation.validation import validate_ecr


test_include_errors = ["error", "warning", "information"]

# Test file with known errors
sample_file_bad = open(
    pathlib.Path(__file__).parent.parent / "assets" / "ecr_sample_input_bad.xml"
).read()


# Test good file
sample_file_good = open(
    pathlib.Path(__file__).parent.parent / "assets" / "ecr_sample_input_good.xml"
).read()

# Test file with error
sample_file_error = open(
    pathlib.Path(__file__).parent.parent / "assets" / "ecr_sample_input_error.xml"
).read()

with open(
    pathlib.Path(__file__).parent.parent / "assets" / "sample_ecr_config.yaml", "r"
) as file:
    config = yaml.safe_load(file)


def test_validate_good():
    expected_response = {
        "message_valid": True,
        "validation_results": {
            "fatal": [],
            "errors": [],
            "warnings": [],
            "information": ["Validation complete with no errors!"],
        },
    }
    result = validate_ecr(
        ecr_message=sample_file_good,
        config=config,
<<<<<<< HEAD
        include_error_types=test_include_errors,
=======
        error_types=["fatal", "error", "warn", "info"],
>>>>>>> d32d45b5
    )

    assert result == expected_response


def test_validate_bad():
    # TODO: we need to clean up the error messages
    # we don't need to see all the xpath data within the error
    # just the field, value, and why it failed
    expected_response = {
        "message_valid": False,
        "validation_results": {
            "fatal": [
                "Could not find field: {'fieldName': 'eICR Version Number', "
                + "'cdaPath': '//hl7:ClinicalDocument/hl7:versionNumber', "
                + "'errorType': 'fatal', "
                + "'attributes': [{'attributeName': 'value'}]}",
                "Could not find field: {'fieldName': 'First "
                + "Name', 'cdaPath': "
                + "'//hl7:ClinicalDocument/hl7:recordTarget/hl7:patientRole/"
                + "hl7:patient/hl7:name/hl7:given', "
                + "'errorType': 'fatal', "
                + "'textRequired': 'True', 'parent': 'name', "
                + "'parent_attributes': [{'attributeName': "
                + "'use', 'regEx': 'L'}]}",
                "Could not find field: {'fieldName': "
                + "'City', 'cdaPath': "
                + "'//hl7:ClinicalDocument/hl7:recordTarget/hl7:patientRole/hl7:addr/"
                + "hl7:city', "
                + "'errorType': 'fatal', "
                + "'textRequired': 'True', 'parent': 'addr', "
                + "'parent_attributes': [{'attributeName': "
                + "'use', 'regEx': 'H'}]}",
                "Field: Zip does not match regEx: [0-9]{5}(?:-[0-9]{4})?",
            ],
            "errors": [],
            "warnings": ["Attribute: 'code' for field: 'Sex' not in expected format"],
            "information": [],
        },
    }
    result = validate_ecr(
        ecr_message=sample_file_bad,
        config=config,
        include_error_types=test_include_errors,
    )

<<<<<<< HEAD
    assert result == expected_response
=======
    assert result == expected_response


def test_validate_error():
    expected_response = {
        "message_valid": True,
        "validation_results": {
            "fatal": [],
            "errors": [
                "Could not find field: {'fieldName': 'Status', 'cdaPath': "
                + "'//hl7:ClinicalDocument/hl7:component/hl7:structuredBody/hl7:"
                + "component/hl7:section/hl7:entry/hl7:act/hl7:code', "
                + "'errorType': 'error', 'attributes': [{'attributeName': 'code'}]}"
            ],
            "warnings": [],
            "information": ["Validation complete with no errors!"],
        },
    }
    result = validate_ecr(
        ecr_message=sample_file_error,
        config=config,
        error_types=["error", "warn", "info"],
    )

    assert result == expected_response


def test_validate_config_bad():
    with open(
        pathlib.Path(__file__).parent.parent / "assets" / "sample_ecr_config_bad.yaml",
        "r",
    ) as file:
        config_bad = yaml.safe_load(file)
        result = _validate_config(config_bad)
        assert not result
>>>>>>> d32d45b5
<|MERGE_RESOLUTION|>--- conflicted
+++ resolved
@@ -4,7 +4,7 @@
 from phdi.validation.validation import validate_ecr
 
 
-test_include_errors = ["error", "warning", "information"]
+test_include_errors = ["fatal", "error", "warning", "information"]
 
 # Test file with known errors
 sample_file_bad = open(
@@ -41,11 +41,7 @@
     result = validate_ecr(
         ecr_message=sample_file_good,
         config=config,
-<<<<<<< HEAD
         include_error_types=test_include_errors,
-=======
-        error_types=["fatal", "error", "warn", "info"],
->>>>>>> d32d45b5
     )
 
     assert result == expected_response
@@ -92,9 +88,6 @@
         include_error_types=test_include_errors,
     )
 
-<<<<<<< HEAD
-    assert result == expected_response
-=======
     assert result == expected_response
 
 
@@ -116,18 +109,7 @@
     result = validate_ecr(
         ecr_message=sample_file_error,
         config=config,
-        error_types=["error", "warn", "info"],
+        error_types=["fatal", "error", "warning", "information"],
     )
 
-    assert result == expected_response
-
-
-def test_validate_config_bad():
-    with open(
-        pathlib.Path(__file__).parent.parent / "assets" / "sample_ecr_config_bad.yaml",
-        "r",
-    ) as file:
-        config_bad = yaml.safe_load(file)
-        result = _validate_config(config_bad)
-        assert not result
->>>>>>> d32d45b5
+    assert result == expected_response