--- conflicted
+++ resolved
@@ -26,11 +26,7 @@
 ).read()
 
 
-<<<<<<< HEAD
 def test_organize_error_messages():
-=======
-def test_organize_messages():
->>>>>>> 62e25131
     fatal = ["foo"]
     errors = ["my error1", "my_error2"]
     warns = ["my warn1"]
@@ -43,7 +39,6 @@
         "warnings": warns,
         "information": infos,
     }
-<<<<<<< HEAD
 
     actual_result = _organize_error_messages(
         fatal=fatal,
@@ -62,11 +57,6 @@
     actual_result = _organize_error_messages(
         fatal, errors, warns, infos, test_include_errors
     )
-
-=======
-
-    actual_result = _organize_messages(fatal, errors, warns, infos)
->>>>>>> 62e25131
     assert actual_result == expected_result
 
 
