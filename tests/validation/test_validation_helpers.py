import pathlib
from phdi.validation.validation import (
    _organize_error_messages,
    _match_nodes,
    _validate_attribute,
    _validate_text,
    _check_field_matches,
<<<<<<< HEAD
    _response_builder,
=======
    _check_custom_message,
    # namespaces,
>>>>>>> 7137ae8c
)
from lxml import etree

test_include_errors = ["fatal", "errors", "warnings", "information"]

# Test file with known errors
sample_file_bad = open(
    pathlib.Path(__file__).parent.parent / "assets" / "ecr_sample_input_bad.xml"
).read()


# Test good file
sample_file_good = open(
    pathlib.Path(__file__).parent.parent / "assets" / "ecr_sample_input_good.xml"
).read()

config = open(
    pathlib.Path(__file__).parent.parent / "assets" / "sample_ecr_config.yaml"
).read()


def test_organize_error_messages():
    fatal = ["foo"]
    errors = ["my error1", "my_error2"]
    warns = ["my warn1"]
    infos = ["", "SOME"]
    test_include_errors = ["fatal", "errors", "warnings", "information"]

    expected_result = {
        "fatal": fatal,
        "errors": errors,
        "warnings": warns,
        "information": infos,
    }

    actual_result = _organize_error_messages(
        fatal=fatal,
        errors=errors,
        warnings=warns,
        information=infos,
        include_error_types=test_include_errors,
    )
    assert actual_result == expected_result

    fatal = []
    test_include_errors = ["information"]

    expected_result = {"fatal": [], "errors": [], "warnings": [], "information": infos}

    actual_result = _organize_error_messages(
        fatal, errors, warns, infos, test_include_errors
    )

    assert actual_result == expected_result


def test_match_nodes():
    namespace = {"test": "test"}
    xml = "<foo xmlns='test'><bar/><baz><biz/></baz><biz/></foo>"
    root = etree.fromstring(xml)

    config = {"parent": "foo", "fieldName": "bar", "cdaPath": "//test:foo/test:bar"}
    xml_elements = root.xpath(config.get("cdaPath"), namespaces=namespace)

    config_biz = {
        "parent": "baz",
        "fieldName": "biz",
        "cdaPath": "//test:foo/test:baz/test:biz",
    }
    xml_elements_biz = root.xpath(config_biz.get("cdaPath"), namespaces=namespace)

    assert _match_nodes([], config) == []
    assert _match_nodes(xml_elements, config) == [xml_elements[0]]
    assert _match_nodes(xml_elements_biz, config_biz) == [xml_elements_biz[0]]
    assert len(_match_nodes(xml_elements_biz, config_biz)) == 1


def test_check_field_matches():
    namespace = {"test": "test"}
    xml = "<foo xmlns='test'><bar/><baz><biz/></baz><biz/><taz/></foo>"
    root = etree.fromstring(xml)

    config = {"parent": "foo", "fieldName": "bar", "cdaPath": "//test:foo/test:bar"}
    config_false_cda_path = {
        "parent": "foo",
        "fieldName": "biz",
        "cdaPath": "//test:foo/test:biz",
    }
    config_false_attributes = {
        "parent": "foo",
        "fieldName": "bar",
        "cdaPath": "//test:foo/test:bar",
        "attributes": [{"attributeName": "test"}],
    }

    config_check_all = {
        "parent": "foo",
        "fieldName": "taz",
        "cdaPath": "//test:foo/test:taz",
        "attributes": [{"attributeName": "test"}],
        "validateAll": "True",
    }
    config_dont_check_all = {
        "parent": "foo",
        "fieldName": "taz",
        "cdaPath": "//test:foo/test:taz",
        "attributes": [{"attributeName": "test"}],
        "validateAll": "False",
    }
    config_dont_check_all_default = {
        "parent": "foo",
        "fieldName": "taz",
        "cdaPath": "//test:foo/test:taz",
        "attributes": [{"attributeName": "test"}],
    }
    xml_elements = root.xpath(config.get("cdaPath"), namespaces=namespace)
    xml_elements_bar = root.xpath(
        config_false_attributes.get("cdaPath"), namespaces=namespace
    )
    xml_elements_taz = root.xpath(config_check_all.get("cdaPath"), namespaces=namespace)

    assert _check_field_matches(xml_elements[0], config)
    assert not _check_field_matches(xml_elements[0], config_false_cda_path)
    assert not _check_field_matches(xml_elements_bar[0], config_false_attributes)
    assert _check_field_matches(xml_elements_taz[0], config_check_all)
    assert not _check_field_matches(xml_elements_taz[0], config_dont_check_all)
    assert not _check_field_matches(xml_elements_taz[0], config_dont_check_all_default)


def test_validate_attribute():
    namespace = {"test": "test"}
    xml = "<foo xmlns='test'><bar test='bat'/><baz><biz/></baz><biz/></foo>"
    root = etree.fromstring(xml)

    config = {
        "fieldName": "bar",
        "attributes": [{"attributeName": "test"}],
        "cdaPath": "//test:foo/test:bar",
    }
    config_attributes = {
        "fieldName": "bar",
        "attributes": [{"attributeName": "fail"}],
        "cdaPath": "//test:foo/test:bar",
    }
    config_reg_ex = {
        "fieldName": "bar",
        "attributes": [{"attributeName": "test", "regEx": "bar"}],
        "cdaPath": "//test:foo/test:bar",
    }

    xml_elements = root.xpath(config.get("cdaPath"), namespaces=namespace)
    assert _validate_attribute(xml_elements[0], config) == []
    assert _validate_attribute(xml_elements[0], config_attributes) == [
        "Could not find attribute fail for tag bar"
    ]
    assert _validate_attribute(xml_elements[0], config_reg_ex) == [
        "Attribute: 'test' for field: 'bar' not in expected format"
    ]


def test_validate_text():
    namespace = {"test": "test"}
    xml = "<foo xmlns='test'><bar>test</bar><baz><biz/></baz><biz>wrong</biz></foo>"
    root = etree.fromstring(xml)

    config = {
        "fieldName": "bar",
        "attributes": [{"attributeName": "test"}],
        "cdaPath": "//test:foo/test:bar",
        "textRequired": "True",
    }

    xml_elements = root.xpath(config.get("cdaPath"), namespaces=namespace)
    assert _validate_text(xml_elements[0], config) == []

    config_no_text = {
        "fieldName": "biz",
        "attributes": [{"attributeName": "test"}],
        "cdaPath": "//test:foo/test:baz/test:biz",
        "textRequired": "True",
    }

    xml_elements = root.xpath(config_no_text.get("cdaPath"), namespaces=namespace)
    assert _validate_text(xml_elements[0], config_no_text) == [
        "Field: biz does not have text"
    ]

    config_text_matches_reg_ex = {
        "fieldName": "bar",
        "attributes": [{"attributeName": "test"}],
        "cdaPath": "//test:foo/test:bar",
        "textRequired": "True",
        "regEx": "test",
    }
    xml_elements = root.xpath(
        config_text_matches_reg_ex.get("cdaPath"), namespaces=namespace
    )
    assert _validate_text(xml_elements[0], config_text_matches_reg_ex) == []

    config_text_doesnt_match_reg_ex = {
        "fieldName": "bar",
        "attributes": [{"attributeName": "test"}],
        "cdaPath": "//test:foo/test:bar",
        "textRequired": "True",
        "regEx": "foo",
    }
    xml_elements = root.xpath(
        config_text_doesnt_match_reg_ex.get("cdaPath"), namespaces=namespace
    )
    assert _validate_text(xml_elements[0], config_text_doesnt_match_reg_ex) == [
        "Field: bar does not match regEx: foo"
    ]


<<<<<<< HEAD
def test_response_builder():
    expected_response = {
        "message_valid": True,
        "validation_results": {
            "fatal": [],
            "errors": [],
            "warnings": [],
            "information": ["Validation completed with no fatal errors!"],
        },
        "validated_message": sample_file_good,
    }
    result = _response_builder(
        errors=expected_response["validation_results"],
        msg=sample_file_good,
        include_error_types=test_include_errors,
    )

    assert result == expected_response
=======
def test_check_custom_message():
    config_field_with_custom = {
        "fieldName": "bar",
        "attributes": [{"attributeName": "test"}],
        "cdaPath": "//test:foo/test:bar",
        "textRequired": "True",
        "regEx": "foo",
        "customMessage": "this is a custom message",
    }
    result = _check_custom_message(
        config_field_with_custom, "this is a default message"
    )
    assert result == "this is a custom message"

    config_field_no_custom = {
        "fieldName": "bar",
        "attributes": [{"attributeName": "test"}],
        "cdaPath": "//test:foo/test:bar",
        "textRequired": "True",
        "regEx": "foo",
    }
    result = _check_custom_message(config_field_no_custom, "this is a default message")
    assert result == "this is a default message"
>>>>>>> 7137ae8c
<|MERGE_RESOLUTION|>--- conflicted
+++ resolved
@@ -5,12 +5,9 @@
     _validate_attribute,
     _validate_text,
     _check_field_matches,
-<<<<<<< HEAD
     _response_builder,
-=======
     _check_custom_message,
     # namespaces,
->>>>>>> 7137ae8c
 )
 from lxml import etree
 
@@ -225,7 +222,6 @@
     ]
 
 
-<<<<<<< HEAD
 def test_response_builder():
     expected_response = {
         "message_valid": True,
@@ -244,7 +240,8 @@
     )
 
     assert result == expected_response
-=======
+
+
 def test_check_custom_message():
     config_field_with_custom = {
         "fieldName": "bar",
@@ -267,5 +264,4 @@
         "regEx": "foo",
     }
     result = _check_custom_message(config_field_no_custom, "this is a default message")
-    assert result == "this is a default message"
->>>>>>> 7137ae8c
+    assert result == "this is a default message"