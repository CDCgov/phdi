--- conflicted
+++ resolved
@@ -281,7 +281,71 @@
         + f"{urllib.parse.quote('?_count=10&_since=2022-01-01T00:00:00', safe='?&=')}"
     )
 
-<<<<<<< HEAD
+    test_search_url_3 = urllib.parse.quote(
+        "Observation?"
+        + "category=http://hl7.org/fhir/ValueSet/observation-category|laboratory",
+        safe="?=",
+    )
+    assert (
+        _generate_search_url(f"{base_fhir_url}/{test_search_url_3}")
+        == f"{base_fhir_url}/{test_search_url_3}"
+    )
+    assert _generate_search_url(f"/{test_search_url_3}") == f"/{test_search_url_3}"
+    assert _generate_search_url(f"{test_search_url_3}") == f"{test_search_url_3}"
+    assert (
+        _generate_search_url(f"{test_search_url_3}", default_count=5)
+        == f"{test_search_url_3}&_count=5"
+    )
+    assert (
+        _generate_search_url(f"{test_search_url_3}&_count=10", default_count=5)
+        == f"{test_search_url_3}&_count=10"
+    )
+    assert (
+        _generate_search_url(
+            f"{test_search_url_3}&_count=10", default_since="2022-01-01T00:00:00"
+        )
+        == f"{test_search_url_3}"
+        + f"{urllib.parse.quote('&_count=10&_since=2022-01-01T00:00:00', safe='?&=')}"
+    )
+
+
+@mock.patch("phdi.fhir.tabulation.tables._generate_search_url")
+def test_generate_search_urls(patch_generate_search_url):
+    patch_generate_search_url.side_effect = (
+        lambda search, count, since: f"{search}||{count}||{since}"
+    )
+
+    schema = yaml.safe_load(
+        open(
+            pathlib.Path(__file__).parent.parent.parent / "assets" / "valid_schema.yaml"
+        )
+    )
+
+    search_urls = _generate_search_urls(schema)
+
+    assert search_urls == {
+        "table 1A": "Patient||1000||2020-01-01T00:00:00",
+        "table 2A": "Observation?category="
+        + urllib.parse.quote(
+            "http://hl7.org/fhir/ValueSet/observation-category|laboratory", safe=""
+        )
+        + urllib.parse.quote("||1000||None", safe="|"),
+    }
+
+
+def test_generate_search_urls_invalid():
+
+    schema = yaml.safe_load(
+        open(
+            pathlib.Path(__file__).parent.parent.parent
+            / "assets"
+            / "invalid_schema.yaml"
+        )
+    )
+
+    with pytest.raises(ValueError):
+        _generate_search_urls(schema)
+
 
 def test_drop_null():
 
@@ -315,70 +379,4 @@
         fhir_server_responses_1_null, schema["my_table"]["Patient"]
     )
     assert len(responses_1_null) == 2
-    assert responses_1_null[1][0] == fhir_server_responses_1_null[1][0]
-=======
-    test_search_url_3 = urllib.parse.quote(
-        "Observation?"
-        + "category=http://hl7.org/fhir/ValueSet/observation-category|laboratory",
-        safe="?=",
-    )
-    assert (
-        _generate_search_url(f"{base_fhir_url}/{test_search_url_3}")
-        == f"{base_fhir_url}/{test_search_url_3}"
-    )
-    assert _generate_search_url(f"/{test_search_url_3}") == f"/{test_search_url_3}"
-    assert _generate_search_url(f"{test_search_url_3}") == f"{test_search_url_3}"
-    assert (
-        _generate_search_url(f"{test_search_url_3}", default_count=5)
-        == f"{test_search_url_3}&_count=5"
-    )
-    assert (
-        _generate_search_url(f"{test_search_url_3}&_count=10", default_count=5)
-        == f"{test_search_url_3}&_count=10"
-    )
-    assert (
-        _generate_search_url(
-            f"{test_search_url_3}&_count=10", default_since="2022-01-01T00:00:00"
-        )
-        == f"{test_search_url_3}"
-        + f"{urllib.parse.quote('&_count=10&_since=2022-01-01T00:00:00', safe='?&=')}"
-    )
-
-
-@mock.patch("phdi.fhir.tabulation.tables._generate_search_url")
-def test_generate_search_urls(patch_generate_search_url):
-    patch_generate_search_url.side_effect = (
-        lambda search, count, since: f"{search}||{count}||{since}"
-    )
-
-    schema = yaml.safe_load(
-        open(
-            pathlib.Path(__file__).parent.parent.parent / "assets" / "valid_schema.yaml"
-        )
-    )
-
-    search_urls = _generate_search_urls(schema)
-
-    assert search_urls == {
-        "table 1A": "Patient||1000||2020-01-01T00:00:00",
-        "table 2A": "Observation?category="
-        + urllib.parse.quote(
-            "http://hl7.org/fhir/ValueSet/observation-category|laboratory", safe=""
-        )
-        + urllib.parse.quote("||1000||None", safe="|"),
-    }
-
-
-def test_generate_search_urls_invalid():
-
-    schema = yaml.safe_load(
-        open(
-            pathlib.Path(__file__).parent.parent.parent
-            / "assets"
-            / "invalid_schema.yaml"
-        )
-    )
-
-    with pytest.raises(ValueError):
-        _generate_search_urls(schema)
->>>>>>> e2305833
+    assert responses_1_null[1][0] == fhir_server_responses_1_null[1][0]