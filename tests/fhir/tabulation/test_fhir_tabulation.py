import json
import pandas as pd
import pathlib
import urllib.parse
import yaml

from unittest import mock

from phdi.fhir.tabulation.tables import (
    _apply_selection_criteria,
    apply_schema_to_resource,
    generate_all_tables_in_schema,
    generate_table,
<<<<<<< HEAD
    tabulate_data,
=======
    _generate_search_url,
>>>>>>> 0d1493f8
)


def test_apply_selection_criteria():
    selection_criteria_test_list = ["one", "two", "three"]
    assert _apply_selection_criteria(selection_criteria_test_list, "first") == "one"
    assert _apply_selection_criteria(selection_criteria_test_list, "last") == "three"
    assert (
        _apply_selection_criteria(selection_criteria_test_list, "random")
        in selection_criteria_test_list
    )
    assert _apply_selection_criteria(selection_criteria_test_list, "all") == ",".join(
        selection_criteria_test_list
    )


def test_apply_schema_to_resource():
    resource = json.load(
        open(
            pathlib.Path(__file__).parent.parent.parent
            / "assets"
            / "patient_bundle.json"
        )
    )

    resource = resource["entry"][1]["resource"]

    schema = yaml.safe_load(
        open(
            pathlib.Path(__file__).parent.parent.parent / "assets" / "test_schema.yaml"
        )
    )
    schema = schema["my_table"]

    assert apply_schema_to_resource(resource, schema) == {
        "patient_id": "some-uuid",
        "first_name": "John ",
        "last_name": "doe",
        "phone_number": "123-456-7890",
    }

    # Test for inserting empty string if field not found
    del resource["name"][0]["family"]
    assert apply_schema_to_resource(resource, schema) == {
        "patient_id": "some-uuid",
        "first_name": "John ",
        "last_name": "",
        "phone_number": "123-456-7890",
    }

    # Test for resource_schema is None
    resource = json.load(
        open(
            pathlib.Path(__file__).parent.parent.parent
            / "assets"
            / "patient_bundle.json"
        )
    )
    resource = resource["entry"][0]["resource"]
    assert apply_schema_to_resource(resource, schema) == {}


def test_tabulate_data():
    schema = yaml.safe_load(
        open(
            pathlib.Path(__file__).parent.parent.parent / "assets" / "test_schema.yaml"
        )
    )
    schema = schema["my_table"]
    extracted_data = json.load(
        open(
            pathlib.Path(__file__).parent.parent.parent
            / "assets"
            / "FHIR_server_extracted_data.json"
        )
    )

    tabulated_data = tabulate_data(extracted_data, schema)

    # Check all columns froms chema present
    assert len(tabulated_data.columns) == 4
    assert "patient_id" in tabulated_data.columns
    assert "first_name" in tabulated_data.columns
    assert "last_name" in tabulated_data.columns
    assert "phone_number" in tabulated_data.columns

    # Check all records in data bundle present
    assert len(extracted_data["entry"]) == len(tabulated_data.index)

    # Check that expected blank string is now a nan
    assert pd.isna(tabulated_data.at[2, "last_name"])
    assert pd.isna(tabulated_data.at[1, "phone_number"])


@mock.patch("phdi.fhir.tabulation.tables.write_table")
@mock.patch("phdi.fhir.tabulation.tables.fhir_server_get")
def test_generate_table_success(patch_query, patch_write):

    schema = yaml.safe_load(
        open(
            pathlib.Path(__file__).parent.parent.parent / "assets" / "test_schema.yaml"
        )
    )

    output_path = mock.Mock()
    output_path.__truediv__ = (  # Redefine division operator to prevent failure.
        lambda x, y: x
    )
    output_format = "parquet"
    fhir_url = "https://some_fhir_server_url"
    mock_access_token_value = "some-token"
    mock_access_token = mock.Mock()
    mock_access_token.token = mock_access_token_value
    mock_cred_manager = mock.Mock()
    mock_cred_manager.get_access_token.return_value = mock_access_token

    fhir_server_responses = json.load(
        open(
            pathlib.Path(__file__).parent.parent.parent
            / "assets"
            / "FHIR_server_query_response_200_example.json"
        )
    )

    query_response_1 = mock.Mock()
    query_response_1.status_code = fhir_server_responses["status_code_1"]
    query_response_1.content = json.dumps(fhir_server_responses["content_1"])

    query_response_2 = mock.Mock()
    query_response_2.status_code = fhir_server_responses["status_code_2"]
    query_response_2.content = json.dumps(fhir_server_responses["content_2"])

    patch_query.side_effect = [query_response_1, query_response_2]

    generate_table(
        schema["my_table"],
        output_path,
        output_format,
        fhir_url,
        mock_cred_manager,
    )

    assert len(patch_write.call_args_list[0]) == 2

    assert patch_write.call_args_list[0][0] == (
        [
            apply_schema_to_resource(
                fhir_server_responses["content_1"]["entry"][0]["resource"],
                schema["my_table"],
            )
        ],
        output_path,
        output_format,
        None,
    )
    assert patch_write.call_args_list[1][0] == (
        [
            apply_schema_to_resource(
                fhir_server_responses["content_2"]["entry"][0]["resource"],
                schema["my_table"],
            )
        ],
        output_path,
        output_format,
        patch_write(
            (
                [
                    apply_schema_to_resource(
                        fhir_server_responses["content_1"]["entry"][0]["resource"],
                        schema["my_table"],
                    )
                ],
                output_path,
                output_format,
                None,
            )
        ),
    )


@mock.patch("phdi.fhir.tabulation.tables.write_table")
@mock.patch("phdi.fhir.tabulation.tables.fhir_server_get")
def test_generate_table_fail(patch_query, patch_write):

    schema = yaml.safe_load(
        open(
            pathlib.Path(__file__).parent.parent.parent / "assets" / "test_schema.yaml"
        )
    )

    output_path = mock.Mock()
    output_path.__truediv__ = (  # Redefine division operator to prevent failure.
        lambda x, y: x
    )

    output_format = "parquet"

    fhir_url = "https://some_fhir_server_url"
    mock_access_token_value = "some-token"
    mock_access_token = mock.Mock()
    mock_access_token.token = mock_access_token_value
    mock_cred_manager = mock.Mock()
    mock_cred_manager.get_access_token.return_value = mock_access_token

    response = mock.Mock(status_code=400)
    patch_query.return_value = response

    generate_table(
        schema,
        output_path,
        output_format,
        fhir_url,
        mock_cred_manager,
    )

    patch_query.assert_called()
    patch_write.assert_not_called()


@mock.patch("phdi.fhir.tabulation.tables.generate_table")
@mock.patch("phdi.fhir.tabulation.tables.load_schema")
def test_generate_all_tables_schema(patched_load_schema, patched_make_table):

    schema_path = mock.Mock()
    output_path = mock.Mock()
    output_path.__truediv__ = (  # Redefine division operator to prevent failure.
        lambda x, y: x
    )
    output_format = "parquet"
    fhir_url = "https://some_fhir_url"
    mock_access_token_value = "some-token"
    mock_access_token = mock.Mock()
    mock_access_token.token = mock_access_token_value
    mock_cred_manager = mock.Mock()
    mock_cred_manager.get_access_token.return_value = mock_access_token

    schema = yaml.safe_load(
        open(
            pathlib.Path(__file__).parent.parent.parent / "assets" / "test_schema.yaml"
        )
    )

    patched_load_schema.return_value = schema

    generate_all_tables_in_schema(
        schema_path, output_path, output_format, fhir_url, mock_cred_manager
    )

    patched_make_table.assert_called_with(
        schema["my_table"],
        output_path,
        output_format,
        fhir_url,
        mock_cred_manager,
    )


def test_generate_search_url():
    base_fhir_url = "https://fhir-host/r4"

    test_search_url_1 = urllib.parse.quote(
        "Patient?birtdate=2000-01-01T00:00:00", safe="/?="
    )
    assert (
        _generate_search_url(f"{base_fhir_url}/{test_search_url_1}")
        == f"{base_fhir_url}/{test_search_url_1}"
    )
    assert _generate_search_url(f"/{test_search_url_1}") == f"/{test_search_url_1}"
    assert _generate_search_url(f"{test_search_url_1}") == f"{test_search_url_1}"
    assert (
        _generate_search_url(f"{test_search_url_1}", default_count=5)
        == f"{test_search_url_1}&_count=5"
    )
    assert (
        _generate_search_url(f"{test_search_url_1}&_count=10", default_count=5)
        == f"{test_search_url_1}&_count=10"
    )
    assert (
        _generate_search_url(
            f"{test_search_url_1}&_count=10", default_since="2022-01-01T00:00:00"
        )
        == f"{test_search_url_1}"
        + f"{urllib.parse.quote('&_count=10&_since=2022-01-01T00:00:00', safe='&=')}"
    )

    test_search_url_2 = "Patient"
    assert (
        _generate_search_url(f"{base_fhir_url}/{test_search_url_2}")
        == f"{base_fhir_url}/{test_search_url_2}"
    )
    assert _generate_search_url(f"/{test_search_url_2}") == f"/{test_search_url_2}"
    assert _generate_search_url(f"{test_search_url_2}") == f"{test_search_url_2}"
    assert (
        _generate_search_url(f"{test_search_url_2}", default_count=5)
        == f"{test_search_url_2}?_count=5"
    )
    assert (
        _generate_search_url(f"{test_search_url_2}?_count=10", default_count=5)
        == f"{test_search_url_2}?_count=10"
    )
    assert (
        _generate_search_url(
            f"{test_search_url_2}?_count=10", default_since="2022-01-01T00:00:00"
        )
        == f"{test_search_url_2}"
        + f"{urllib.parse.quote('?_count=10&_since=2022-01-01T00:00:00', safe='?&=')}"
    )<|MERGE_RESOLUTION|>--- conflicted
+++ resolved
@@ -11,11 +11,8 @@
     apply_schema_to_resource,
     generate_all_tables_in_schema,
     generate_table,
-<<<<<<< HEAD
     tabulate_data,
-=======
-    _generate_search_url,
->>>>>>> 0d1493f8
+    _generate_search_url
 )
 
 
