import json
import pathlib
import pytest
import urllib.parse
import yaml

from unittest import mock

from phdi.fhir.tabulation.tables import (
    _apply_selection_criteria,
    apply_schema_to_resource,
    drop_null,
    generate_all_tables_in_schema,
    generate_table,
    tabulate_data,
    _get_reference_directions,
    _build_reference_dicts,
    _generate_search_url,
    _generate_search_urls,
    _dereference_included_resource,
    extract_data_from_fhir_search_incremental,
    extract_data_from_fhir_search,
    extract_data_from_schema,
<<<<<<< HEAD
=======
    _merge_include_query_params_for_references,
    _merge_include_query_params_for_location,
>>>>>>> 891517a0
)


def test_apply_selection_criteria():
    selection_criteria_test_list = ["one", "two", "three"]
    assert _apply_selection_criteria(selection_criteria_test_list, "first") == "one"
    assert _apply_selection_criteria(selection_criteria_test_list, "last") == "three"
    assert (
        _apply_selection_criteria(selection_criteria_test_list, "random")
        in selection_criteria_test_list
    )
    assert _apply_selection_criteria(selection_criteria_test_list, "all") == ",".join(
        selection_criteria_test_list
    )


def test_apply_schema_to_resource():
    resource = json.load(
        open(
            pathlib.Path(__file__).parent.parent.parent
            / "assets"
            / "patient_bundle.json"
        )
    )

    resource = resource["entry"][1]["resource"]

    schema = yaml.safe_load(
        open(
            pathlib.Path(__file__).parent.parent.parent / "assets" / "valid_schema.yaml"
        )
    )

    assert apply_schema_to_resource(resource, schema) == {
        "patient_id": "some-uuid",
        "first_name": "John ",
        "last_name": "doe",
        "phone_number": "123-456-7890",
    }

    # Test for inserting empty string if field not found
    del resource["name"][0]["family"]
    assert apply_schema_to_resource(resource, schema) == {
        "patient_id": "some-uuid",
        "first_name": "John ",
        "last_name": "",
        "phone_number": "123-456-7890",
    }

    # Test for no schema in yaml file that matches incoming
    # resource type
    resource = json.load(
        open(
            pathlib.Path(__file__).parent.parent.parent
            / "assets"
            / "patient_bundle.json"
        )
    )
    resource = resource["entry"][0]["resource"]
    assert apply_schema_to_resource(resource, schema) == {}

    # Test for raised exception if no resource type at all
    del schema["tables"]["table 1A"]["resource_type"]
    with pytest.raises(
        ValueError,
        match="Each table must specify resource_type. resource_type not found in table table 1A.",  # noqa
    ):
        apply_schema_to_resource(resource, schema)


def test_tabulate_data():
    schema = yaml.safe_load(
        open(
            pathlib.Path(__file__).parent.parent.parent
            / "assets"
            / "tabulation_schema.yaml"
        )
    )
    extracted_data = json.load(
        open(
            pathlib.Path(__file__).parent.parent.parent
            / "assets"
            / "FHIR_server_extracted_data.json"
        )
    )

    tabulated_data = tabulate_data(extracted_data, schema)

    assert set(tabulated_data.keys()) == {"Patients", "Physical Exams"}

    # Check all columns from schema present
    assert set(tabulated_data["Patients"][0]) == {
        "Patient ID",
        "First Name",
        "Last Name",
        "Phone Number",
    }
    assert set(tabulated_data["Physical Exams"][0]) == {
        "Last Name",
        "City",
        "Exam ID",
        "General Practitioner",
    }

    # Check Patients data table
    row_sets = [
        {
            "Kimberley248",
            "Price929",
            "555-690-3898",
            "907844f6-7c99-eabc-f68e-d92189729a55",
        },
        {"65489-asdf5-6d8w2-zz5g8", "John", "Shepard", None},
        {"some-uuid", "John ", None, "123-456-7890"},
    ]
    assert len(tabulated_data["Patients"][1:]) == 3
    tests_run = 0
    for row in row_sets:
        found_match = False
        for table_row in tabulated_data["Patients"][1:]:
            if set(table_row) == row:
                found_match = True
                break
        if tests_run <= 2:
            tests_run += 1
            assert found_match

    # Check Physical Exams data table
    row_lists = [
        [
            "Waltham",
            "Price929",
            "i-am-not-a-robot",
            ["obs1"],
        ],
        ["no-srsly-i-am-hoomun", "Zakera Ward", "Shepard", None],
        ["Faketon", None, None, ["obs2", "obs3"]],
    ]
    assert len(tabulated_data["Physical Exams"][1:]) == 3
    tests_run = 0
    for row in row_lists:
        found_match = False
        for table_row in tabulated_data["Physical Exams"][1:]:
            checked_elements = 0
            for element in row:
                if element in table_row:
                    checked_elements += 1
            if checked_elements == len(row) == len(table_row):
                found_match = True
                break
        if tests_run <= 2:
            tests_run += 1
            assert found_match


@mock.patch("phdi.fhir.tabulation.tables.write_table")
@mock.patch("phdi.fhir.tabulation.tables.fhir_server_get")
def test_generate_table_success(patch_query, patch_write):

    schema = yaml.safe_load(
        open(
            pathlib.Path(__file__).parent.parent.parent / "assets" / "valid_schema.yaml"
        )
    )

    # This test only uses patient resources
    del schema.get("tables")["table 2A"]

    output_path = mock.Mock()
    output_path.__truediv__ = (  # Redefine division operator to prevent failure.
        lambda x, y: x
    )
    output_format = "parquet"
    fhir_url = "https://some_fhir_server_url"
    mock_access_token_value = "some-token"
    mock_access_token = mock.Mock()
    mock_access_token.token = mock_access_token_value
    mock_cred_manager = mock.Mock()
    mock_cred_manager.get_access_token.return_value = mock_access_token

    fhir_server_responses = json.load(
        open(
            pathlib.Path(__file__).parent.parent.parent
            / "assets"
            / "FHIR_server_query_response_200_example.json"
        )
    )

    query_response_1 = mock.Mock()
    query_response_1.status_code = fhir_server_responses["status_code_1"]
    query_response_1.content = json.dumps(fhir_server_responses["content_1"])

    query_response_2 = mock.Mock()
    query_response_2.status_code = fhir_server_responses["status_code_2"]
    query_response_2.content = json.dumps(fhir_server_responses["content_2"])

    patch_query.side_effect = [query_response_1, query_response_2]

    generate_table(
        schema,
        output_path,
        output_format,
        fhir_url,
        mock_cred_manager,
    )

    assert len(patch_write.call_args_list[0]) == 2

    assert patch_write.call_args_list[0][0] == (
        [
            apply_schema_to_resource(
                fhir_server_responses["content_1"]["entry"][0]["resource"],
                schema,
            )
        ],
        output_path,
        output_format,
        None,
    )
    assert patch_write.call_args_list[1][0] == (
        [
            apply_schema_to_resource(
                fhir_server_responses["content_2"]["entry"][0]["resource"],
                schema,
            )
        ],
        output_path,
        output_format,
        patch_write(
            (
                [
                    apply_schema_to_resource(
                        fhir_server_responses["content_1"]["entry"][0]["resource"],
                        schema,
                    )
                ],
                output_path,
                output_format,
                None,
            )
        ),
    )


@mock.patch("phdi.fhir.tabulation.tables.write_table")
@mock.patch("phdi.fhir.tabulation.tables.fhir_server_get")
def test_generate_table_fail(patch_query, patch_write):

    schema = yaml.safe_load(
        open(
            pathlib.Path(__file__).parent.parent.parent / "assets" / "valid_schema.yaml"
        )
    )

    # This test only uses patient resources
    del schema.get("tables")["table 2A"]

    output_path = mock.Mock()
    output_path.__truediv__ = (  # Redefine division operator to prevent failure.
        lambda x, y: x
    )

    output_format = "parquet"

    fhir_url = "https://some_fhir_server_url"
    mock_access_token_value = "some-token"
    mock_access_token = mock.Mock()
    mock_access_token.token = mock_access_token_value
    mock_cred_manager = mock.Mock()
    mock_cred_manager.get_access_token.return_value = mock_access_token

    response = mock.Mock(status_code=400)
    patch_query.return_value = response

    generate_table(
        schema,
        output_path,
        output_format,
        fhir_url,
        mock_cred_manager,
    )

    patch_query.assert_called()
    patch_write.assert_not_called()


@mock.patch("phdi.fhir.tabulation.tables.generate_table")
@mock.patch("phdi.fhir.tabulation.tables.load_schema")
def test_generate_all_tables_schema(patched_load_schema, patched_make_table):

    schema_path = mock.Mock()
    output_path = mock.Mock()
    output_path.__truediv__ = (  # Redefine division operator to prevent failure.
        lambda x, y: x
    )
    output_format = "parquet"
    fhir_url = "https://some_fhir_url"
    mock_access_token_value = "some-token"
    mock_access_token = mock.Mock()
    mock_access_token.token = mock_access_token_value
    mock_cred_manager = mock.Mock()
    mock_cred_manager.get_access_token.return_value = mock_access_token

    schema = yaml.safe_load(
        open(
            pathlib.Path(__file__).parent.parent.parent / "assets" / "valid_schema.yaml"
        )
    )

    # This test only uses patient resources
    del schema.get("tables")["table 2A"]

    patched_load_schema.return_value = schema

    generate_all_tables_in_schema(
        schema_path, output_path, output_format, fhir_url, mock_cred_manager
    )

    patched_make_table.assert_called_with(
        schema,
        output_path,
        output_format,
        fhir_url,
        mock_cred_manager,
    )


def test_get_reference_directions():
    schema = yaml.safe_load(
        open(
            pathlib.Path(__file__).parent.parent.parent
            / "assets"
            / "tabulation_schema.yaml"
        )
    )

    ref_dicts = _get_reference_directions(schema)
    assert ref_dicts == {
        "Patients": {"anchor": "Patient", "forward": set(), "reverse": {}},
        "Physical Exams": {
            "anchor": "Patient",
            "forward": {"Practitioner"},
            "reverse": {"Observation": "Observation:subject"},
        },
    }


def test_build_reference_dicts():
    schema = yaml.safe_load(
        open(
            pathlib.Path(__file__).parent.parent.parent
            / "assets"
            / "tabulation_schema.yaml"
        )
    )
    ref_directions = _get_reference_directions(schema)

    extracted_data = json.load(
        open(
            pathlib.Path(__file__).parent.parent.parent
            / "assets"
            / "FHIR_server_extracted_data.json"
        )
    )
    ref_dicts = _build_reference_dicts(extracted_data, ref_directions)
    assert set(ref_dicts.keys()) == {"Patients", "Physical Exams"}
    assert len(ref_dicts["Patients"]["Patient"]) == 3
    assert set(ref_dicts["Patients"]["Patient"].keys()) == {
        "some-uuid",
        "907844f6-7c99-eabc-f68e-d92189729a55",
        "65489-asdf5-6d8w2-zz5g8",
    }
    assert "Observation" not in ref_dicts["Patients"]

    assert len(ref_dicts["Physical Exams"]["Patient"]) == 3
    assert len(ref_dicts["Physical Exams"]["Observation"]) == 2
    assert set(ref_dicts["Physical Exams"]["Observation"].keys()) == {
        "907844f6-7c99-eabc-f68e-d92189729a55",
        "some-uuid",
    }
    assert set(
        [x["id"] for x in ref_dicts["Physical Exams"]["Observation"]["some-uuid"]]
    ) == {
        "obs2",
        "obs3",
    }
    assert len(ref_dicts["Physical Exams"]["Practitioner"]) == 2


def test_dereference_included_resource():
    schema = yaml.safe_load(
        open(
            pathlib.Path(__file__).parent.parent.parent
            / "assets"
            / "tabulation_schema.yaml"
        )
    )
    data = json.load(
        open(
            pathlib.Path(__file__).parent.parent.parent
            / "assets"
            / "FHIR_server_extracted_data.json"
        )
    )
    ref_directions = _get_reference_directions(schema)
    ref_dicts = _build_reference_dicts(data, ref_directions)

    anchor_resource = data.get("entry")[0].get("resource")
    path_to_use = "Observation.id"
    referenced_resource = data.get("entry")[1].get("resource")
    columns_in_table = schema.get("tables").get("Physical Exams").get("columns")
    column_params = columns_in_table.get("Exam ID")

    assert _dereference_included_resource(
        anchor_resource,
        path_to_use,
        anchor_resource,
        column_params,
        ref_dicts,
        "Physical Exams",
    ) == [referenced_resource]

    path_to_use = "Practitioner.name"
    column_params = columns_in_table.get("General Practitioner")
    referenced_resource = data.get("entry")[6].get("resource")

    assert (
        _dereference_included_resource(
            anchor_resource,
            path_to_use,
            anchor_resource,
            column_params,
            ref_dicts,
            "Physical Exams",
        )
        == referenced_resource
    )

    anchor_resource = data.get("entry")[2].get("resource")
    path_to_use = "Observation.id"
    column_params = columns_in_table.get("Exam ID")

    assert (
        _dereference_included_resource(
            anchor_resource,
            path_to_use,
            anchor_resource,
            column_params,
            ref_dicts,
            "Physical Exams",
        )
        is None
    )


def test_generate_search_url():
    base_fhir_url = "https://fhir-host/r4"

    test_search_url_1 = urllib.parse.quote(
        "Patient?birtdate=2000-01-01T00:00:00", safe="?="
    )
    assert (
        _generate_search_url(f"{base_fhir_url}/{test_search_url_1}")
        == f"{base_fhir_url}/{test_search_url_1}"
    )
    assert _generate_search_url(f"/{test_search_url_1}") == f"/{test_search_url_1}"
    assert _generate_search_url(f"{test_search_url_1}") == f"{test_search_url_1}"
    assert (
        _generate_search_url(f"{test_search_url_1}", default_count=5)
        == f"{test_search_url_1}&_count=5"
    )
    assert (
        _generate_search_url(f"{test_search_url_1}&_count=10", default_count=5)
        == f"{test_search_url_1}&_count=10"
    )
    assert (
        _generate_search_url(
            f"{test_search_url_1}&_count=10", default_since="2022-01-01T00:00:00"
        )
        == f"{test_search_url_1}"
        + f"{urllib.parse.quote('&_count=10&_since=2022-01-01T00:00:00', safe='&=')}"
    )

    test_search_url_2 = "Patient"
    assert (
        _generate_search_url(f"{base_fhir_url}/{test_search_url_2}")
        == f"{base_fhir_url}/{test_search_url_2}"
    )
    assert _generate_search_url(f"/{test_search_url_2}") == f"/{test_search_url_2}"
    assert _generate_search_url(f"{test_search_url_2}") == f"{test_search_url_2}"
    assert (
        _generate_search_url(f"{test_search_url_2}", default_count=5)
        == f"{test_search_url_2}?_count=5"
    )
    assert (
        _generate_search_url(f"{test_search_url_2}?_count=10", default_count=5)
        == f"{test_search_url_2}?_count=10"
    )
    assert (
        _generate_search_url(
            f"{test_search_url_2}?_count=10", default_since="2022-01-01T00:00:00"
        )
        == f"{test_search_url_2}"
        + f"{urllib.parse.quote('?_count=10&_since=2022-01-01T00:00:00', safe='?&=')}"
    )

    test_search_url_3 = urllib.parse.quote(
        "Observation?"
        + "category=http://hl7.org/fhir/ValueSet/observation-category|laboratory",
        safe="?=",
    )
    assert (
        _generate_search_url(f"{base_fhir_url}/{test_search_url_3}")
        == f"{base_fhir_url}/{test_search_url_3}"
    )
    assert _generate_search_url(f"/{test_search_url_3}") == f"/{test_search_url_3}"
    assert _generate_search_url(f"{test_search_url_3}") == f"{test_search_url_3}"
    assert (
        _generate_search_url(f"{test_search_url_3}", default_count=5)
        == f"{test_search_url_3}&_count=5"
    )
    assert (
        _generate_search_url(f"{test_search_url_3}&_count=10", default_count=5)
        == f"{test_search_url_3}&_count=10"
    )
    assert (
        _generate_search_url(
            f"{test_search_url_3}&_count=10", default_since="2022-01-01T00:00:00"
        )
        == f"{test_search_url_3}"
        + f"{urllib.parse.quote('&_count=10&_since=2022-01-01T00:00:00', safe='?&=')}"
    )


@mock.patch("phdi.fhir.tabulation.tables._generate_search_url")
def test_generate_search_urls(patch_generate_search_url):
    patch_generate_search_url.side_effect = (
        lambda search, count, since: f"{search}||{count}||{since}"
    )

    schema = yaml.safe_load(
        open(
            pathlib.Path(__file__).parent.parent.parent / "assets" / "valid_schema.yaml"
        )
    )

    search_urls = _generate_search_urls(schema)

    assert search_urls == {
        "table 1A": "Patient||1000||2020-01-01T00:00:00",
        "table 2A": "Observation?category="
        + urllib.parse.quote(
            "http://hl7.org/fhir/ValueSet/observation-category|laboratory", safe=""
        )
        + urllib.parse.quote("||1000||None", safe="|"),
    }


def test_generate_search_urls_invalid():

    schema = yaml.safe_load(
        open(
            pathlib.Path(__file__).parent.parent.parent
            / "assets"
            / "invalid_schema.yaml"
        )
    )

    with pytest.raises(ValueError):
        _generate_search_urls(schema)


def test_drop_null():

    schema = yaml.safe_load(
        open(
            pathlib.Path(__file__).parent.parent.parent / "assets" / "test_schema.yaml"
        )
    )

    fhir_server_responses_no_nulls = [
        ["patient_id", "first_name", "last_name", "phone_number"],
        ["some-uuid", "John", "Doe", "123-456-7890"],
        ["some-uuid2", "First", "Last", "123-456-7890"],
    ]

    # Keeps all resources because include_nulls all False
    responses_no_nulls = drop_null(
        fhir_server_responses_no_nulls, schema["my_table"]["Patient"]
    )
    assert len(responses_no_nulls) == 3
    assert responses_no_nulls[1][3] == fhir_server_responses_no_nulls[1][3]

    # Drop null resource
    fhir_server_responses_1_null = [
        ["patient_id", "first_name", "last_name", "phone_number"],
        ["some-uuid", "John", "Doe", "123-456-7890"],
        ["some-uuid2", "Firstname", "Lastname", ""],
    ]

    responses_1_null = drop_null(
        fhir_server_responses_1_null, schema["my_table"]["Patient"]
    )
    assert len(responses_1_null) == 2
    assert responses_1_null[1][0] == fhir_server_responses_1_null[1][0]


@mock.patch("phdi.fhir.tabulation.tables.http_request_with_reauth")
def test_extract_data_from_fhir_search_incremental(patch_query):

    fhir_server_responses = json.load(
        open(
            pathlib.Path(__file__).parent.parent.parent
            / "assets"
            / "FHIR_server_query_response_200_example.json"
        )
    )

    search_url = "http://some-fhir-url?some-query-url"
    cred_manager = None

    # Test that Next URL exists
    patch_query.return_value = fhir_server_responses.get("content_1")

    content, next_url = extract_data_from_fhir_search_incremental(
        search_url, cred_manager
    )

    assert next_url == fhir_server_responses.get("content_1").get("link")[0].get("url")
    assert content == [
        entry_json.get("resource")
        for entry_json in fhir_server_responses.get("content_1").get("entry")
    ]

    # Test that Next URL is None
    patch_query.return_value = fhir_server_responses["content_2"]

    content, next_url = extract_data_from_fhir_search_incremental(
        search_url, cred_manager
    )

    assert next_url is None
    assert content == [
        entry_json.get("resource")
        for entry_json in fhir_server_responses.get("content_2").get("entry")
    ]


@mock.patch("phdi.fhir.tabulation.tables.http_request_with_reauth")
def test_extract_data_from_fhir_search(patch_query):

    fhir_server_responses = json.load(
        open(
            pathlib.Path(__file__).parent.parent.parent
            / "assets"
            / "FHIR_server_query_response_200_example.json"
        )
    )

    search_url = "http://some-fhir-url?some-query-url"
    cred_manager = None

    # Test that Next URL exists
    patch_query.side_effect = [
        fhir_server_responses.get("content_1"),
        fhir_server_responses.get("content_2"),
    ]

    content = extract_data_from_fhir_search(search_url, cred_manager)

    expected_output = [
        entry_json.get("resource")
        for entry_json in fhir_server_responses.get("content_1").get("entry")
    ]
    expected_output.extend(
        [
            entry_json.get("resource")
            for entry_json in fhir_server_responses.get("content_2").get("entry")
        ]
    )

    assert content == expected_output


@mock.patch("phdi.fhir.tabulation.tables._generate_search_urls")
@mock.patch("phdi.fhir.tabulation.tables.extract_data_from_fhir_search")
def test_extract_data_from_schema(patch_search, patch_gen_urls):
    patch_gen_urls.return_value = {
        "Table 1A": "table_1a_search_string",
        "Table 2A": "table_2a_search_string",
    }

    schema = yaml.safe_load(
        open(
            pathlib.Path(__file__).parent.parent.parent / "assets" / "valid_schema.yaml"
        )
    )

    data = {
        "Table 1A": [
            {
                "resourceType": "Patient",
                "id": "pid1",
                "name": {"given": ["John"], "family": "Doe"},
            },
            {
                "resourceType": "Patient",
                "id": "pid1",
                "name": {"given": ["Jane"], "family": "Smith"},
            },
            {
                "resourceType": "Patient",
                "id": "pid1",
                "name": {"given": ["Pat"], "family": "Cranston"},
            },
        ],
        "Table 2A": [
            {"resourceType": "Observation", "id": "obs1", "subject": "pid1"},
            {"resourceType": "Observation", "id": "obs2", "subject": "pid1"},
            {"resourceType": "Observation", "id": "obs3", "subject": "pid2"},
        ],
    }

    # Mock data returned by search
    patch_search.side_effect = [
        data.get("Table 1A"),
        data.get("Table 2A"),
    ]

    fhir_url = "http://some-fhir-url?some-query-url"

    search_results = extract_data_from_schema(schema=schema, fhir_url=fhir_url)

    assert search_results == data

    patch_search.assert_has_calls(
        [
            mock.call(
                search_url=f"{fhir_url}/table_1a_search_string", cred_manager=None
            ),
            mock.call(
                search_url=f"{fhir_url}/table_2a_search_string", cred_manager=None
            ),
        ]
<<<<<<< HEAD
    )
=======
    )


@mock.patch("phdi.fhir.tabulation.tables._merge_include_query_params_for_location")
def test_merge_include_query_params_for_references(patch_merge_location):

    schema = yaml.safe_load(
        open(
            pathlib.Path(__file__).parent.parent.parent
            / "assets"
            / "reference_location_test_schema.yaml"
        )
    )

    # Test no reference locations
    schema_table = schema["tables"]["no includes"]

    _merge_include_query_params_for_references(schema_table=schema_table)

    assert patch_merge_location.call_count == 0

    # Test forward reference
    patch_merge_location.reset_mock()
    schema_table = schema["tables"]["forward include"]

    _merge_include_query_params_for_references(schema_table=schema_table)

    assert patch_merge_location.call_count == 1

    patch_merge_location.assert_called_with(
        query_params=schema_table["metadata"].get("query_params", {}),
        reference_location="forward:Patient.generalPractitioner",
        relates_to_anchor=True,
    )

    # Test reverse reference
    patch_merge_location.reset_mock()
    schema_table = schema["tables"]["reverse include"]

    _merge_include_query_params_for_references(schema_table=schema_table)

    assert patch_merge_location.call_count == 1

    patch_merge_location.assert_called_with(
        query_params=schema_table["metadata"].get("query_params", {}),
        reference_location="reverse:Observation.subject",
        relates_to_anchor=True,
    )

    # Test forward reference with existing _include query parameter
    patch_merge_location.reset_mock()
    schema_table = schema["tables"]["forward include additive"]

    _merge_include_query_params_for_references(schema_table=schema_table)

    assert patch_merge_location.call_count == 1

    patch_merge_location.assert_called_with(
        query_params=schema_table["metadata"].get("query_params", {}),
        reference_location="forward:Patient.generalPractitioner",
        relates_to_anchor=True,
    )

    # Test forward reference with existing multi-value _include query parameter
    patch_merge_location.reset_mock()
    schema_table = schema["tables"]["forward include additive2"]

    _merge_include_query_params_for_references(schema_table=schema_table)

    assert patch_merge_location.call_count == 1

    patch_merge_location.assert_called_with(
        query_params=schema_table["metadata"].get("query_params", {}),
        reference_location="forward:Patient.generalPractitioner",
        relates_to_anchor=True,
    )

    # Test chained reverse then forward reference
    patch_merge_location.reset_mock()
    schema_table = schema["tables"]["reverse forward chain"]

    _merge_include_query_params_for_references(schema_table=schema_table)

    assert patch_merge_location.call_count == 2

    patch_merge_location.assert_has_calls(
        [
            mock.call(
                query_params=schema_table["metadata"].get("query_params", {}),
                reference_location="reverse:Composition:subject",
                relates_to_anchor=True,
            ),
            mock.call(
                query_params=schema_table["metadata"].get("query_params", {}),
                reference_location="forward:Composition:custodian",
                relates_to_anchor=False,
            ),
        ]
    )


def test_merge_include_query_params_for_location():

    schema = yaml.safe_load(
        open(
            pathlib.Path(__file__).parent.parent.parent
            / "assets"
            / "reference_location_test_schema.yaml"
        )
    )
    # Test forward reference
    schema_table = schema["tables"]["forward include"]

    schema_table["metadata"]["query_params"] = _merge_include_query_params_for_location(
        query_params=schema_table["metadata"].get("query_params", {}),
        reference_location=schema_table["columns"]["General Practitioner"][
            "reference_location"
        ],
        relates_to_anchor=True,
    )

    assert schema_table["metadata"].get("query_params", {}) == {
        "_include": ["Patient.generalPractitioner"]
    }

    # Test reverse reference
    schema_table = schema["tables"]["reverse include"]

    schema_table["metadata"]["query_params"] = _merge_include_query_params_for_location(
        query_params=schema_table["metadata"].get("query_params", {}),
        reference_location=schema_table["columns"]["Observations"][
            "reference_location"
        ],
        relates_to_anchor=True,
    )

    assert schema_table["metadata"].get("query_params", {}) == {
        "_include": ["Observation.subject"]
    }

    # Test forward reference with existing _include query parameter
    schema_table = schema["tables"]["forward include additive"]

    _merge_include_query_params_for_references(schema_table=schema_table)

    schema_table["metadata"]["query_params"] = _merge_include_query_params_for_location(
        query_params=schema_table["metadata"].get("query_params", {}),
        reference_location=schema_table["columns"]["General Practitioner"][
            "reference_location"
        ],
        relates_to_anchor=True,
    )

    assert schema_table["metadata"].get("query_params", {}) == {
        "test": "value",
        "_include": ["existing value", "Observation.subject"],
    }

    # Test forward reference with existing multi-value _include query parameter
    schema_table = schema["tables"]["forward include additive2"]

    schema_table["metadata"]["query_params"] = _merge_include_query_params_for_location(
        query_params=schema_table["metadata"].get("query_params", {}),
        reference_location=schema_table["columns"]["General Practitioner"][
            "reference_location"
        ],
        relates_to_anchor=True,
    )

    assert schema_table["metadata"].get("query_params", {}) == {
        "test": "value",
        "_include": ["existing value", "existing value2", "Observation.subject"],
    }

    # Test chained reverse then forward reference
    schema_table = schema["tables"]["reverse forward chain"]

    _merge_include_query_params_for_references(schema_table=schema_table)

    schema_table["metadata"]["query_params"] = _merge_include_query_params_for_location(
        query_params=schema_table["metadata"].get("query_params", {}),
        reference_location=schema_table["columns"]["General Practitioner"][
            "reference_location"
        ],
        relates_to_anchor=True,
    )

    assert schema_table["metadata"].get("query_params", {}) == {
        "test": "value",
        "_revinclude": ["Composition:subject"],
        "_include:iterate": ["Composition:subject"],
    }
>>>>>>> 891517a0
<|MERGE_RESOLUTION|>--- conflicted
+++ resolved
@@ -21,11 +21,7 @@
     extract_data_from_fhir_search_incremental,
     extract_data_from_fhir_search,
     extract_data_from_schema,
-<<<<<<< HEAD
-=======
-    _merge_include_query_params_for_references,
     _merge_include_query_params_for_location,
->>>>>>> 891517a0
 )
 
 
@@ -770,107 +766,6 @@
                 search_url=f"{fhir_url}/table_2a_search_string", cred_manager=None
             ),
         ]
-<<<<<<< HEAD
-    )
-=======
-    )
-
-
-@mock.patch("phdi.fhir.tabulation.tables._merge_include_query_params_for_location")
-def test_merge_include_query_params_for_references(patch_merge_location):
-
-    schema = yaml.safe_load(
-        open(
-            pathlib.Path(__file__).parent.parent.parent
-            / "assets"
-            / "reference_location_test_schema.yaml"
-        )
-    )
-
-    # Test no reference locations
-    schema_table = schema["tables"]["no includes"]
-
-    _merge_include_query_params_for_references(schema_table=schema_table)
-
-    assert patch_merge_location.call_count == 0
-
-    # Test forward reference
-    patch_merge_location.reset_mock()
-    schema_table = schema["tables"]["forward include"]
-
-    _merge_include_query_params_for_references(schema_table=schema_table)
-
-    assert patch_merge_location.call_count == 1
-
-    patch_merge_location.assert_called_with(
-        query_params=schema_table["metadata"].get("query_params", {}),
-        reference_location="forward:Patient.generalPractitioner",
-        relates_to_anchor=True,
-    )
-
-    # Test reverse reference
-    patch_merge_location.reset_mock()
-    schema_table = schema["tables"]["reverse include"]
-
-    _merge_include_query_params_for_references(schema_table=schema_table)
-
-    assert patch_merge_location.call_count == 1
-
-    patch_merge_location.assert_called_with(
-        query_params=schema_table["metadata"].get("query_params", {}),
-        reference_location="reverse:Observation.subject",
-        relates_to_anchor=True,
-    )
-
-    # Test forward reference with existing _include query parameter
-    patch_merge_location.reset_mock()
-    schema_table = schema["tables"]["forward include additive"]
-
-    _merge_include_query_params_for_references(schema_table=schema_table)
-
-    assert patch_merge_location.call_count == 1
-
-    patch_merge_location.assert_called_with(
-        query_params=schema_table["metadata"].get("query_params", {}),
-        reference_location="forward:Patient.generalPractitioner",
-        relates_to_anchor=True,
-    )
-
-    # Test forward reference with existing multi-value _include query parameter
-    patch_merge_location.reset_mock()
-    schema_table = schema["tables"]["forward include additive2"]
-
-    _merge_include_query_params_for_references(schema_table=schema_table)
-
-    assert patch_merge_location.call_count == 1
-
-    patch_merge_location.assert_called_with(
-        query_params=schema_table["metadata"].get("query_params", {}),
-        reference_location="forward:Patient.generalPractitioner",
-        relates_to_anchor=True,
-    )
-
-    # Test chained reverse then forward reference
-    patch_merge_location.reset_mock()
-    schema_table = schema["tables"]["reverse forward chain"]
-
-    _merge_include_query_params_for_references(schema_table=schema_table)
-
-    assert patch_merge_location.call_count == 2
-
-    patch_merge_location.assert_has_calls(
-        [
-            mock.call(
-                query_params=schema_table["metadata"].get("query_params", {}),
-                reference_location="reverse:Composition:subject",
-                relates_to_anchor=True,
-            ),
-            mock.call(
-                query_params=schema_table["metadata"].get("query_params", {}),
-                reference_location="forward:Composition:custodian",
-                relates_to_anchor=False,
-            ),
-        ]
     )
 
 
@@ -916,8 +811,6 @@
     # Test forward reference with existing _include query parameter
     schema_table = schema["tables"]["forward include additive"]
 
-    _merge_include_query_params_for_references(schema_table=schema_table)
-
     schema_table["metadata"]["query_params"] = _merge_include_query_params_for_location(
         query_params=schema_table["metadata"].get("query_params", {}),
         reference_location=schema_table["columns"]["General Practitioner"][
@@ -950,8 +843,6 @@
     # Test chained reverse then forward reference
     schema_table = schema["tables"]["reverse forward chain"]
 
-    _merge_include_query_params_for_references(schema_table=schema_table)
-
     schema_table["metadata"]["query_params"] = _merge_include_query_params_for_location(
         query_params=schema_table["metadata"].get("query_params", {}),
         reference_location=schema_table["columns"]["General Practitioner"][
@@ -964,5 +855,4 @@
         "test": "value",
         "_revinclude": ["Composition:subject"],
         "_include:iterate": ["Composition:subject"],
-    }
->>>>>>> 891517a0
+    }