import json
import pathlib
import os
import os.path
import pytest
import urllib.parse
import yaml

from unittest import mock
from requests.models import Response

from phdi.fhir.tabulation.tables import (
    _apply_selection_criteria,
    drop_invalid,
<<<<<<< HEAD
    generate_tables,
=======
>>>>>>> 4a34b00f
    tabulate_data,
    _get_reference_directions,
    _build_reference_dicts,
    _generate_search_url,
    _generate_search_urls,
    _dereference_included_resource,
    extract_data_from_fhir_search_incremental,
    extract_data_from_fhir_search,
    extract_data_from_schema,
    _merge_include_query_params_for_location,
)


def test_apply_selection_criteria():
    selection_criteria_test_list = ["one", "two", "three"]
    assert _apply_selection_criteria(selection_criteria_test_list, "first") == "one"
    assert _apply_selection_criteria(selection_criteria_test_list, "last") == "three"
    assert (
        _apply_selection_criteria(selection_criteria_test_list, "random")
        in selection_criteria_test_list
    )
    assert _apply_selection_criteria(selection_criteria_test_list, "all") == ",".join(
        selection_criteria_test_list
    )


def test_tabulate_data_invalid_table_name():
    schema = yaml.safe_load(
        open(
            pathlib.Path(__file__).parent.parent.parent
            / "assets"
            / "tabulation_schema.yaml"
        )
    )
    extracted_data = json.load(
        open(
            pathlib.Path(__file__).parent.parent.parent
            / "assets"
            / "FHIR_server_extracted_data.json"
        )
    )

    with pytest.raises(KeyError):
        tabulate_data(extracted_data["entry"], schema, "")
    with pytest.raises(KeyError):
        tabulate_data(extracted_data["entry"], schema, "invalid name")


def test_tabulate_data():
    schema = yaml.safe_load(
        open(
            pathlib.Path(__file__).parent.parent.parent
            / "assets"
            / "tabulation_schema.yaml"
        )
    )
    extracted_data = json.load(
        open(
            pathlib.Path(__file__).parent.parent.parent
            / "assets"
            / "FHIR_server_extracted_data.json"
        )
    )

    tabulated_patient_data = tabulate_data(extracted_data["entry"], schema, "Patients")
    tabulated_exam_data = tabulate_data(
        extracted_data["entry"], schema, "Physical Exams"
    )

    # Check all columns from schema present
    assert set(tabulated_patient_data[0]) == {
        "Patient ID",
        "First Name",
        "Last Name",
        "Phone Number",
    }
    assert set(tabulated_exam_data[0]) == {
        "Last Name",
        "City",
        "Exam ID",
        "General Practitioner",
    }

    # Check Patients data table
    row_sets = [
        {
            "Kimberley248",
            "Price929",
            "555-690-3898",
            "907844f6-7c99-eabc-f68e-d92189729a55",
        },
        {"65489-asdf5-6d8w2-zz5g8", "John", "Shepard", None},
        {"some-uuid", "John ", None, "123-456-7890"},
    ]
    assert len(tabulated_patient_data[1:]) == 3
    tests_run = 0
    for row in row_sets:
        found_match = False
        for table_row in tabulated_patient_data[1:]:
            if set(table_row) == row:
                found_match = True
                break
        if tests_run <= 2:
            tests_run += 1
            assert found_match

    # Check Physical Exams data table
    row_lists = [
        [
            "Waltham",
            "Price929",
            "i-am-not-a-robot",
            ["obs1"],
        ],
        ["no-srsly-i-am-hoomun", "Zakera Ward", "Shepard", None],
        ["Faketon", None, None, ["obs2", "obs3"]],
    ]
    assert len(tabulated_exam_data[1:]) == 3
    tests_run = 0
    for row in row_lists:
        found_match = False
        for table_row in tabulated_exam_data[1:]:
            checked_elements = 0
            for element in row:
                if element in table_row:
                    checked_elements += 1
            if checked_elements == len(row) == len(table_row):
                found_match = True
                break
        if tests_run <= 2:
            tests_run += 1
            assert found_match

    # Now test case where the anchor resource type references other
    # resources of the same type that shouldn't generate rows
    schema = yaml.safe_load(
        open(
            pathlib.Path(__file__).parent.parent.parent
            / "assets"
            / "observation_reference_schema.yaml"
        )
    )
    extracted_data = json.load(
        open(
            pathlib.Path(__file__).parent.parent.parent
            / "assets"
            / "FHIR_server_observation_data.json"
        )
    )

    tabulated_data = tabulate_data(extracted_data["entry"], schema, "BMI Values")
    assert set(tabulated_data[0]) == {
        "Base Observation ID",
        "BMI",
        "Patient Height",
        "Patient Weight",
    }

    row_sets = [
        {"obs1", 26, 70, 187},
        {"obs2", 34, 63, 132},
    ]
    assert len(tabulated_data[1:]) == 2
    tests_run = 0
    for row in row_sets:
        found_match = False
        for table_row in tabulated_data[1:]:
            if set(table_row) == row:
                found_match = True
                break
        if tests_run <= 1:
            tests_run += 1
            assert found_match


<<<<<<< HEAD
@mock.patch("phdi.fhir.tabulation.tables.extract_data_from_schema")
def test_generate_tables(patch_schema_extraction):
    # Set up
    schema_path = (
        pathlib.Path(__file__).parent.parent.parent
        / "assets"
        / "tabulation_schema.yaml"
    )
    output_data = json.load(
        open(
            pathlib.Path(__file__).parent.parent.parent
            / "assets"
            / "tabulation_schema_output_data.json"
        )
    )
    fhir_url = "https://some_fhir_server_url"
    cred_manager = None

    mock_extracted_data = json.load(
        open(
            pathlib.Path(__file__).parent.parent.parent
            / "assets"
            / "FHIR_server_extracted_data.json"
        )
    )

    # Mocks for extract_data_from_schema
    patch_schema_extraction.return_value = mock_extracted_data["entry"]

    generate_tables(
        schema_path=schema_path,
        output_data=output_data,
        fhir_url=fhir_url,
        cred_manager=cred_manager,
    )

    patch_schema_extraction.assert_called()

    patients_path = os.path.join(
        output_data["Patients"]["directory"], output_data["Patients"]["filename"]
    )
    assert os.path.exists(patients_path) is True

    physical_exams_path = os.path.join(
        output_data["Physical Exams"]["directory"],
        output_data["Physical Exams"]["filename"],
    )
    assert os.path.exists(physical_exams_path) is True


=======
>>>>>>> 4a34b00f
def test_get_reference_directions():
    schema = yaml.safe_load(
        open(
            pathlib.Path(__file__).parent.parent.parent
            / "assets"
            / "tabulation_schema.yaml"
        )
    )

    ref_dicts = _get_reference_directions(schema)
    assert ref_dicts == {
        "Patients": {"anchor": "Patient", "forward": set(), "reverse": {}},
        "Physical Exams": {
            "anchor": "Patient",
            "forward": {"Practitioner"},
            "reverse": {"Observation": "Observation:subject"},
        },
    }


def test_build_reference_dicts():
    schema = yaml.safe_load(
        open(
            pathlib.Path(__file__).parent.parent.parent
            / "assets"
            / "tabulation_schema.yaml"
        )
    )
    ref_directions = _get_reference_directions(schema)

    extracted_data = json.load(
        open(
            pathlib.Path(__file__).parent.parent.parent
            / "assets"
            / "FHIR_server_extracted_data.json"
        )
    )
    ref_dicts = _build_reference_dicts(extracted_data["entry"], ref_directions)
    assert set(ref_dicts.keys()) == {"Patients", "Physical Exams"}
    assert len(ref_dicts["Patients"]["Patient"]) == 3
    assert set(ref_dicts["Patients"]["Patient"].keys()) == {
        "some-uuid",
        "907844f6-7c99-eabc-f68e-d92189729a55",
        "65489-asdf5-6d8w2-zz5g8",
    }
    assert "Observation" not in ref_dicts["Patients"]

    assert len(ref_dicts["Physical Exams"]["Patient"]) == 3
    assert len(ref_dicts["Physical Exams"]["Observation"]) == 2
    assert set(ref_dicts["Physical Exams"]["Observation"].keys()) == {
        "907844f6-7c99-eabc-f68e-d92189729a55",
        "some-uuid",
    }
    assert set(
        [x["id"] for x in ref_dicts["Physical Exams"]["Observation"]["some-uuid"]]
    ) == {
        "obs2",
        "obs3",
    }
    assert len(ref_dicts["Physical Exams"]["Practitioner"]) == 2


def test_dereference_included_resource():
    schema = yaml.safe_load(
        open(
            pathlib.Path(__file__).parent.parent.parent
            / "assets"
            / "tabulation_schema.yaml"
        )
    )
    data = json.load(
        open(
            pathlib.Path(__file__).parent.parent.parent
            / "assets"
            / "FHIR_server_extracted_data.json"
        )
    )
    ref_directions = _get_reference_directions(schema)
    ref_dicts = _build_reference_dicts(data["entry"], ref_directions)

    anchor_resource = data.get("entry")[0].get("resource")
    path_to_use = "Observation.id"
    referenced_resource = data.get("entry")[1].get("resource")
    columns_in_table = schema.get("tables").get("Physical Exams").get("columns")
    column_params = columns_in_table.get("Exam ID")

    assert _dereference_included_resource(
        anchor_resource,
        path_to_use,
        anchor_resource,
        column_params,
        ref_dicts,
        "Physical Exams",
    ) == [referenced_resource]

    path_to_use = "Practitioner.name"
    column_params = columns_in_table.get("General Practitioner")
    referenced_resource = data.get("entry")[6].get("resource")

    assert (
        _dereference_included_resource(
            anchor_resource,
            path_to_use,
            anchor_resource,
            column_params,
            ref_dicts,
            "Physical Exams",
        )
        == referenced_resource
    )

    anchor_resource = data.get("entry")[2].get("resource")
    path_to_use = "Observation.id"
    column_params = columns_in_table.get("Exam ID")

    assert (
        _dereference_included_resource(
            anchor_resource,
            path_to_use,
            anchor_resource,
            column_params,
            ref_dicts,
            "Physical Exams",
        )
        is None
    )


def test_generate_search_url():
    base_fhir_url = "https://fhir-host/r4"

    test_search_url_1 = urllib.parse.quote(
        "Patient?birtdate=2000-01-01T00:00:00", safe="?="
    )
    assert (
        _generate_search_url(f"{base_fhir_url}/{test_search_url_1}")
        == f"{base_fhir_url}/{test_search_url_1}"
    )
    assert _generate_search_url(f"/{test_search_url_1}") == f"/{test_search_url_1}"
    assert _generate_search_url(f"{test_search_url_1}") == f"{test_search_url_1}"
    assert (
        _generate_search_url(f"{test_search_url_1}", default_count=5)
        == f"{test_search_url_1}&_count=5"
    )
    assert (
        _generate_search_url(f"{test_search_url_1}&_count=10", default_count=5)
        == f"{test_search_url_1}&_count=10"
    )
    assert (
        _generate_search_url(
            f"{test_search_url_1}&_count=10", default_since="2022-01-01T00:00:00"
        )
        == f"{test_search_url_1}"
        + f"{urllib.parse.quote('&_count=10&_since=2022-01-01T00:00:00', safe='&=')}"
    )

    test_search_url_2 = "Patient"
    assert (
        _generate_search_url(f"{base_fhir_url}/{test_search_url_2}")
        == f"{base_fhir_url}/{test_search_url_2}"
    )
    assert _generate_search_url(f"/{test_search_url_2}") == f"/{test_search_url_2}"
    assert _generate_search_url(f"{test_search_url_2}") == f"{test_search_url_2}"
    assert (
        _generate_search_url(f"{test_search_url_2}", default_count=5)
        == f"{test_search_url_2}?_count=5"
    )
    assert (
        _generate_search_url(f"{test_search_url_2}?_count=10", default_count=5)
        == f"{test_search_url_2}?_count=10"
    )
    assert (
        _generate_search_url(
            f"{test_search_url_2}?_count=10", default_since="2022-01-01T00:00:00"
        )
        == f"{test_search_url_2}"
        + f"{urllib.parse.quote('?_count=10&_since=2022-01-01T00:00:00', safe='?&=')}"
    )

    test_search_url_3 = urllib.parse.quote(
        "Observation?"
        + "category=http://hl7.org/fhir/ValueSet/observation-category|laboratory",
        safe="?=",
    )
    assert (
        _generate_search_url(f"{base_fhir_url}/{test_search_url_3}")
        == f"{base_fhir_url}/{test_search_url_3}"
    )
    assert _generate_search_url(f"/{test_search_url_3}") == f"/{test_search_url_3}"
    assert _generate_search_url(f"{test_search_url_3}") == f"{test_search_url_3}"
    assert (
        _generate_search_url(f"{test_search_url_3}", default_count=5)
        == f"{test_search_url_3}&_count=5"
    )
    assert (
        _generate_search_url(f"{test_search_url_3}&_count=10", default_count=5)
        == f"{test_search_url_3}&_count=10"
    )
    assert (
        _generate_search_url(
            f"{test_search_url_3}&_count=10", default_since="2022-01-01T00:00:00"
        )
        == f"{test_search_url_3}"
        + f"{urllib.parse.quote('&_count=10&_since=2022-01-01T00:00:00', safe='?&=')}"
    )


@mock.patch("phdi.fhir.tabulation.tables._generate_search_url")
def test_generate_search_urls(patch_generate_search_url):
    patch_generate_search_url.side_effect = (
        lambda search, count, since: f"{search}||{count}||{since}"
    )

    schema = yaml.safe_load(
        open(
            pathlib.Path(__file__).parent.parent.parent / "assets" / "valid_schema.yaml"
        )
    )

    search_urls = _generate_search_urls(schema)

    assert search_urls == {
        "table 1A": "Patient||1000||2020-01-01T00:00:00",
        "table 2A": "Observation?category="
        + urllib.parse.quote(
            "http://hl7.org/fhir/ValueSet/observation-category|laboratory", safe=""
        )
        + urllib.parse.quote("||1000||None", safe="|"),
    }


def test_generate_search_urls_invalid():

    schema = yaml.safe_load(
        open(
            pathlib.Path(__file__).parent.parent.parent
            / "assets"
            / "invalid_schema.yaml"
        )
    )

    with pytest.raises(ValueError):
        _generate_search_urls(schema)


def test_merge_include_query_params():
    schema = yaml.safe_load(
        open(
            pathlib.Path(__file__).parent.parent.parent
            / "assets"
            / "tabulation_schema.yaml"
        )
    )
    table = schema.get("tables", {})["Physical Exams"]
    query_params = {"_include": "some-reference"}
    reference_locations = []

    for c in table.get("columns").values():
        if "reference_location" in c:
            reference_locations.append(c.get("reference_location"))
    for r in reference_locations:
        query_params = _merge_include_query_params_for_location(query_params, r)

    assert query_params == {
        "_include": ["some-reference", "Patient:generalPractitioner"],
        "_revinclude": ["Observation:subject"],
    }


def test_merge_include_query_params_invalid():
    query_params = {"count": 1000}
    with pytest.raises(ValueError):
        _merge_include_query_params_for_location(query_params, "")


def test_drop_invalid():

    schema = yaml.safe_load(
        open(
            pathlib.Path(__file__).parent.parent.parent / "assets" / "valid_schema.yaml"
        )
    )

    tabulated_data = {
        "table 1A": [
            ["Patient ID", "First Name", "Last Name", "Phone Number"],
            ["some-uuid", "John", "Doe", "123-456-7890"],
            ["some-uuid2", "First", "Last", "123-456-7890"],
        ],
        "table 2A": [
            ["Observation ID", "First Name", "Last Name", "Phone Number"],
            ["some-obsid", "John", "Doe", "123-456-7890"],
            ["some-obsid2", "First", "Last", "123-456-7890"],
        ],
    }

    # Keeps all resources because no invalid values
    no_invalid_values = drop_invalid(
        tabulated_data,
        schema,
    )
    assert len(no_invalid_values["table 1A"]) == 3
    assert no_invalid_values["table 1A"][1][3] == tabulated_data["table 1A"][1][3]

    # Drop null resource
    tabulated_data = {
        "table 1A": [
            ["Patient ID", "First Name", "Last Name", "Phone Number"],
            ["some-uuid", "John", "Doe", "123-456-7890"],
            ["some-uuid2", "First", "Last", "123-456-7890"],
        ],
        "table 2A": [
            ["Observation ID", "First Name", "Last Name", "Phone Number"],
            ["some-obsid", "John", "Doe", "123-456-7890"],
            ["some-obsid2", "First", "Last", None],
        ],
    }

    dropped_null_resource = drop_invalid(
        tabulated_data,
        schema,
    )

    assert len(dropped_null_resource["table 2A"]) == 2
    assert tabulated_data["table 2A"][1][0] == dropped_null_resource["table 2A"][1][0]

    # Empty strings are dropped
    tabulated_data = {
        "table 1A": [
            ["Patient ID", "First Name", "Last Name", "Phone Number"],
            ["some-uuid", "John", "Doe", "123-456-7890"],
            ["some-uuid2", "First", "Last", "123-456-7890"],
        ],
        "table 2A": [
            ["Observation ID", "First Name", "Last Name", "Phone Number"],
            ["some-obsid", "John", "Doe", "123-456-7890"],
            ["some-obsid2", "First", "Last", ""],
        ],
    }

    dropped_empty_string = drop_invalid(
        tabulated_data,
        schema,
    )
    assert len(dropped_empty_string["table 2A"]) == 2
    assert tabulated_data["table 2A"][1][0] == dropped_empty_string["table 2A"][1][0]

    # User-specified values are dropped
    tabulated_data = {
        "table 1A": [
            ["Patient ID", "First Name", "Last Name", "Phone Number"],
            ["some-uuid", "John", "Doe", "123-456-7890"],
            ["some-uuid2", "First", "Last", "123-456-7890"],
        ],
        "table 2A": [
            ["Observation ID", "First Name", "Last Name", "Phone Number"],
            ["some-obsid", "John", "Doe", "123-456-7890"],
            ["some-obsid2", "First", "Last", "Unknown"],
        ],
    }

    dropped_user_value = drop_invalid(
        tabulated_data,
        schema,
    )
    assert len(dropped_user_value["table 2A"]) == 2
    assert tabulated_data["table 2A"][1][0] == dropped_user_value["table 2A"][1][0]


@mock.patch("phdi.fhir.tabulation.tables.http_request_with_reauth")
def test_extract_data_from_fhir_search_incremental(patch_query):

    fhir_server_responses = json.load(
        open(
            pathlib.Path(__file__).parent.parent.parent
            / "assets"
            / "FHIR_server_query_response_200_example.json"
        )
    )
    mocked_http_response = mock.Mock(spec=Response)
    mocked_http_response.status_code = 200
    mocked_http_response._content = json.dumps(
        fhir_server_responses["content_1"]
    ).encode("utf-8")

    search_url = "http://some-fhir-url?some-query-url"
    search_url = "http://localhost:8080/fhir/Patient"
    cred_manager = None

    # Test that Next URL exists
    patch_query.return_value = mocked_http_response

    content, next_url = extract_data_from_fhir_search_incremental(
        search_url, cred_manager
    )

    assert next_url == fhir_server_responses.get("content_1").get("link")[0].get("url")
    assert content == fhir_server_responses.get("content_1").get("entry")

    # Test that Next URL is None
    mocked_http_response = mock.Mock(spec=Response)
    mocked_http_response.status_code = 200
    mocked_http_response._content = json.dumps(
        fhir_server_responses["content_2"]
    ).encode("utf-8")
    patch_query.return_value = mocked_http_response

    content, next_url = extract_data_from_fhir_search_incremental(
        search_url, cred_manager
    )

    assert next_url is None
    assert content == fhir_server_responses.get("content_2").get("entry")


@mock.patch("phdi.fhir.tabulation.tables.http_request_with_reauth")
def test_extract_data_from_fhir_search(patch_query):

    fhir_server_responses = json.load(
        open(
            pathlib.Path(__file__).parent.parent.parent
            / "assets"
            / "FHIR_server_query_response_200_example.json"
        )
    )

    search_url = "http://some-fhir-url?some-query-url"
    cred_manager = None

    # Test that Next URL exists
    mocked_http_response1 = mock.Mock(spec=Response)
    mocked_http_response1.status_code = 200
    mocked_http_response1._content = json.dumps(
        fhir_server_responses["content_1"]
    ).encode("utf-8")
    mocked_http_response2 = mock.Mock(spec=Response)
    mocked_http_response2.status_code = 200
    mocked_http_response2._content = json.dumps(
        fhir_server_responses["content_2"]
    ).encode("utf-8")

    patch_query.side_effect = [
        mocked_http_response1,
        mocked_http_response2,
    ]

    content = extract_data_from_fhir_search(search_url, cred_manager)

    expected_output = fhir_server_responses.get("content_1").get("entry")

    expected_output.extend(fhir_server_responses.get("content_2").get("entry"))

    assert content == expected_output


@mock.patch("phdi.fhir.tabulation.tables._generate_search_urls")
@mock.patch("phdi.fhir.tabulation.tables.extract_data_from_fhir_search")
def test_extract_data_from_schema(patch_search, patch_gen_urls):
    patch_gen_urls.return_value = {
        "Table 1A": "table_1a_search_string",
        "Table 2A": "table_2a_search_string",
    }

    schema = yaml.safe_load(
        open(
            pathlib.Path(__file__).parent.parent.parent / "assets" / "valid_schema.yaml"
        )
    )

    data = {
        "Table 1A": [
            {
                "resourceType": "Patient",
                "id": "pid1",
                "name": {"given": ["John"], "family": "Doe"},
            },
            {
                "resourceType": "Patient",
                "id": "pid1",
                "name": {"given": ["Jane"], "family": "Smith"},
            },
            {
                "resourceType": "Patient",
                "id": "pid1",
                "name": {"given": ["Pat"], "family": "Cranston"},
            },
        ],
        "Table 2A": [
            {"resourceType": "Observation", "id": "obs1", "subject": "pid1"},
            {"resourceType": "Observation", "id": "obs2", "subject": "pid1"},
            {"resourceType": "Observation", "id": "obs3", "subject": "pid2"},
        ],
    }

    # Mock data returned by search
    patch_search.side_effect = [
        data.get("Table 1A"),
        data.get("Table 2A"),
    ]

    fhir_url = "http://some-fhir-url?some-query-url"

    search_results = extract_data_from_schema(schema=schema, fhir_url=fhir_url)

    assert search_results == data

    patch_search.assert_has_calls(
        [
            mock.call(
                search_url=f"{fhir_url}/table_1a_search_string", cred_manager=None
            ),
            mock.call(
                search_url=f"{fhir_url}/table_2a_search_string", cred_manager=None
            ),
        ]
    )<|MERGE_RESOLUTION|>--- conflicted
+++ resolved
@@ -10,12 +10,7 @@
 from requests.models import Response
 
 from phdi.fhir.tabulation.tables import (
-    _apply_selection_criteria,
     drop_invalid,
-<<<<<<< HEAD
-    generate_tables,
-=======
->>>>>>> 4a34b00f
     tabulate_data,
     _get_reference_directions,
     _build_reference_dicts,
@@ -191,59 +186,6 @@
             assert found_match
 
 
-<<<<<<< HEAD
-@mock.patch("phdi.fhir.tabulation.tables.extract_data_from_schema")
-def test_generate_tables(patch_schema_extraction):
-    # Set up
-    schema_path = (
-        pathlib.Path(__file__).parent.parent.parent
-        / "assets"
-        / "tabulation_schema.yaml"
-    )
-    output_data = json.load(
-        open(
-            pathlib.Path(__file__).parent.parent.parent
-            / "assets"
-            / "tabulation_schema_output_data.json"
-        )
-    )
-    fhir_url = "https://some_fhir_server_url"
-    cred_manager = None
-
-    mock_extracted_data = json.load(
-        open(
-            pathlib.Path(__file__).parent.parent.parent
-            / "assets"
-            / "FHIR_server_extracted_data.json"
-        )
-    )
-
-    # Mocks for extract_data_from_schema
-    patch_schema_extraction.return_value = mock_extracted_data["entry"]
-
-    generate_tables(
-        schema_path=schema_path,
-        output_data=output_data,
-        fhir_url=fhir_url,
-        cred_manager=cred_manager,
-    )
-
-    patch_schema_extraction.assert_called()
-
-    patients_path = os.path.join(
-        output_data["Patients"]["directory"], output_data["Patients"]["filename"]
-    )
-    assert os.path.exists(patients_path) is True
-
-    physical_exams_path = os.path.join(
-        output_data["Physical Exams"]["directory"],
-        output_data["Physical Exams"]["filename"],
-    )
-    assert os.path.exists(physical_exams_path) is True
-
-
-=======
->>>>>>> 4a34b00f
 def test_get_reference_directions():
     schema = yaml.safe_load(
         open(
