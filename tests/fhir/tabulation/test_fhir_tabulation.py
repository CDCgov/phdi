import json
import pathlib
import pytest
import urllib.parse
import yaml

from unittest import mock

from phdi.fhir.tabulation.tables import (
    _apply_selection_criteria,
    apply_schema_to_resource,
    drop_null,
    generate_all_tables_in_schema,
    generate_table,
    _generate_search_url,
<<<<<<< HEAD
    extract_data_from_fhir_search_incremental,
=======
    _generate_search_urls,
>>>>>>> d6152ae3
)


def test_apply_selection_criteria():
    selection_criteria_test_list = ["one", "two", "three"]
    assert _apply_selection_criteria(selection_criteria_test_list, "first") == "one"
    assert _apply_selection_criteria(selection_criteria_test_list, "last") == "three"
    assert (
        _apply_selection_criteria(selection_criteria_test_list, "random")
        in selection_criteria_test_list
    )
    assert _apply_selection_criteria(selection_criteria_test_list, "all") == ",".join(
        selection_criteria_test_list
    )


def test_apply_schema_to_resource():
    resource = json.load(
        open(
            pathlib.Path(__file__).parent.parent.parent
            / "assets"
            / "patient_bundle.json"
        )
    )

    resource = resource["entry"][1]["resource"]

    schema = yaml.safe_load(
        open(
            pathlib.Path(__file__).parent.parent.parent / "assets" / "test_schema.yaml"
        )
    )
    schema = schema["my_table"]

    assert apply_schema_to_resource(resource, schema) == {
        "patient_id": "some-uuid",
        "first_name": "John ",
        "last_name": "doe",
        "phone_number": "123-456-7890",
    }

    # Test for resource_schema is None
    resource = json.load(
        open(
            pathlib.Path(__file__).parent.parent.parent
            / "assets"
            / "patient_bundle.json"
        )
    )
    resource = resource["entry"][0]["resource"]
    assert apply_schema_to_resource(resource, schema) == {}


@mock.patch("phdi.fhir.tabulation.tables.write_table")
@mock.patch("phdi.fhir.tabulation.tables.fhir_server_get")
def test_generate_table_success(patch_query, patch_write):

    schema = yaml.safe_load(
        open(
            pathlib.Path(__file__).parent.parent.parent / "assets" / "test_schema.yaml"
        )
    )

    output_path = mock.Mock()
    output_path.__truediv__ = (  # Redefine division operator to prevent failure.
        lambda x, y: x
    )
    output_format = "parquet"
    fhir_url = "https://some_fhir_server_url"
    mock_access_token_value = "some-token"
    mock_access_token = mock.Mock()
    mock_access_token.token = mock_access_token_value
    mock_cred_manager = mock.Mock()
    mock_cred_manager.get_access_token.return_value = mock_access_token

    fhir_server_responses = json.load(
        open(
            pathlib.Path(__file__).parent.parent.parent
            / "assets"
            / "FHIR_server_query_response_200_example.json"
        )
    )

    query_response_1 = mock.Mock()
    query_response_1.status_code = fhir_server_responses["status_code_1"]
    query_response_1.content = json.dumps(fhir_server_responses["content_1"])

    query_response_2 = mock.Mock()
    query_response_2.status_code = fhir_server_responses["status_code_2"]
    query_response_2.content = json.dumps(fhir_server_responses["content_2"])

    patch_query.side_effect = [query_response_1, query_response_2]

    generate_table(
        schema["my_table"],
        output_path,
        output_format,
        fhir_url,
        mock_cred_manager,
    )

    assert len(patch_write.call_args_list[0]) == 2

    assert patch_write.call_args_list[0][0] == (
        [
            apply_schema_to_resource(
                fhir_server_responses["content_1"]["entry"][0]["resource"],
                schema["my_table"],
            )
        ],
        output_path,
        output_format,
        None,
    )
    assert patch_write.call_args_list[1][0] == (
        [
            apply_schema_to_resource(
                fhir_server_responses["content_2"]["entry"][0]["resource"],
                schema["my_table"],
            )
        ],
        output_path,
        output_format,
        patch_write(
            (
                [
                    apply_schema_to_resource(
                        fhir_server_responses["content_1"]["entry"][0]["resource"],
                        schema["my_table"],
                    )
                ],
                output_path,
                output_format,
                None,
            )
        ),
    )


@mock.patch("phdi.fhir.tabulation.tables.write_table")
@mock.patch("phdi.fhir.tabulation.tables.fhir_server_get")
def test_generate_table_fail(patch_query, patch_write):

    schema = yaml.safe_load(
        open(
            pathlib.Path(__file__).parent.parent.parent / "assets" / "test_schema.yaml"
        )
    )

    output_path = mock.Mock()
    output_path.__truediv__ = (  # Redefine division operator to prevent failure.
        lambda x, y: x
    )

    output_format = "parquet"

    fhir_url = "https://some_fhir_server_url"
    mock_access_token_value = "some-token"
    mock_access_token = mock.Mock()
    mock_access_token.token = mock_access_token_value
    mock_cred_manager = mock.Mock()
    mock_cred_manager.get_access_token.return_value = mock_access_token

    response = mock.Mock(status_code=400)
    patch_query.return_value = response

    generate_table(
        schema,
        output_path,
        output_format,
        fhir_url,
        mock_cred_manager,
    )

    patch_query.assert_called()
    patch_write.assert_not_called()


@mock.patch("phdi.fhir.tabulation.tables.generate_table")
@mock.patch("phdi.fhir.tabulation.tables.load_schema")
def test_generate_all_tables_schema(patched_load_schema, patched_make_table):

    schema_path = mock.Mock()
    output_path = mock.Mock()
    output_path.__truediv__ = (  # Redefine division operator to prevent failure.
        lambda x, y: x
    )
    output_format = "parquet"
    fhir_url = "https://some_fhir_url"
    mock_access_token_value = "some-token"
    mock_access_token = mock.Mock()
    mock_access_token.token = mock_access_token_value
    mock_cred_manager = mock.Mock()
    mock_cred_manager.get_access_token.return_value = mock_access_token

    schema = yaml.safe_load(
        open(
            pathlib.Path(__file__).parent.parent.parent / "assets" / "test_schema.yaml"
        )
    )

    patched_load_schema.return_value = schema

    generate_all_tables_in_schema(
        schema_path, output_path, output_format, fhir_url, mock_cred_manager
    )

    patched_make_table.assert_called_with(
        schema["my_table"],
        output_path,
        output_format,
        fhir_url,
        mock_cred_manager,
    )


def test_generate_search_url():
    base_fhir_url = "https://fhir-host/r4"

    test_search_url_1 = urllib.parse.quote(
        "Patient?birtdate=2000-01-01T00:00:00", safe="?="
    )
    assert (
        _generate_search_url(f"{base_fhir_url}/{test_search_url_1}")
        == f"{base_fhir_url}/{test_search_url_1}"
    )
    assert _generate_search_url(f"/{test_search_url_1}") == f"/{test_search_url_1}"
    assert _generate_search_url(f"{test_search_url_1}") == f"{test_search_url_1}"
    assert (
        _generate_search_url(f"{test_search_url_1}", default_count=5)
        == f"{test_search_url_1}&_count=5"
    )
    assert (
        _generate_search_url(f"{test_search_url_1}&_count=10", default_count=5)
        == f"{test_search_url_1}&_count=10"
    )
    assert (
        _generate_search_url(
            f"{test_search_url_1}&_count=10", default_since="2022-01-01T00:00:00"
        )
        == f"{test_search_url_1}"
        + f"{urllib.parse.quote('&_count=10&_since=2022-01-01T00:00:00', safe='&=')}"
    )

    test_search_url_2 = "Patient"
    assert (
        _generate_search_url(f"{base_fhir_url}/{test_search_url_2}")
        == f"{base_fhir_url}/{test_search_url_2}"
    )
    assert _generate_search_url(f"/{test_search_url_2}") == f"/{test_search_url_2}"
    assert _generate_search_url(f"{test_search_url_2}") == f"{test_search_url_2}"
    assert (
        _generate_search_url(f"{test_search_url_2}", default_count=5)
        == f"{test_search_url_2}?_count=5"
    )
    assert (
        _generate_search_url(f"{test_search_url_2}?_count=10", default_count=5)
        == f"{test_search_url_2}?_count=10"
    )
    assert (
        _generate_search_url(
            f"{test_search_url_2}?_count=10", default_since="2022-01-01T00:00:00"
        )
        == f"{test_search_url_2}"
        + f"{urllib.parse.quote('?_count=10&_since=2022-01-01T00:00:00', safe='?&=')}"
    )

<<<<<<< HEAD

@mock.patch("phdi.fhir.tabulation.tables.http_request_with_reauth")
def test_extract_data_from_fhir_search_incremental(patch_query):

    fhir_server_responses = json.load(
        open(
            pathlib.Path(__file__).parent.parent.parent
            / "assets"
            / "FHIR_server_query_response_200_example.json"
        )
    )

    search_url = "http://some-fhir-url?some-query-url"
    cred_manager = None

    # Test that Next URL exists
    patch_query.return_value = fhir_server_responses.get("content_1")

    content, next_url = extract_data_from_fhir_search_incremental(
        search_url, cred_manager
    )

    assert next_url == fhir_server_responses.get("content_1").get("link")[0].get("url")
    assert content == [
        entry_json.get("resource")
        for entry_json in fhir_server_responses.get("content_1").get("entry")
    ]

    # Test that Next URL is None
    patch_query.return_value = fhir_server_responses["content_2"]

    content, next_url = extract_data_from_fhir_search_incremental(
        search_url, cred_manager
    )

    assert next_url is None
    assert content == [
        entry_json.get("resource")
        for entry_json in fhir_server_responses.get("content_2").get("entry")
    ]
=======
    test_search_url_3 = urllib.parse.quote(
        "Observation?"
        + "category=http://hl7.org/fhir/ValueSet/observation-category|laboratory",
        safe="?=",
    )
    assert (
        _generate_search_url(f"{base_fhir_url}/{test_search_url_3}")
        == f"{base_fhir_url}/{test_search_url_3}"
    )
    assert _generate_search_url(f"/{test_search_url_3}") == f"/{test_search_url_3}"
    assert _generate_search_url(f"{test_search_url_3}") == f"{test_search_url_3}"
    assert (
        _generate_search_url(f"{test_search_url_3}", default_count=5)
        == f"{test_search_url_3}&_count=5"
    )
    assert (
        _generate_search_url(f"{test_search_url_3}&_count=10", default_count=5)
        == f"{test_search_url_3}&_count=10"
    )
    assert (
        _generate_search_url(
            f"{test_search_url_3}&_count=10", default_since="2022-01-01T00:00:00"
        )
        == f"{test_search_url_3}"
        + f"{urllib.parse.quote('&_count=10&_since=2022-01-01T00:00:00', safe='?&=')}"
    )


@mock.patch("phdi.fhir.tabulation.tables._generate_search_url")
def test_generate_search_urls(patch_generate_search_url):
    patch_generate_search_url.side_effect = (
        lambda search, count, since: f"{search}||{count}||{since}"
    )

    schema = yaml.safe_load(
        open(
            pathlib.Path(__file__).parent.parent.parent / "assets" / "valid_schema.yaml"
        )
    )

    search_urls = _generate_search_urls(schema)

    assert search_urls == {
        "table 1A": "Patient||1000||2020-01-01T00:00:00",
        "table 2A": "Observation?category="
        + urllib.parse.quote(
            "http://hl7.org/fhir/ValueSet/observation-category|laboratory", safe=""
        )
        + urllib.parse.quote("||1000||None", safe="|"),
    }


def test_generate_search_urls_invalid():

    schema = yaml.safe_load(
        open(
            pathlib.Path(__file__).parent.parent.parent
            / "assets"
            / "invalid_schema.yaml"
        )
    )

    with pytest.raises(ValueError):
        _generate_search_urls(schema)


def test_drop_null():

    schema = yaml.safe_load(
        open(
            pathlib.Path(__file__).parent.parent.parent / "assets" / "test_schema.yaml"
        )
    )

    fhir_server_responses_no_nulls = [
        ["patient_id", "first_name", "last_name", "phone_number"],
        ["some-uuid", "John", "Doe", "123-456-7890"],
        ["some-uuid2", "First", "Last", "123-456-7890"],
    ]

    # Keeps all resources because include_nulls all False
    responses_no_nulls = drop_null(
        fhir_server_responses_no_nulls, schema["my_table"]["Patient"]
    )
    assert len(responses_no_nulls) == 3
    assert responses_no_nulls[1][3] == fhir_server_responses_no_nulls[1][3]

    # Drop null resource
    fhir_server_responses_1_null = [
        ["patient_id", "first_name", "last_name", "phone_number"],
        ["some-uuid", "John", "Doe", "123-456-7890"],
        ["some-uuid2", "Firstname", "Lastname", ""],
    ]

    responses_1_null = drop_null(
        fhir_server_responses_1_null, schema["my_table"]["Patient"]
    )
    assert len(responses_1_null) == 2
    assert responses_1_null[1][0] == fhir_server_responses_1_null[1][0]
>>>>>>> d6152ae3
<|MERGE_RESOLUTION|>--- conflicted
+++ resolved
@@ -13,11 +13,8 @@
     generate_all_tables_in_schema,
     generate_table,
     _generate_search_url,
-<<<<<<< HEAD
+    _generate_search_urls,
     extract_data_from_fhir_search_incremental,
-=======
-    _generate_search_urls,
->>>>>>> d6152ae3
 )
 
 
@@ -285,48 +282,6 @@
         + f"{urllib.parse.quote('?_count=10&_since=2022-01-01T00:00:00', safe='?&=')}"
     )
 
-<<<<<<< HEAD
-
-@mock.patch("phdi.fhir.tabulation.tables.http_request_with_reauth")
-def test_extract_data_from_fhir_search_incremental(patch_query):
-
-    fhir_server_responses = json.load(
-        open(
-            pathlib.Path(__file__).parent.parent.parent
-            / "assets"
-            / "FHIR_server_query_response_200_example.json"
-        )
-    )
-
-    search_url = "http://some-fhir-url?some-query-url"
-    cred_manager = None
-
-    # Test that Next URL exists
-    patch_query.return_value = fhir_server_responses.get("content_1")
-
-    content, next_url = extract_data_from_fhir_search_incremental(
-        search_url, cred_manager
-    )
-
-    assert next_url == fhir_server_responses.get("content_1").get("link")[0].get("url")
-    assert content == [
-        entry_json.get("resource")
-        for entry_json in fhir_server_responses.get("content_1").get("entry")
-    ]
-
-    # Test that Next URL is None
-    patch_query.return_value = fhir_server_responses["content_2"]
-
-    content, next_url = extract_data_from_fhir_search_incremental(
-        search_url, cred_manager
-    )
-
-    assert next_url is None
-    assert content == [
-        entry_json.get("resource")
-        for entry_json in fhir_server_responses.get("content_2").get("entry")
-    ]
-=======
     test_search_url_3 = urllib.parse.quote(
         "Observation?"
         + "category=http://hl7.org/fhir/ValueSet/observation-category|laboratory",
@@ -426,4 +381,44 @@
     )
     assert len(responses_1_null) == 2
     assert responses_1_null[1][0] == fhir_server_responses_1_null[1][0]
->>>>>>> d6152ae3
+
+
+@mock.patch("phdi.fhir.tabulation.tables.http_request_with_reauth")
+def test_extract_data_from_fhir_search_incremental(patch_query):
+
+    fhir_server_responses = json.load(
+        open(
+            pathlib.Path(__file__).parent.parent.parent
+            / "assets"
+            / "FHIR_server_query_response_200_example.json"
+        )
+    )
+
+    search_url = "http://some-fhir-url?some-query-url"
+    cred_manager = None
+
+    # Test that Next URL exists
+    patch_query.return_value = fhir_server_responses.get("content_1")
+
+    content, next_url = extract_data_from_fhir_search_incremental(
+        search_url, cred_manager
+    )
+
+    assert next_url == fhir_server_responses.get("content_1").get("link")[0].get("url")
+    assert content == [
+        entry_json.get("resource")
+        for entry_json in fhir_server_responses.get("content_1").get("entry")
+    ]
+
+    # Test that Next URL is None
+    patch_query.return_value = fhir_server_responses["content_2"]
+
+    content, next_url = extract_data_from_fhir_search_incremental(
+        search_url, cred_manager
+    )
+
+    assert next_url is None
+    assert content == [
+        entry_json.get("resource")
+        for entry_json in fhir_server_responses.get("content_2").get("entry")
+    ]