--- conflicted
+++ resolved
@@ -9,11 +9,8 @@
 from phdi.fhir.tabulation.tables import (
     _apply_selection_criteria,
     apply_schema_to_resource,
-<<<<<<< HEAD
+    drop_null,
     drop_unknown,
-=======
-    drop_null,
->>>>>>> 843f2d56
     generate_all_tables_in_schema,
     generate_table,
     _generate_search_url,
@@ -285,10 +282,6 @@
         + f"{urllib.parse.quote('?_count=10&_since=2022-01-01T00:00:00', safe='?&=')}"
     )
 
-<<<<<<< HEAD
-
-def test_drop_unknown():
-=======
     test_search_url_3 = urllib.parse.quote(
         "Observation?"
         + "category=http://hl7.org/fhir/ValueSet/observation-category|laboratory",
@@ -322,7 +315,6 @@
     patch_generate_search_url.side_effect = (
         lambda search, count, since: f"{search}||{count}||{since}"
     )
->>>>>>> 843f2d56
 
     schema = yaml.safe_load(
         open(
@@ -330,7 +322,75 @@
         )
     )
 
-<<<<<<< HEAD
+    search_urls = _generate_search_urls(schema)
+
+    assert search_urls == {
+        "table 1A": "Patient||1000||2020-01-01T00:00:00",
+        "table 2A": "Observation?category="
+        + urllib.parse.quote(
+            "http://hl7.org/fhir/ValueSet/observation-category|laboratory", safe=""
+        )
+        + urllib.parse.quote("||1000||None", safe="|"),
+    }
+
+
+def test_generate_search_urls_invalid():
+
+    schema = yaml.safe_load(
+        open(
+            pathlib.Path(__file__).parent.parent.parent
+            / "assets"
+            / "invalid_schema.yaml"
+        )
+    )
+
+    with pytest.raises(ValueError):
+        _generate_search_urls(schema)
+
+
+def test_drop_null():
+
+    schema = yaml.safe_load(
+        open(
+            pathlib.Path(__file__).parent.parent.parent / "assets" / "test_schema.yaml"
+        )
+    )
+
+    fhir_server_responses_no_nulls = [
+        ["patient_id", "first_name", "last_name", "phone_number"],
+        ["some-uuid", "John", "Doe", "123-456-7890"],
+        ["some-uuid2", "First", "Last", "123-456-7890"],
+    ]
+
+    # Keeps all resources because include_nulls all False
+    responses_no_nulls = drop_null(
+        fhir_server_responses_no_nulls, schema["my_table"]["Patient"]
+    )
+    assert len(responses_no_nulls) == 3
+    assert responses_no_nulls[1][3] == fhir_server_responses_no_nulls[1][3]
+
+    # Drop null resource
+    fhir_server_responses_1_null = [
+        ["patient_id", "first_name", "last_name", "phone_number"],
+        ["some-uuid", "John", "Doe", "123-456-7890"],
+        ["some-uuid2", "Firstname", "Lastname", ""],
+    ]
+
+    responses_1_null = drop_null(
+        fhir_server_responses_1_null, schema["my_table"]["Patient"]
+    )
+    assert len(responses_1_null) == 2
+    assert responses_1_null[1][0] == fhir_server_responses_1_null[1][0]
+
+
+def test_drop_unknown():
+
+    schema = yaml.safe_load(
+        open(
+            pathlib.Path(__file__).parent.parent.parent / "assets" / "valid_schema.yaml"
+        )
+    )
+
     fhir_server_responses_no_unknowns = [
         ["Patient ID", "First Name", "Last Name", "Phone Number"],
         ["some-uuid", "John", "Doe", "123-456-7890"],
@@ -373,65 +433,4 @@
     assert len(responses_1_unknown_1_null) == 2
     assert (
         responses_1_unknown_1_null[1][0] == fhir_server_responses_1_unknown_1_null[1][0]
-    )
-=======
-    search_urls = _generate_search_urls(schema)
-
-    assert search_urls == {
-        "table 1A": "Patient||1000||2020-01-01T00:00:00",
-        "table 2A": "Observation?category="
-        + urllib.parse.quote(
-            "http://hl7.org/fhir/ValueSet/observation-category|laboratory", safe=""
-        )
-        + urllib.parse.quote("||1000||None", safe="|"),
-    }
-
-
-def test_generate_search_urls_invalid():
-
-    schema = yaml.safe_load(
-        open(
-            pathlib.Path(__file__).parent.parent.parent
-            / "assets"
-            / "invalid_schema.yaml"
-        )
-    )
-
-    with pytest.raises(ValueError):
-        _generate_search_urls(schema)
-
-
-def test_drop_null():
-
-    schema = yaml.safe_load(
-        open(
-            pathlib.Path(__file__).parent.parent.parent / "assets" / "test_schema.yaml"
-        )
-    )
-
-    fhir_server_responses_no_nulls = [
-        ["patient_id", "first_name", "last_name", "phone_number"],
-        ["some-uuid", "John", "Doe", "123-456-7890"],
-        ["some-uuid2", "First", "Last", "123-456-7890"],
-    ]
-
-    # Keeps all resources because include_nulls all False
-    responses_no_nulls = drop_null(
-        fhir_server_responses_no_nulls, schema["my_table"]["Patient"]
-    )
-    assert len(responses_no_nulls) == 3
-    assert responses_no_nulls[1][3] == fhir_server_responses_no_nulls[1][3]
-
-    # Drop null resource
-    fhir_server_responses_1_null = [
-        ["patient_id", "first_name", "last_name", "phone_number"],
-        ["some-uuid", "John", "Doe", "123-456-7890"],
-        ["some-uuid2", "Firstname", "Lastname", ""],
-    ]
-
-    responses_1_null = drop_null(
-        fhir_server_responses_1_null, schema["my_table"]["Patient"]
-    )
-    assert len(responses_1_null) == 2
-    assert responses_1_null[1][0] == fhir_server_responses_1_null[1][0]
->>>>>>> 843f2d56
+    )