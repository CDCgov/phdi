--- conflicted
+++ resolved
@@ -24,22 +24,9 @@
         / "test_description.md",
     )
     assert service.app.title == "test_service"
-<<<<<<< HEAD
     assert service.app.version == default_app_version
     assert service.app.contact == default_app_contact
     assert service.app.license_info == default_app_license
-=======
-    assert service.app.version == metadata.version("phdi")
-    assert service.app.contact == {
-        "name": "CDC Public Health Data Infrastructure",
-        "url": "https://cdcgov.github.io/phdi-site/",
-        "email": "dmibuildingblocks@cdc.gov",
-    }
-    assert service.app.license_info == {
-        "name": "Creative Commons Zero v1.0 Universal",
-        "url": "https://creativecommons.org/publicdomain/zero/1.0/",
-    }
->>>>>>> f81ecde9
     assert service.app.description == "This is a test description."
 
     client = TestClient(service.start())
