--- conflicted
+++ resolved
@@ -26,25 +26,12 @@
         with:
           node-version: "18"
 
-<<<<<<< HEAD
       - name: Change to the correct directory
         run: cd containers/ecr-viewer
 
       - name: Build app
-=======
-      - name: Remove symlinks
-        working-directory: ./containers/ecr-viewer/src/app/shared
-        run: rm -rf ./*
-
-      - name: Copy shared-resources (if needed)
+        run: docker-compose -f docker-compose-staging.yml up -d
         working-directory: ./containers/ecr-viewer
-        run: cp -r ../../shared-resources/src/ ./src/app/shared/src
-
-      - name: Build app
-        run: docker-compose -f docker-compose-staging.yml up -d
->>>>>>> 2ef18f65
-        working-directory: ./containers/ecr-viewer
-        run: docker compose --env-file .env.e2e.test up -d
 
       - name: Wait for Application to be ready
         run: |
