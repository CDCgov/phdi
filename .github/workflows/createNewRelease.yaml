--- conflicted
+++ resolved
@@ -60,13 +60,12 @@
         env: 
           GITHUB_TOKEN: ${{ secrets.GITHUB_TOKEN }}
         with:
-<<<<<<< HEAD
-          tag_name: ${{ github.event.inputs.custom_tag }}
-          release_name: Release ${{ github.event.inputs.custom_tag }}   
+          tag_name: ${{ steps.get_version.outputs.version }}
+          release_name: Release ${{ steps.get_version.outputs.version }}   
           
   release-to-pypi:
     name: Build and publish PHDI to PyPI
-    needs: update-version-tag-release
+    needs: tag-release
     runs-on: ubuntu-latest
     permissions:
       id-token: write
@@ -74,7 +73,7 @@
       - uses: actions/checkout@v3
         with:
           fetch-depth: '0'
-          ref: ${{ github.event.inputs.custom_tag }}
+          ref: ${{ needs.tag-release.outputs.version }}
       - name: Set up Python
         uses: actions/setup-python@v4
         with:
@@ -97,10 +96,6 @@
         uses: pypa/gh-action-pypi-publish@release/v1
         with:
           password: ${{ secrets.PYPI_API_TOKEN }}
-=======
-          tag_name: ${{ steps.get_version.outputs.version }}
-          release_name: Release ${{ steps.get_version.outputs.version }}   
->>>>>>> 2ef7206e
 
 # Rebuild all containers for the new release
   build-containers-for-release:
