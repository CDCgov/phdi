<<<<<<< HEAD
from unittest.mock import patch

import pytest
=======
import json
from pathlib import Path
from unittest.mock import patch

>>>>>>> 3eff84a8
from app.main import app
from fastapi.testclient import TestClient

client = TestClient(app)


<<<<<<< HEAD
@pytest.fixture
def mock_db():
    with patch("sqlite3.connect", autospec=True) as mock_connect:
        mock_conn = mock_connect.return_value
        mock_conn.__enter__.return_value = mock_conn
        mock_cursor = mock_conn.cursor.return_value
        yield mock_cursor
=======
def _check_for_stamped_resource_in_bundle(
    stamped_message: dict, code: str, resource_type: str | None = None
) -> bool:
    """
    Testing utility that scans a provided input bundle for the first instance
    of a particular resource type, and checks whether that resource has an
    extension for a provided SNOMED code stamp. If a resource type is omitted,
    the utility checks all resources in the passed-in bundle for an extension
    stamp.

    :param bundle: The bundle generated by testing.
    :param code: The SNOMED code to check a stamp for.
    :param resource_type: Optionally, the resource type to check in the bundle.
      If omitted, all resources in the bundle are scanned for an extension.
    :return: Boolean indicating whether the first instance of the given resource
      type possesses a stamped extension of the provided code.
    """
    found_matching_extension = False
    for e in stamped_message.get("entry", []):
        if (
            resource_type is not None
            and e.get("resource").get("resourceType") != resource_type
        ):
            continue
        extensions = e.get("resource", {}).get("extension", [])
        for ext in extensions:
            if ext == {
                "url": "https://reportstream.cdc.gov/fhir/StructureDefinition/condition-code",
                "coding": [{"code": code, "system": "http://snomed.info/sct"}],
            }:
                found_matching_extension = True
                break
    return found_matching_extension
>>>>>>> 3eff84a8


def test_health_check():
    actual_response = client.get("/")
    assert actual_response.status_code == 200
    assert actual_response.json() == {
        "status": "OK",
    }


def test_get_value_sets_for_condition(mock_db):
    mocked_db_response = [
        ("dxtc", "A36.3|A36", "http://hl7.org/fhir/sid/icd-10-cm"),
        ("sdtc", "772150003", "http://snomed.info/sct"),
    ]
    mock_db.fetchall.return_value = mocked_db_response
    response = client.get("/get-value-sets/?condition_code=276197005")
    expected_result = {
        "dxtc": [
            {"codes": ["A36.3", "A36"], "system": "http://hl7.org/fhir/sid/icd-10-cm"}
        ],
        "sdtc": [{"codes": ["772150003"], "system": "http://snomed.info/sct"}],
    }
    assert response.json() == expected_result


def test_stamp_conditions_bad_input():
    input = {"bundle": {"test_key": "test_val"}, "conditions": []}
    response = client.post("/stamp-condition-extensions", json=input)
    assert response.status_code == 422
    assert (
        response.json()["detail"][0]["msg"]
        == "Supplied list of SNOMED conditions "
        + "must contain one or more elements; given list was empty."
    )


# Note: This function is defined in utils, but we mock it in the namespace
# coming from main because that's where the endpoint is invoking it from
@patch("app.main.get_clinical_services_list")
def test_stamp_conditions_no_resources_to_stamp(patched_get_services_list):
    # We don't stamp patient resources, bundle should be a no-op
    message = json.load(open(Path(__file__).parent / "assets" / "sample_ecr.json"))
    message["entry"] = [
        e
        for e in message["entry"]
        if e.get("resource").get("resourceType") == "Patient"
    ]

    patched_get_services_list.return_value = [
        ("dxtc", "A36.3|A36", "http://hl7.org/fhir/sid/icd-10-cm"),
        ("sdtc", "772150003", "http://snomed.info/sct"),
    ]
    input = {"bundle": message, "conditions": ["276197005"]}
    response = client.post("/stamp-condition-extensions", json=input)
    assert response.status_code == 200
    stamped_message = response.json()["extended_bundle"]
    found_matching_extension = _check_for_stamped_resource_in_bundle(
        stamped_message, "276197005"
    )
    assert not found_matching_extension


@patch("app.main.get_clinical_services_list")
def test_stamp_condition_extensions(patched_get_services_list):
    # We'll just try stamping one of each resource type, no need
    # to see 47 observations
    message = json.load(open(Path(__file__).parent / "assets" / "sample_ecr.json"))
    obs_e = [
        e
        for e in message["entry"]
        if e.get("resource").get("resourceType") == "Observation"
    ][0]
    cond_e = [
        e
        for e in message["entry"]
        if e.get("resource").get("resourceType") == "Condition"
    ][0]
    imm_e = [
        e
        for e in message["entry"]
        if e.get("resource").get("resourceType") == "Immunization"
    ][3]
    message["entry"] = [obs_e, cond_e, imm_e]

    # Note: obviously not real conditions, we're just simulating stamping different
    # resource types according to different condition criteria
    patched_get_services_list.return_value = [
        ("dxtc", "1234567|9999999999|64572001", "code-sys-1"),
        ("dxtc", "8971234987123", "code-sys-2"),
        ("lotc", "72391283|8916394-2|24", "code-sys-1"),
    ]
    input = {"bundle": message, "conditions": ["99999-9"]}
    response = client.post("/stamp-condition-extensions", json=input)
    assert response.status_code == 200
    stamped_message = response.json()["extended_bundle"]

    # Check observation: diagnostic code value came back successful
    found_matching_extension = _check_for_stamped_resource_in_bundle(
        stamped_message, "99999-9", "Observation"
    )
    assert found_matching_extension

    # Check condition: no value set cross-referenced for this bundle, no stamp
    found_matching_extension = _check_for_stamped_resource_in_bundle(
        stamped_message, "99999-9", "Condition"
    )
    assert not found_matching_extension

    # Check immunization: we did find a referenced immunization code, so it should be there
    found_matching_extension = _check_for_stamped_resource_in_bundle(
        stamped_message, "99999-9", "Immunization"
    )
    assert found_matching_extension<|MERGE_RESOLUTION|>--- conflicted
+++ resolved
@@ -1,20 +1,13 @@
-<<<<<<< HEAD
-from unittest.mock import patch
-
 import pytest
-=======
 import json
 from pathlib import Path
-from unittest.mock import patch
-
->>>>>>> 3eff84a8
 from app.main import app
 from fastapi.testclient import TestClient
+from unittest.mock import patch
 
 client = TestClient(app)
 
 
-<<<<<<< HEAD
 @pytest.fixture
 def mock_db():
     with patch("sqlite3.connect", autospec=True) as mock_connect:
@@ -22,7 +15,8 @@
         mock_conn.__enter__.return_value = mock_conn
         mock_cursor = mock_conn.cursor.return_value
         yield mock_cursor
-=======
+
+
 def _check_for_stamped_resource_in_bundle(
     stamped_message: dict, code: str, resource_type: str | None = None
 ) -> bool:
@@ -56,7 +50,6 @@
                 found_matching_extension = True
                 break
     return found_matching_extension
->>>>>>> 3eff84a8
 
 
 def test_health_check():
