--- conflicted
+++ resolved
@@ -6,13 +6,9 @@
 from fastapi import Response
 
 from app.models import InsertConditionInput
-<<<<<<< HEAD
-from app.utils import get_clean_snomed_code
-from app.utils import get_clinical_services_dict
-from app.utils import get_clinical_services_list
-=======
 from app.utils import _find_codes_by_resource_type
 from app.utils import _stamp_resource_with_code_extension
+from app.utils import get_clean_snomed_code
 from app.utils import get_clinical_services_dict
 from app.utils import get_clinical_services_list
 from app.utils import read_json_from_assets
@@ -23,7 +19,6 @@
     "Immunization": ["ostc", "lotc", "lrtc"],
     "DiagnosticReport": ["dxtc", "ostc", "lotc", "lrtc", "mrtc", "sdtc"],
 }
->>>>>>> 3eff84a8
 
 # Instantiate FastAPI via DIBBs' BaseService class
 app = BaseService(
@@ -123,15 +118,11 @@
     return {"extended_bundle": input.bundle}
 
 
-<<<<<<< HEAD
 @app.get("/get-value-sets/")
 async def get_value_sets_for_condition(
     condition_code: str, filter_clinical_services: list = None
 ) -> Response:
-=======
-@app.get("/get-value-sets")
-async def get_value_sets_for_condition(condition_code: str) -> Response:
->>>>>>> 3eff84a8
+
     """
     For a given condition, queries and returns the value set of clinical
     services associated with that condition.
