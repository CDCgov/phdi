--- conflicted
+++ resolved
@@ -281,33 +281,6 @@
         xml_recordtarget_data = builder._build_recordTarget(**build_rt_test_data)
         assert ET.tostring(xml_recordtarget_data).decode() == expected_result
 
-<<<<<<< HEAD
-
-@patch.object(uuid, "uuid4", lambda: "mocked-uuid")
-@patch.object(utils, "get_datetime_now", lambda: date(2010, 12, 15))
-def test_print_header():
-    # print(utils.read_file_from_assets("sample_phdc.xml"))
-    builder = PHDCBuilder()
-
-    input = PHDCInputData(patient_name=Name(family="Smith"))
-
-    phdc = builder.set_input_data(input).build()
-
-    print("=====")
-    print(phdc.to_xml_string())
-    #
-    # print()
-    # print(
-    #     ET.tostring(
-    #         builder._build_header(family_name="Smith"),
-    #         pretty_print=True,
-    #         xml_declaration=True,
-    #         encoding="utf-8",
-    #     ).decode()
-    # )
-
-=======
->>>>>>> 56a3c5d0
 
 @patch.object(uuid, "uuid4", lambda: "mocked-uuid")
 @patch.object(utils, "get_datetime_now", lambda: date(2010, 12, 15))
