import uuid
from datetime import date
from unittest.mock import patch

import pytest
from app import utils
from app.phdc.builder import PHDCBuilder
from app.phdc.models import Address
from app.phdc.models import CodedElement
from app.phdc.models import Name
from app.phdc.models import Observation
from app.phdc.models import Patient
from app.phdc.models import PHDCInputData
from app.phdc.models import Telecom
from lxml import etree as ET


@pytest.mark.parametrize(
    "build_telecom_test_data, expected_result",
    [
        # Success with `use`
        (
            Telecom(value="+1-800-555-1234", type="work"),
            '<telecom use="WP" value="tel:+1-800-555-1234"/>',
        ),
        # Success without `use`
        (
            Telecom(value="+1-800-555-1234"),
            '<telecom value="+1-800-555-1234"/>',
        ),
        # Success with `use` as None
        (
            Telecom(value="+1-800-555-1234", type=None),
            '<telecom value="+1-800-555-1234"/>',
        ),
    ],
)
def test_build_telecom(build_telecom_test_data, expected_result):
    builder = PHDCBuilder()
    xml_telecom_data = builder._build_telecom(build_telecom_test_data)
    assert ET.tostring(xml_telecom_data).decode() == expected_result


@pytest.mark.parametrize(
    "build_observation_test_data, expected_result",
    [
        # Test case with a single code element, value, and translation
        (
            Observation(
                type_code="ENTRY",
                class_code="OBS",
                mood_code="EVN",
                code=[CodedElement(code="1", code_system="0", display_name="Code")],
                value=[
                    CodedElement(
                        xsi_type="ST", code="2", code_system="1", display_name="V"
                    )
                ],
                translation=[
                    CodedElement(
                        xsi_type="T", code="0", code_system="L", display_name="T"
                    )
                ],
            ),
            (
                '<entry typeCode="ENTRY">'
                + '<observation classCode="OBS" moodCode="EVN">'
                + '<code code="1" codeSystem="0" displayName="Code"/>'
                + '<value xsi:type="ST" code="2" codeSystem="1" displayName="V">'
                + '<translation xsi:type="T" code="0" codeSystem="L" displayName="T"/>'
                + "</value></observation></entry>"
            ),
        )
    ],
)
def test_build_observation(build_observation_test_data, expected_result):
    builder = PHDCBuilder()
    # TODO: is there a better way to acknowledge xsi:type requires xmlns that is
    # established earlier in the clinicaldocument portion?
    with pytest.raises(ValueError, match="Invalid attribute name 'xsi:type'"):
        xod = builder._build_observation_method(build_observation_test_data)
        actual_result = ET.tostring(xod, encoding="unicode")
        assert actual_result == expected_result


@pytest.mark.parametrize(
    "build_addr_test_data, expected_result",
    [
        # Success with all values present
        (
            Address(
                type="Home",
                street_address_line_1="123 Main Street",
                city="Brooklyn",
                state="New York",
                postal_code="11205",
                county="Kings",
                country="USA",
            ),
            (
                '<addr use="H"><streetAddressLine>123 Main Street</streetAddressLine>'
                + "<city>Brooklyn</city><state>New York</state>"
                + "<postalCode>11205</postalCode><county>Kings</county>"
                + "<country>USA</country></addr>"
            ),
        ),
        # Success with some values missing
        (
            Address(
                type="Home",
                street_address_line_1="123 Main Street",
                city="Brooklyn",
                state="New York",
            ),
            (
                '<addr use="H"><streetAddressLine>123 Main Street</streetAddressLine>'
                + "<city>Brooklyn</city><state>New York</state></addr>"
            ),
        ),
        # Success with some values as None
        (
            Address(
                type="Home",
                street_address_line_1="123 Main Street",
                city="Brooklyn",
                state=None,
            ),
            (
                '<addr use="H"><streetAddressLine>123 Main Street</streetAddressLine>'
                + "<city>Brooklyn</city></addr>"
            ),
        ),
    ],
)
def test_build_addr(build_addr_test_data, expected_result):
    builder = PHDCBuilder()
    xml_addr_data = builder._build_addr(build_addr_test_data)
    assert ET.tostring(xml_addr_data).decode() == expected_result


@pytest.mark.parametrize(
    "build_name_test_data, expected_result",
    [
        # Success with all single given_name
        (
            Name(type="official", prefix="Mr.", first="John", family="Doe"),
            (
                '<name use="L"><prefix>Mr.</prefix>'
                + "<given>John</given><family>Doe</family></name>"
            ),
        ),
        # Success with given_name as list
        (
            Name(
                type="usual", prefix="Mr.", first="John", middle="Jacob", family="Doe"
            ),
            (
                '<name use="L"><prefix>Mr.</prefix>'
                + "<given>John</given><given>Jacob</given><family>Doe</family></name>"
            ),
        ),
        # Success with more than 2 given names in a string condensed to 2 given names
        (
            Name(
                type="official",
                prefix="Mr.",
                first="John",
                middle="Jacob Jingleheimer",
                family="Doe",
                suffix="V",
            ),
            (
                '<name use="L"><prefix>Mr.</prefix>'
                + "<given>John</given><given>Jacob Jingleheimer</given>"
                + "<family>Doe</family>"
                + "<suffix>V</suffix></name>"
            ),
        ),
    ],
)
def test_build_name(build_name_test_data, expected_result):
    builder = PHDCBuilder()
    xml_name_data = builder._build_name(build_name_test_data)
    assert ET.tostring(xml_name_data).decode() == expected_result


@pytest.mark.parametrize(
    "build_custodian_test_data, expected_result",
    [
        # Success with `id`
        (
            {
                "id": "TEST ID",
            },
            (
                "<custodian><assignedCustodian><representedCustodianOrganization>"
                + '<id extension="TEST ID"/></representedCustodianOrganization>'
                + "</assignedCustodian></custodian>"
            ),
        ),
        # ValueError is raised when `id` is None
        (
            {
                "id": None,
            },
            ValueError("The Custodian id parameter must be a defined."),
        ),
    ],
)
def test_build_custodian(build_custodian_test_data, expected_result):
    builder = PHDCBuilder()
    if isinstance(expected_result, ValueError):
        with pytest.raises(ValueError) as e:
            xml_custodian_data = builder._build_custodian(**build_custodian_test_data)
            assert str(e.value) == str(expected_result)

    else:
        xml_custodian_data = builder._build_custodian(**build_custodian_test_data)
        assert ET.tostring(xml_custodian_data).decode() == expected_result


@patch.object(utils, "get_datetime_now", lambda: date(2010, 12, 15))
@pytest.mark.parametrize(
    "family_name, expected_oid, expected_date, expected_name",
    [
        # test for correct OID and name "CDC PRIME DIBBs"
        (
            "CDC PRIME DIBBs",
            "2.16.840.1.113883.19.5",
            "20101215000000",
            (
                '<author><time value="20101215000000"/><assignedAuthor>'
                '<id root="2.16.840.1.113883.19.5"/><name>'
                "<family>CDC PRIME DIBBs</family></name>"
                "</assignedAuthor></author>"
            ),
        ),
        # test for correct OID and name "Local Health Jurisdiction"
        (
            "Local Health Jurisdiction",
            "2.16.840.1.113883.19.5",
            "20101215000000",
            (
                '<author><time value="20101215000000"/><assignedAuthor>'
                '<id root="2.16.840.1.113883.19.5"/><name>'
                "<family>Local Health Jurisdiction</family></name>"
                "</assignedAuthor></author>"
            ),
        ),
    ],
)
def test_build_author(family_name, expected_oid, expected_date, expected_name):
    xml_author_data = PHDCBuilder()._build_author(family_name)
    author_string = ET.tostring(xml_author_data).decode()

    assert expected_oid in author_string
    assert expected_date in author_string
    assert expected_name in author_string


@pytest.mark.parametrize(
    "build_patient_test_data, expected_result",
    [
        # Success with all patient data
        (
            Patient(
                name=[
                    Name(prefix="Mr.", first="John", middle="Jacob", family="Schmidt")
                ],
                race_code="2106-3",
                ethnic_group_code="2186-5",
                administrative_gender_code="Male",
                birth_time="01-01-2000",
            ),
            (
                "<patient><name><prefix>Mr.</prefix><given>John</given>"
                + "<given>Jacob</given><family>Schmidt</family></name>"
                + '<administrativeGenderCode displayName="Male"/>'
                + '<sdt:raceCode xmlns:sdt="urn:hl7-org:sdtc" code="2106-3" '
                + 'codeSystem="2.16.840.1.113883.6.238" '
                + 'displayName="White" codeSystemName="Race &amp; Ethnicity"/>'
                + '<ethnicGroupCode code="2186-5" codeSystem="2.16.840.1.113883.6.238" '
                + 'displayName="Not Hispanic or Latino" '
                + 'codeSystemName="Race &amp; Ethnicity"/>'
                + "<birthTime>01-01-2000</birthTime>"
                + "</patient>"
            ),
        )
    ],
)
def test_build_patient(build_patient_test_data, expected_result):
    builder = PHDCBuilder()

    xml_patient_data = builder._build_patient(build_patient_test_data)
    assert ET.tostring(xml_patient_data).decode() == expected_result


@pytest.mark.parametrize(
    "build_rt_test_data, expected_result",
    [
        # Success with `id`
        (
            {
                "id": "TEST ID",
            },
            (
                "<recordTarget><patientRole>"
                + '<id extension="TEST ID"/>'
                + "</patientRole></recordTarget>"
            ),
        ),
        # ValueError is raised when `id` is None
        (
            {
                "id": None,
            },
            ValueError("The recordTarget id parameter must be a defined."),
        ),
    ],
)
def test_build_recordTarget(build_rt_test_data, expected_result):
    builder = PHDCBuilder()

    if isinstance(expected_result, ValueError):
        with pytest.raises(ValueError) as e:
            builder._build_recordTarget(**build_rt_test_data)
            assert str(e.value) == str(expected_result)

    else:
        xml_recordtarget_data = builder._build_recordTarget(**build_rt_test_data)
        assert ET.tostring(xml_recordtarget_data).decode() == expected_result


@patch.object(uuid, "uuid4", lambda: "mocked-uuid")
@patch.object(utils, "get_datetime_now", lambda: date(2010, 12, 15))
@pytest.mark.parametrize(
    "build_header_test_data, expected_result",
    [
        (
            PHDCInputData(
                patient=Patient(
                    name=[
                        Name(
                            prefix="Mr.",
                            first="John",
                            middle="Jacob",
                            family="Schmidt",
                            type="official",
                        ),
                        Name(
                            prefix="Mr.", first="JJ", family="Schmidt", type="pseudonym"
                        ),
                    ],
                    race_code="2106-3",
                    ethnic_group_code="2186-5",
                    administrative_gender_code="Male",
                    birth_time="01-01-2000",
                    telecom=[
                        Telecom(value="+1-800-555-1234"),
                        Telecom(value="+1-800-555-1234", type="work"),
                    ],
                    address=[
                        Address(
                            type="Home",
                            street_address_line_1="123 Main Street",
                            city="Brooklyn",
                            postal_code="11201",
                            state="New York",
                        ),
                        Address(
                            type="workplace",
                            street_address_line_1="123 Main Street",
                            postal_code="55866",
                            city="Brooklyn",
                            state="New York",
                        ),
                    ],
                )
            ),
            (utils.read_file_from_assets("sample_phdc_header.xml")),
        )
    ],
)
def test_build_header(build_header_test_data, expected_result):
    builder = PHDCBuilder()
    builder.set_input_data(build_header_test_data)
    builder.build_header()
    assert (
        ET.tostring(
            builder.phdc, pretty_print=True, xml_declaration=True, encoding="utf-8"
        ).decode("utf-8")
        == expected_result
    )


def test_build_base_phdc():
    builder = PHDCBuilder()
    base_phdc = builder._build_base_phdc()
    assert (
        ET.tostring(base_phdc)
        == b'<?xml-stylesheet type="text/xsl" href="PHDC.xsl"?><ClinicalDocument '
        b'xmlns="urn:hl7-org:v3" xmlns:sdt="urn:hl7-org:sdtc" '
        b'xmlns:sdtcxmlnamespaceholder="urn:hl7-org:v3" '
        b'xmlns:xsi="http://www.w3.org/2001/XMLSchema-instance" '
        b'xsi:schemaLocation="urn:hl7-org:v3 CDA_SDTC.xsd"/>'
    )


def test_get_type_id():
    builder = PHDCBuilder()
    type_id = builder._get_type_id()
    assert (
        ET.tostring(type_id)
        == b'<typeId root="2.16.840.1.113883.1.3" extension="POCD_HD000020"/>'
    )


@patch.object(uuid, "uuid4", lambda: "mocked-uuid")
def test_get_id():
    builder = PHDCBuilder()
    id = builder._get_id()
    assert (
        ET.tostring(id) == b'<id root="2.16.840.1.113883.19" extension="mocked-uuid"/>'
    )


@patch.object(utils, "get_datetime_now", lambda: date(2010, 12, 15))
def test_get_effective_time():
    builder = PHDCBuilder()
    effective_time = builder._get_effective_time()
    assert ET.tostring(effective_time) == b'<effectiveTime value="20101215000000"/>'


def test_get_confidentiality_code():
    builder = PHDCBuilder()
    confidentiality_code = builder._get_confidentiality_code(confidentiality="normal")
    assert (
        ET.tostring(confidentiality_code)
        == b'<confidentialityCode code="N" codeSystem="2.16.840.1.113883.5.25"/>'
    )


<<<<<<< HEAD
def test_get_setId():
    builder = PHDCBuilder()
    setid = builder._get_setId()

    assert ET.tostring(setid) == b'<setId extension="CLOSED_CASE" displayable="true"/>'
=======
def test_get_realmCode():
    builder = PHDCBuilder()
    realmCode = builder._get_realmCode()
    assert ET.tostring(realmCode) == b'<realmCode code="US"/>'
>>>>>>> b1bc68d7


def test_get_case_report_code():
    builder = PHDCBuilder()
    case_report_code = builder._get_case_report_code()
    assert (
        ET.tostring(case_report_code)
        == b'<code code="55751-2" codeSystem="2.16.840.1.113883.6.1" '
        b'codeSystemName="LOINC" displayName="Public Health Case Report - PHRI"/>'
    )


@patch.object(uuid, "uuid4", lambda: "mocked-uuid")
def test_get_case_report():
    builder = PHDCBuilder()
    case_report_code = builder._build_case_report()

    assert (
        ET.tostring(case_report_code) == b"<component><section>"
        b'<id extension="mocked-uuid" assigningAuthorityName="LR"/>'
        b'<code code="55752-0"'
        b' codeSystem="2.16.840.1.113883.6.1" '
        b'codeSystemName="LOINC" '
        b'displayName="Clinical Information"/>'
        b"<title>Clinical Information</title>"
        b"</section></component>"
    )


@patch.object(uuid, "uuid4", lambda: "mocked-uuid")
@patch.object(utils, "get_datetime_now", lambda: date(2010, 12, 15))
@pytest.mark.parametrize(
    "build_header_test_data, expected_result",
    [
        (
            PHDCInputData(
                type="case_report",
                patient=Patient(
                    name=[
                        Name(
                            prefix="Mr.",
                            first="John",
                            middle="Jacob",
                            family="Schmidt",
                            type="official",
                        ),
                        Name(
                            prefix="Mr.", first="JJ", family="Schmidt", type="pseudonym"
                        ),
                    ],
                    race_code="2106-3",
                    ethnic_group_code="2186-5",
                    administrative_gender_code="Male",
                    birth_time="01-01-2000",
                    telecom=[
                        Telecom(value="+1-800-555-1234"),
                        Telecom(value="+1-800-555-1234", type="work"),
                    ],
                    address=[
                        Address(
                            type="Home",
                            street_address_line_1="123 Main Street",
                            city="Brooklyn",
                            postal_code="11201",
                            state="New York",
                        ),
                        Address(
                            type="workplace",
                            street_address_line_1="123 Main Street",
                            postal_code="55866",
                            city="Brooklyn",
                            state="New York",
                        ),
                    ],
                ),
            ),
            (utils.read_file_from_assets("sample_phdc.xml")),
        )
    ],
)
def test_build(build_header_test_data, expected_result):
    builder = PHDCBuilder()
    builder.set_input_data(build_header_test_data)
    phdc = builder.build()
    assert phdc.to_xml_string() == expected_result


def test_add_field():
    builder = PHDCBuilder()
    parent = ET.Element("parent")
    builder._add_field(parent, "test", "child")
    assert ET.tostring(parent) == b"<parent><child>test</child></parent>"<|MERGE_RESOLUTION|>--- conflicted
+++ resolved
@@ -440,18 +440,17 @@
     )
 
 
-<<<<<<< HEAD
 def test_get_setId():
     builder = PHDCBuilder()
     setid = builder._get_setId()
 
     assert ET.tostring(setid) == b'<setId extension="CLOSED_CASE" displayable="true"/>'
-=======
+
+
 def test_get_realmCode():
     builder = PHDCBuilder()
     realmCode = builder._get_realmCode()
     assert ET.tostring(realmCode) == b'<realmCode code="US"/>'
->>>>>>> b1bc68d7
 
 
 def test_get_case_report_code():
