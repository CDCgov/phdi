--- conflicted
+++ resolved
@@ -68,7 +68,26 @@
     </patientRole>
   </recordTarget>
   <component>
-<<<<<<< HEAD
+    <structuredBody/>
+    <component>
+      <section>
+        <id extension="495669c7-96bf-4573-9dd8-59e745e05576" assigningAuthorityName="LR"/>
+        <code code="55752-0" codeSystem="2.16.840.1.113883.6.1" codeSystemName="LOINC" displayName="Clinical Information"/>
+        <title>Clinical Information</title>
+        <entry typeCode="COMP">
+          <observation classCode="OBS" moodCode="ENV">
+            <code code="15074-8" codeSystem="http://loinc.org" displayName="Glucose [Moles/volume] in Blood"/>
+            <value code="mmol/L" codeSystem="http://unitsofmeasure.org" value="6.3"/>
+          </observation>
+        </entry>
+        <entry typeCode="COMP">
+          <observation classCode="OBS" moodCode="ENV">
+            <code code="104177,600-7" codeSystem="http://acmelabs.org,http://loinc.org" displayName="Blood culture,Bacteria identified in Blood by Culture"/>
+            <value code="3092008" codeSystem="http://snomed.info/sct" value="Staphylococcus aureus"/>
+          </observation>
+        </entry>
+      </section>
+    </component>
     <section>
       <id extension="495669c7-96bf-4573-9dd8-59e745e05576" assigningAuthorityName="LR"/>
       <code code="29762-2" codeSystem="2.16.840.1.113883.6.1" codeSystemName="LOINC" displayName="Social history"/>
@@ -99,27 +118,5 @@
         </observation>
       </entry>
     </section>
-=======
-    <structuredBody/>
-    <component>
-      <section>
-        <id extension="495669c7-96bf-4573-9dd8-59e745e05576" assigningAuthorityName="LR"/>
-        <code code="55752-0" codeSystem="2.16.840.1.113883.6.1" codeSystemName="LOINC" displayName="Clinical Information"/>
-        <title>Clinical Information</title>
-        <entry typeCode="COMP">
-          <observation classCode="OBS" moodCode="ENV">
-            <code code="15074-8" codeSystem="http://loinc.org" displayName="Glucose [Moles/volume] in Blood"/>
-            <value code="mmol/L" codeSystem="http://unitsofmeasure.org" value="6.3"/>
-          </observation>
-        </entry>
-        <entry typeCode="COMP">
-          <observation classCode="OBS" moodCode="ENV">
-            <code code="104177,600-7" codeSystem="http://acmelabs.org,http://loinc.org" displayName="Blood culture,Bacteria identified in Blood by Culture"/>
-            <value code="3092008" codeSystem="http://snomed.info/sct" value="Staphylococcus aureus"/>
-          </observation>
-        </entry>
-      </section>
-    </component>
->>>>>>> 90c924a4
   </component>
 </ClinicalDocument>