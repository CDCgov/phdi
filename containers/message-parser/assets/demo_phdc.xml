--- conflicted
+++ resolved
@@ -70,18 +70,19 @@
     </assignedCustodian>
   </custodian>
   <component>
-<<<<<<< HEAD
-    <section>
-      <id extension="495669c7-96bf-4573-9dd8-59e745e05576" assigningAuthorityName="LR"/>
-      <code code="29762-2" codeSystem="2.16.840.1.113883.6.1" codeSystemName="LOINC" displayName="Social history"/>
-      <title>SOCIAL HISTORY INFORMATION</title>
-      <entry typeCode="COMP">
-        <observation classCode="OBS" moodCode="EVN">
-          <code code="alcohol-type" codeSystem="http://acme-rehab.org" displayName="Type of alcohol consumed"/>
-          <value/>
-        </observation>
-      </entry>
-      <entry typeCode="COMP">
+    <structuredBody>
+      <component>
+        <section>
+          <id extension="495669c7-96bf-4573-9dd8-59e745e05576" assigningAuthorityName="LR"/>
+          <code code="29762-2" codeSystem="2.16.840.1.113883.6.1" codeSystemName="LOINC" displayName="Social history"/>
+          <title>SOCIAL HISTORY INFORMATION</title>
+          <entry typeCode="COMP">
+            <observation classCode="OBS" moodCode="EVN">
+              <code code="alcohol-type" codeSystem="http://acme-rehab.org" displayName="Type of alcohol consumed"/>
+              <value/>
+            </observation>
+          </entry>
+          <entry typeCode="COMP">
         <observation classCode="OBS" moodCode="EVN">
           <code code="alcohol-type" codeSystem="http://acme-rehab.org"/>
           <value code="35748005" codeSystem="http://snomed.info/sct" value="Wine (substance)"/>
@@ -100,49 +101,6 @@
         </observation>
       </entry>
     </section>
-  </component>
-  <component>
-    <section>
-      <id extension="495669c7-96bf-4573-9dd8-59e745e05576" assigningAuthorityName="LR"/>
-      <code code="55752-0" codeSystem="2.16.840.1.113883.6.1" codeSystemName="LOINC" displayName="Clinical Information"/>
-      <title>Clinical Information</title>
-      <entry typeCode="COMP">
-        <observation classCode="OBS" moodCode="EVN">
-          <code code="15074-8" codeSystem="http://loinc.org" displayName="Glucose [Moles/volume] in Blood"/>
-          <value code="mmol/L" codeSystem="http://unitsofmeasure.org" value="6.3"/>
-        </observation>
-      </entry>
-      <entry typeCode="COMP">
-        <observation classCode="OBS" moodCode="EVN">
-          <code code="104177,600-7" codeSystem="http://acmelabs.org,http://loinc.org" displayName="Blood culture,Bacteria identified in Blood by Culture"/>
-          <value code="3092008" codeSystem="http://snomed.info/sct" value="Staphylococcus aureus"/>
-        </observation>
-      </entry>
-    </section>
-  </component>
-  <component>
-    <section>
-      <code code="1234567-RPT" codeSystem="Local-codesystem-oid" codeSystemName="LocalSystem" displayName="Generic Repeating Questions Section"/>
-      <title>REPEATING QUESTIONS</title>
-      <entry typeCode="COMP">
-        <organizer classCode="CLUSTER" moodCode="EVN">
-          <code code="1" displayName="Exposure Information" codeSytemName="LocalSystem"/>
-          <status_code code="completed"/>
-          <component>
-=======
-    <structuredBody>
-      <component>
-        <section>
-          <id extension="495669c7-96bf-4573-9dd8-59e745e05576" assigningAuthorityName="LR"/>
-          <code code="29762-2" codeSystem="2.16.840.1.113883.6.1" codeSystemName="LOINC" displayName="Social history"/>
-          <title>SOCIAL HISTORY INFORMATION</title>
-          <entry typeCode="COMP">
-            <observation classCode="OBS" moodCode="EVN">
-              <code code="alcohol-type" codeSystem="http://acme-rehab.org" displayName="Type of alcohol consumed"/>
-              <value/>
-            </observation>
-          </entry>
-        </section>
       </component>
       <component>
         <section>
@@ -156,23 +114,10 @@
             </observation>
           </entry>
           <entry typeCode="COMP">
->>>>>>> 2426f784
             <observation classCode="OBS" moodCode="EVN">
               <code code="104177,600-7" codeSystem="http://acmelabs.org,http://loinc.org" displayName="Blood culture,Bacteria identified in Blood by Culture"/>
               <value code="3092008" codeSystem="http://snomed.info/sct" value="Staphylococcus aureus"/>
             </observation>
-<<<<<<< HEAD
-          </component>
-        </organizer>
-      </entry>
-      <entry typeCode="COMP">
-        <observation classCode="OBS" moodCode="EVN">
-          <code code="EXPAGNT" codeSystem="http://terminology.hl7.org/CodeSystem/v3-ParticipationType" displayName="ExposureAgent"/>
-          <value code="840533007" codeSystem="http://snomed.info/sct" value="Severe acute respiratory syndrome coronavirus 2 (organism)"/>
-        </observation>
-      </entry>
-    </section>
-=======
           </entry>
         </section>
       </component>
@@ -192,9 +137,14 @@
               </component>
             </organizer>
           </entry>
-        </section>
+          <entry typeCode="COMP">
+        <observation classCode="OBS" moodCode="EVN">
+          <code code="EXPAGNT" codeSystem="http://terminology.hl7.org/CodeSystem/v3-ParticipationType" displayName="ExposureAgent"/>
+          <value code="840533007" codeSystem="http://snomed.info/sct" value="Severe acute respiratory syndrome coronavirus 2 (organism)"/>
+        </observation>
+      </entry>
+    </section>
       </component>
     </structuredBody>
->>>>>>> 2426f784
   </component>
 </ClinicalDocument>