--- conflicted
+++ resolved
@@ -1,1139 +1,608 @@
-<<<<<<< HEAD
-import dataclasses
-import datetime
-import json
-import pathlib
-import re
-import uuid
-from functools import cache
-from pathlib import Path
-from typing import Literal
-
-import fhirpathpy
-import requests
-from app.config import get_settings
-from app.phdc.models import Address
-from app.phdc.models import Name
-from app.phdc.models import Observation
-from app.phdc.models import Organization
-from app.phdc.models import Patient
-from app.phdc.models import PHDCInputData
-from app.phdc.models import Telecom
-from fastapi import status
-from frozendict import frozendict
-
-from phdi.cloud.azure import AzureCredentialManager
-from phdi.cloud.core import BaseCredentialManager
-from phdi.cloud.gcp import GcpCredentialManager
-from phdi.fhir.transport import http_request_with_reauth
-from phdi.transport.http import http_request_with_retry
-
-DIBBS_REFERENCE_SIGNIFIER = "#REF#"
-
-
-@cache
-def load_parsing_schema(schema_name: str) -> dict:
-    """
-    Load a parsing schema given its name. Look in the 'custom_schemas/' directory first.
-    If no custom schemas match the provided name, check the schemas provided by default
-    with this service in the 'default_schemas/' directory.
-
-    :param path: The path to an extraction schema file.
-    :return: A dictionary containing the extraction schema.
-    """
-    custom_schema_path = Path(__file__).parent / "custom_schemas" / schema_name
-    try:
-        with open(custom_schema_path, "r") as file:
-            parsing_schema = json.load(file)
-    except FileNotFoundError:
-        try:
-            default_schema_path = (
-                Path(__file__).parent / "default_schemas" / schema_name
-            )
-            with open(default_schema_path, "r") as file:
-                parsing_schema = json.load(file)
-        except FileNotFoundError:
-            raise FileNotFoundError(
-                f"A schema with the name '{schema_name}' could not be found."
-            )
-
-    return freeze_parsing_schema(parsing_schema)
-
-
-def freeze_parsing_schema(parsing_schema: dict) -> frozendict:
-    """
-    Given a parsing schema dictionary, freeze it and all of its nested dictionaries
-    into a single immutable dictionary.
-
-    :param parsing_schema: A dictionary containing a parsing schema.
-    :return: A frozen dictionary containing the parsing schema.
-    """
-    return freeze_parsing_schema_helper(parsing_schema)
-
-
-def freeze_parsing_schema_helper(schema: dict) -> frozendict:
-    """
-    Given a parsing schema dictionary, freeze it and all of its nested dictionaries.
-
-    :param schema: A dictionary containing a parsing schema.
-    :return: A frozen dictionary containing the parsing schema.
-    """
-    if type(schema) is dict:
-        for key, value in schema.items():
-            if type(value) is dict:
-                schema[key] = freeze_parsing_schema_helper(value)
-        return frozendict(schema)
-
-
-# Using frozendict here to have an immutable that can be hashed for caching purposes.
-# Caching the parsers reduces parsing time by over 60% after the first request for a
-# given schema.
-@cache
-def get_parsers(extraction_schema: frozendict) -> frozendict:
-    """
-    Generate a FHIRpath parser for each field in a given schema. Return these parsers as
-    values in a dictionary whose keys indicate the field in the schema the parser is
-    associated with.
-
-    :param extraction_schema: A dictionary containing an extraction schema.
-    :return: A dictionary containing a FHIRpath parsers for each field in the provided
-    schema.
-    """
-    parsers = {}
-
-    for field, field_definition in extraction_schema.items():
-        parser = {}
-        parser["primary_parser"] = fhirpathpy.compile(field_definition["fhir_path"])
-        if "secondary_schema" in field_definition:
-            secondary_parsers = {}
-            for secondary_field, secondary_field_definition in field_definition[
-                "secondary_schema"
-            ].items():
-                # Base case: secondary field is located on this resource
-                if not secondary_field_definition["fhir_path"].startswith("Bundle"):
-                    if "secondary_schema" in secondary_field_definition:
-                        tertiary_parser = {}
-                        tertiary_parsers = {}
-                        tertiary_parser["primary_parser"] = fhirpathpy.compile(
-                            secondary_field_definition["fhir_path"]
-                        )
-                        for (
-                            tertiary_field,
-                            tertiary_field_definition,
-                        ) in secondary_field_definition["secondary_schema"].items():
-                            tertiary_parsers[tertiary_field] = {
-                                "secondary_fhir_path": fhirpathpy.compile(
-                                    tertiary_field_definition["fhir_path"]
-                                )
-                            }
-                        secondary_parsers[secondary_field] = {
-                            "primary_parser": tertiary_parser["primary_parser"],
-                            "secondary_parsers": tertiary_parsers,
-                        }
-
-                    else:
-                        secondary_parsers[secondary_field] = {
-                            "secondary_fhir_path": fhirpathpy.compile(
-                                secondary_field_definition["fhir_path"]
-                            )
-                        }
-                # Reference case: secondary field is located on a different resource,
-                # so we can't compile the fhir_path proper; instead, compile the
-                # reference for quick access later
-                else:
-                    secondary_parsers[secondary_field] = {
-                        "secondary_fhir_path": secondary_field_definition["fhir_path"],
-                        "reference_path": fhirpathpy.compile(
-                            secondary_field_definition["reference_lookup"]
-                        ),
-                    }
-            parser["secondary_parsers"] = secondary_parsers
-        parsers[field] = parser
-    return frozendict(parsers)
-
-
-def get_metadata(parsed_values: dict, schema) -> dict:
-    """
-    Given a dictionary of parsed values and a schema, creates a dictionary containing
-    metadata for each field in the parsed values dictionary.
-
-    :param parsed_values: A dictionary containing parsed values.
-    :param schema: A dictionary containing a schema.
-    :return: A dictionary containing metadata for each field in the parsed values
-    """
-    data = {}
-    for key, value in parsed_values.items():
-        if key not in schema:
-            data[key] = field_metadata(value=value)
-        else:
-            fhir_path = schema[key]["fhir_path"] if "fhir_path" in schema[key] else ""
-            match = re.search(r"resourceType\s*=\s*'([^']+)'", fhir_path)
-            resource_type = match.group(1) if match and match.group(1) else ""
-            data_type = schema[key]["data_type"] if "data_type" in schema[key] else ""
-            metadata = schema[key]["metadata"] if "metadata" in schema[key] else {}
-            data[key] = field_metadata(
-                value=value,
-                fhir_path=fhir_path,
-                data_type=data_type,
-                resource_type=resource_type,
-                metadata=metadata,
-            )
-    return data
-
-
-def field_metadata(
-    value: str = "",
-    fhir_path: str = "",
-    data_type: str = "",
-    resource_type: str = "",
-    metadata: dict = {},
-) -> dict:
-    """
-    Given metadata for a field, creates a dictionary containing that metadata.
-
-    :param value: The value of the field.
-    :param fhir_path: The FHIR path of the field.
-    :param data_type: The data type of the field.
-    :param resource_type: The resource type of the field.
-    :param metadata: Additional metadata for the field.
-    :return: A dictionary containing the metadata for the field.
-    """
-    data = {
-        "value": value,
-        "fhir_path": fhir_path,
-        "data_type": data_type,
-        "resource_type": resource_type,
-    }
-    for key, key_value in metadata.items():
-        data[key] = key_value
-    return data
-
-
-def search_for_required_values(input: dict, required_values: list) -> str:
-    """
-    Search for required values in the input dictionary and the environment.
-    Found in the environment not present in the input dictionary that are found in the
-    environment are added to the dictionary. A message is returned indicating which,
-    if any, required values could not be found.
-
-    :param input: A dictionary potentially originating from the body of a POST request
-    :param required_values: A list of values to search for in the input dictionary and
-    the environment.
-    :return: A string message indicating if any required values could not be found and
-    if so which ones.
-    """
-
-    missing_values = []
-
-    for value in required_values:
-        if input.get(value) in [None, ""]:
-            if get_settings().get(value) is None:
-                missing_values.append(value)
-            else:
-                input[value] = get_settings()[value]
-
-    message = "All values were found."
-    if missing_values != []:
-        message = (
-            "The following values are required, but were not included in the request "
-            "and could not be read from the environment. Please resubmit the request "
-            "including these values or add them as environment variables to this "
-            f"service. missing values: {', '.join(missing_values)}."
-        )
-
-    return message
-
-
-def convert_to_fhir(
-    message: str,
-    message_type: Literal["elr", "vxu", "ecr"],
-    fhir_converter_url: str,
-    headers: dict = {},
-    credential_manager: BaseCredentialManager = None,
-) -> requests.Response:
-    """
-    Convert a message to FHIR by making a request to an instance of the DIBBs FHIR
-    conversion service.
-
-    :param message: The serialized contents of the message to be converted to FHIR.
-    :param message_type: The type of the message.
-    :param fhir_converter_url: The URL of an instance of the FHIR conversion service.
-    :return:
-
-    """
-    conversion_settings = {
-        "elr": {"input_type": "hl7v2", "root_template": "ORU_R01"},
-        "vxu": {"input_type": "hl7v2", "root_template": "VXU_V04"},
-        "ecr": {"input_type": "ecr", "root_template": "EICR"},
-    }
-
-    data = {
-        "input_data": message,
-        "input_type": conversion_settings[message_type]["input_type"],
-        "root_template": conversion_settings[message_type]["root_template"],
-    }
-    fhir_converter_url = fhir_converter_url + "/convert-to-fhir"
-    if credential_manager:
-        access_token = credential_manager.get_access_token()
-        headers["Authorization"] = f"Bearer {access_token}"
-        response = http_request_with_reauth(
-            credential_manager=credential_manager,
-            url=fhir_converter_url,
-            retry_count=3,
-            request_type="POST",
-            allowed_methods=["POST"],
-            headers=headers,
-            data=data,
-        )
-    else:
-        response = http_request_with_retry(
-            url=fhir_converter_url,
-            retry_count=3,
-            request_type="POST",
-            allowed_methods=["POST"],
-            headers=headers,
-            data=data,
-        )
-
-    return response
-
-
-credential_managers = {"azure": AzureCredentialManager, "gcp": GcpCredentialManager}
-
-
-def get_credential_manager(
-    credential_manager: str, location_url: str = None
-) -> BaseCredentialManager:
-    """
-    Return a credential manager for different cloud providers depending upon which
-    one the user requests via the parameter.
-
-    :param credential_manager: A string identifying which cloud credential
-    manager is desired.
-    :return: Either a Google Cloud Credential Manager or an Azure Credential Manager
-    depending upon the value passed in.
-    """
-    credential_manager_class = credential_managers.get(credential_manager)
-    result = None
-    # if the credential_manager_class is not none then instantiate an instance of it
-    if credential_manager_class is not None:
-        if credential_manager == "azure":
-            result = credential_manager_class(resource_location=location_url)
-        else:
-            result = credential_manager_class()
-
-    return result
-
-
-def read_json_from_assets(filename: str) -> dict:
-    """
-    Reads a JSON file from the assets directory.
-
-    :param filename: The name of the file to read.
-    :return: A dictionary containing the contents of the file.
-    """
-    return json.load(open((pathlib.Path(__file__).parent.parent / "assets" / filename)))
-
-
-def read_file_from_assets(filename: str) -> str:
-    """
-    Reads a file from the assets directory.
-
-    :param filename: The name of the file to read.
-    :return: A string containing the contents of the file.
-    """
-    with open(
-        (pathlib.Path(__file__).parent.parent / "assets" / filename), "r"
-    ) as file:
-        return file.read()
-
-
-def get_datetime_now() -> datetime.datetime:
-    """
-    Gets the current date and time.
-
-    :return: A datetime object representing the current date and time.
-    """
-    return datetime.datetime.now()
-
-
-def extract_and_apply_parsers(parsing_schema, message, response):
-    """
-    Helper function used to pull parsing methods for each field out of the
-    passed-in schema, resolve any reference dependencies, and apply the
-    result to the input FHIR bundle. If reference dependencies are present
-    (e.g. an Observation resource that references an ordering provider
-    Organization), this function will raise an error if those references
-    cannot be resolved (if the ID of the referenced object can't be found,
-    for example).
-
-    :param parsing_schema: A dictionary holding the parsing schema send
-      to the endpoint.
-    :param message: The FHIR bundle to extract values from.
-    :param response: The Response object the endpoint will send back, in
-      case we need to apply error status codes.
-    :return: A dictionary mapping schema keys to parsed values.
-    """
-    parsers = get_parsers(parsing_schema)
-    parsed_values = {}
-
-    # Iterate over each parser and make the appropriate path call
-    for field, parser in parsers.items():
-        if "secondary_parsers" not in parser:
-            value = parser["primary_parser"](message)
-            if len(value) == 0:
-                value = None
-            else:
-                value = ",".join(map(str, value))
-            parsed_values[field] = value
-
-        # Use the secondary field data structure, remembering that some
-        # fhir paths might not be compiled yet
-        else:
-            initial_values = parser["primary_parser"](message)
-            values = []
-
-            # This check allows us to use secondary schemas on fields that
-            # are just datatype structs, rather than full arrays. This is
-            # useful when we want multiple fields of information from a
-            # referenced resource, but there's only one instance of the
-            # resource type referencing another resource in the bundle
-            # (e.g. we want multiple values about the Bundle's Custodian:
-            # bundle.custodian is a dict with a reference, so we only need
-            # to find that reference once)
-            if type(initial_values) is not list:
-                initial_values = [initial_values]
-
-            for initial_value in initial_values:
-                value = {}
-                for secondary_field, secondary_path_struct in parser[
-                    "secondary_parsers"
-                ].items():
-                    if "reference_path" not in secondary_path_struct:
-                        # Check for tertiary values
-                        if "secondary_parsers" in secondary_path_struct:
-                            tertiary_parser = secondary_path_struct["primary_parser"]
-                            tertiary_values = []
-                            for v in tertiary_parser(initial_value):
-                                tv = {}
-                                for (
-                                    tertiary_field,
-                                    tertiary_path_struct,
-                                ) in secondary_path_struct["secondary_parsers"].items():
-                                    tv_parser = tertiary_path_struct[
-                                        "secondary_fhir_path"
-                                    ]
-                                    if len(tv_parser(v)) == 0:
-                                        tv[tertiary_field] = None
-                                    else:
-                                        tv[tertiary_field] = ",".join(
-                                            map(str, tv_parser(v))
-                                        )
-                                tertiary_values.append(tv)
-                            value[secondary_field] = tertiary_values
-                        else:
-                            try:
-                                secondary_parser = secondary_path_struct[
-                                    "secondary_fhir_path"
-                                ]
-                                if len(secondary_parser(initial_value)) == 0:
-                                    value[secondary_field] = None
-                                else:
-                                    value[secondary_field] = ",".join(
-                                        map(str, secondary_parser(initial_value))
-                                    )
-                            # By default, fhirpathpy will compile such that *only*
-                            # actual resources can be accessed, rather than data types.
-                            # This is fine for most cases, but sometimes the actual data
-                            # we want is in a list of structs rather than a list of
-                            # resources, such as a list of patient addresses. This
-                            # exception catches that and allows an ordinary property
-                            # search.
-                            except KeyError:
-                                try:
-                                    accessors = (
-                                        secondary_parser.parsedPath.get("children")[0]
-                                        .get("text")
-                                        .split(".")[1:]
-                                    )
-                                    val = initial_value
-                                    for acc in accessors:
-                                        if "[" not in acc:
-                                            val = val[acc]
-                                        else:
-                                            sub_acc = acc.split("[")[1].split("]")[0]
-                                            val = val[acc.split("[")[0].strip()][
-                                                int(sub_acc)
-                                            ]
-                                    value[secondary_field] = str(val)
-                                except:  # noqa
-                                    value[secondary_field] = None
-
-                    # Reference case: information is contained on another
-                    # resource that we have to look up
-                    else:
-                        reference_parser = secondary_path_struct["reference_path"]
-                        if len(reference_parser(initial_value)) == 0:
-                            response.status_code = status.HTTP_400_BAD_REQUEST
-                            return {
-                                "message": "Provided `reference_lookup` location does "
-                                "not point to a referencing identifier",
-                                "parsed_values": {},
-                            }
-                        else:
-                            reference_to_find = ",".join(
-                                map(str, reference_parser(initial_value))
-                            )
-
-                            # FHIR references are prefixed with resource type
-                            reference_to_find = reference_to_find.split("/")[-1]
-
-                            # Build the resultant concatenated reference path
-                            reference_path = secondary_path_struct[
-                                "secondary_fhir_path"
-                            ].replace(DIBBS_REFERENCE_SIGNIFIER, reference_to_find)
-                            reference_path = fhirpathpy.compile(reference_path)
-                            referenced_value = reference_path(message)
-                            if len(referenced_value) == 0:
-                                value[secondary_field] = None
-                            else:
-                                value[secondary_field] = ",".join(
-                                    map(str, referenced_value)
-                                )
-
-                values.append(value)
-            parsed_values[field] = values
-    return parsed_values
-
-
-def transform_to_phdc_input_data(parsed_values: dict) -> PHDCInputData:
-    """
-    Transform the parsed values into a PHDCInputData object.
-
-    :param parsed_values: A dictionary containing the values parsed out of a FHIR
-        bundle.
-    :return: A PHDCInputData object.
-    """
-    # Translate to internal data classes
-    input_data = PHDCInputData()
-    input_data.patient = Patient()
-    input_data.organization = Organization()
-    for key, value in parsed_values.items():
-        match key:
-            case "patient_address":
-                input_data.patient.address = [Address(**address) for address in value]
-            case "patient_name":
-                input_data.patient.name = [Name(**name) for name in value]
-            case "patient_administrative_gender_code":
-                input_data.patient.administrative_gender_code = value
-            case "patient_birth_time":
-                input_data.patient.birth_time = value
-            case "patient_race_code":
-                input_data.patient.race_code = value
-            case "patient_ethnic_group_code":
-                input_data.patient.ethnic_group_code = value
-            case "observations":
-                input_data.clinical_info = []
-                input_data.social_history_info = []
-                input_data.repeating_questions = []
-                for obs in value:
-                    if obs["obs_type"] == "social-history":
-                        input_data.social_history_info.append(Observation(**obs))
-                        if "components" in obs and obs["components"] is not None:
-                            for component in obs["components"]:
-                                component["component_bool"] = True
-                                input_data.social_history_info.append(
-                                    Observation(**component)
-                                )
-                    elif obs["obs_type"] == "EXPOS":
-                        input_data.repeating_questions.append(Observation(**obs))
-                        if "components" in obs and obs["components"] is not None:
-                            for component in obs["components"]:
-                                component["component_bool"] = True
-                                input_data.repeating_questions.append(
-                                    Observation(**component)
-                                )
-                    else:
-                        input_data.clinical_info.append(Observation(**obs))
-                        if "components" in obs and obs["components"] is not None:
-                            for component in obs["components"]:
-                                component["component_bool"] = True
-                                input_data.clinical_info.append(
-                                    Observation(**component)
-                                )
-
-            case "custodian_represented_custodian_organization":
-                organizations = []
-                address_fields = set([f.name for f in dataclasses.fields(Address)])
-
-                for entry in value:
-                    organizations.append(
-                        Organization(
-                            name=entry["name"],
-                            id=str(uuid.uuid4()),
-                            address=Address(
-                                **dict(
-                                    filter(
-                                        lambda e: e[0] in address_fields, entry.items()
-                                    )
-                                )
-                            ),
-                            telecom=Telecom(value=entry["phone"]),
-                        )
-                    )
-
-                input_data.organization = organizations
-            case "observations":
-                input_data.observations = [Observation(**obs) for obs in value]
-            case _:
-                pass
-    return input_data
-=======
-import dataclasses
-import datetime
-import json
-import pathlib
-import re
-import uuid
-from functools import cache
-from pathlib import Path
-from typing import Literal
-
-import fhirpathpy
-import requests
-from app.config import get_settings
-from app.phdc.models import Address
-from app.phdc.models import Name
-from app.phdc.models import Observation
-from app.phdc.models import Organization
-from app.phdc.models import Patient
-from app.phdc.models import PHDCInputData
-from app.phdc.models import Telecom
-from fastapi import status
-from frozendict import frozendict
-from lxml import etree as ET
-
-from phdi.cloud.azure import AzureCredentialManager
-from phdi.cloud.core import BaseCredentialManager
-from phdi.cloud.gcp import GcpCredentialManager
-from phdi.fhir.transport import http_request_with_reauth
-from phdi.transport.http import http_request_with_retry
-
-DIBBS_REFERENCE_SIGNIFIER = "#REF#"
-
-
-@cache
-def load_parsing_schema(schema_name: str) -> dict:
-    """
-    Load a parsing schema given its name. Look in the 'custom_schemas/' directory first.
-    If no custom schemas match the provided name, check the schemas provided by default
-    with this service in the 'default_schemas/' directory.
-
-    :param path: The path to an extraction schema file.
-    :return: A dictionary containing the extraction schema.
-    """
-    custom_schema_path = Path(__file__).parent / "custom_schemas" / schema_name
-    try:
-        with open(custom_schema_path, "r") as file:
-            parsing_schema = json.load(file)
-    except FileNotFoundError:
-        try:
-            default_schema_path = (
-                Path(__file__).parent / "default_schemas" / schema_name
-            )
-            with open(default_schema_path, "r") as file:
-                parsing_schema = json.load(file)
-        except FileNotFoundError:
-            raise FileNotFoundError(
-                f"A schema with the name '{schema_name}' could not be found."
-            )
-
-    return freeze_parsing_schema(parsing_schema)
-
-
-def freeze_parsing_schema(parsing_schema: dict) -> frozendict:
-    """
-    Given a parsing schema dictionary, freeze it and all of its nested dictionaries
-    into a single immutable dictionary.
-
-    :param parsing_schema: A dictionary containing a parsing schema.
-    :return: A frozen dictionary containing the parsing schema.
-    """
-    return freeze_parsing_schema_helper(parsing_schema)
-
-
-def freeze_parsing_schema_helper(schema: dict) -> frozendict:
-    """
-    Given a parsing schema dictionary, freeze it and all of its nested dictionaries.
-
-    :param schema: A dictionary containing a parsing schema.
-    :return: A frozen dictionary containing the parsing schema.
-    """
-    if type(schema) is dict:
-        for key, value in schema.items():
-            if type(value) is dict:
-                schema[key] = freeze_parsing_schema_helper(value)
-        return frozendict(schema)
-
-
-# Using frozendict here to have an immutable that can be hashed for caching purposes.
-# Caching the parsers reduces parsing time by over 60% after the first request for a
-# given schema.
-@cache
-def get_parsers(extraction_schema: frozendict) -> frozendict:
-    """
-    Generate a FHIRpath parser for each field in a given schema. Return these parsers as
-    values in a dictionary whose keys indicate the field in the schema the parser is
-    associated with.
-
-    :param extraction_schema: A dictionary containing an extraction schema.
-    :return: A dictionary containing a FHIRpath parsers for each field in the provided
-    schema.
-    """
-    parsers = {}
-
-    for field, field_definition in extraction_schema.items():
-        parser = {}
-        parser["primary_parser"] = fhirpathpy.compile(field_definition["fhir_path"])
-        if "secondary_schema" in field_definition:
-            secondary_parsers = {}
-            for secondary_field, secondary_field_definition in field_definition[
-                "secondary_schema"
-            ].items():
-                # Base case: secondary field is located on this resource
-                if not secondary_field_definition["fhir_path"].startswith("Bundle"):
-                    secondary_parsers[secondary_field] = {
-                        "secondary_fhir_path": fhirpathpy.compile(
-                            secondary_field_definition["fhir_path"]
-                        )
-                    }
-
-                # Reference case: secondary field is located on a different resource,
-                # so we can't compile the fhir_path proper; instead, compile the
-                # reference for quick access later
-                else:
-                    secondary_parsers[secondary_field] = {
-                        "secondary_fhir_path": secondary_field_definition["fhir_path"],
-                        "reference_path": fhirpathpy.compile(
-                            secondary_field_definition["reference_lookup"]
-                        ),
-                    }
-            parser["secondary_parsers"] = secondary_parsers
-        parsers[field] = parser
-    return frozendict(parsers)
-
-
-def get_metadata(parsed_values: dict, schema) -> dict:
-    """
-    Given a dictionary of parsed values and a schema, creates a dictionary containing
-    metadata for each field in the parsed values dictionary.
-
-    :param parsed_values: A dictionary containing parsed values.
-    :param schema: A dictionary containing a schema.
-    :return: A dictionary containing metadata for each field in the parsed values
-    """
-    data = {}
-    for key, value in parsed_values.items():
-        if key not in schema:
-            data[key] = field_metadata(value=value)
-        else:
-            fhir_path = schema[key]["fhir_path"] if "fhir_path" in schema[key] else ""
-            match = re.search(r"resourceType\s*=\s*'([^']+)'", fhir_path)
-            resource_type = match.group(1) if match and match.group(1) else ""
-            data_type = schema[key]["data_type"] if "data_type" in schema[key] else ""
-            metadata = schema[key]["metadata"] if "metadata" in schema[key] else {}
-            data[key] = field_metadata(
-                value=value,
-                fhir_path=fhir_path,
-                data_type=data_type,
-                resource_type=resource_type,
-                metadata=metadata,
-            )
-    return data
-
-
-def field_metadata(
-    value: str = "",
-    fhir_path: str = "",
-    data_type: str = "",
-    resource_type: str = "",
-    metadata: dict = {},
-) -> dict:
-    """
-    Given metadata for a field, creates a dictionary containing that metadata.
-
-    :param value: The value of the field.
-    :param fhir_path: The FHIR path of the field.
-    :param data_type: The data type of the field.
-    :param resource_type: The resource type of the field.
-    :param metadata: Additional metadata for the field.
-    :return: A dictionary containing the metadata for the field.
-    """
-    data = {
-        "value": value,
-        "fhir_path": fhir_path,
-        "data_type": data_type,
-        "resource_type": resource_type,
-    }
-    for key, key_value in metadata.items():
-        data[key] = key_value
-    return data
-
-
-def search_for_required_values(input: dict, required_values: list) -> str:
-    """
-    Search for required values in the input dictionary and the environment.
-    Found in the environment not present in the input dictionary that are found in the
-    environment are added to the dictionary. A message is returned indicating which,
-    if any, required values could not be found.
-
-    :param input: A dictionary potentially originating from the body of a POST request
-    :param required_values: A list of values to search for in the input dictionary and
-    the environment.
-    :return: A string message indicating if any required values could not be found and
-    if so which ones.
-    """
-
-    missing_values = []
-
-    for value in required_values:
-        if input.get(value) in [None, ""]:
-            if get_settings().get(value) is None:
-                missing_values.append(value)
-            else:
-                input[value] = get_settings()[value]
-
-    message = "All values were found."
-    if missing_values != []:
-        message = (
-            "The following values are required, but were not included in the request "
-            "and could not be read from the environment. Please resubmit the request "
-            "including these values or add them as environment variables to this "
-            f"service. missing values: {', '.join(missing_values)}."
-        )
-
-    return message
-
-
-def convert_to_fhir(
-    message: str,
-    message_type: Literal["elr", "vxu", "ecr"],
-    fhir_converter_url: str,
-    headers: dict = {},
-    credential_manager: BaseCredentialManager = None,
-) -> requests.Response:
-    """
-    Convert a message to FHIR by making a request to an instance of the DIBBs FHIR
-    conversion service.
-
-    :param message: The serialized contents of the message to be converted to FHIR.
-    :param message_type: The type of the message.
-    :param fhir_converter_url: The URL of an instance of the FHIR conversion service.
-    :return:
-
-    """
-    conversion_settings = {
-        "elr": {"input_type": "hl7v2", "root_template": "ORU_R01"},
-        "vxu": {"input_type": "hl7v2", "root_template": "VXU_V04"},
-        "ecr": {"input_type": "ecr", "root_template": "EICR"},
-    }
-
-    data = {
-        "input_data": message,
-        "input_type": conversion_settings[message_type]["input_type"],
-        "root_template": conversion_settings[message_type]["root_template"],
-    }
-    fhir_converter_url = fhir_converter_url + "/convert-to-fhir"
-    if credential_manager:
-        access_token = credential_manager.get_access_token()
-        headers["Authorization"] = f"Bearer {access_token}"
-        response = http_request_with_reauth(
-            credential_manager=credential_manager,
-            url=fhir_converter_url,
-            retry_count=3,
-            request_type="POST",
-            allowed_methods=["POST"],
-            headers=headers,
-            data=data,
-        )
-    else:
-        response = http_request_with_retry(
-            url=fhir_converter_url,
-            retry_count=3,
-            request_type="POST",
-            allowed_methods=["POST"],
-            headers=headers,
-            data=data,
-        )
-
-    return response
-
-
-credential_managers = {"azure": AzureCredentialManager, "gcp": GcpCredentialManager}
-
-
-def get_credential_manager(
-    credential_manager: str, location_url: str = None
-) -> BaseCredentialManager:
-    """
-    Return a credential manager for different cloud providers depending upon which
-    one the user requests via the parameter.
-
-    :param credential_manager: A string identifying which cloud credential
-    manager is desired.
-    :return: Either a Google Cloud Credential Manager or an Azure Credential Manager
-    depending upon the value passed in.
-    """
-    credential_manager_class = credential_managers.get(credential_manager)
-    result = None
-    # if the credential_manager_class is not none then instantiate an instance of it
-    if credential_manager_class is not None:
-        if credential_manager == "azure":
-            result = credential_manager_class(resource_location=location_url)
-        else:
-            result = credential_manager_class()
-
-    return result
-
-
-def read_json_from_assets(filename: str) -> dict:
-    """
-    Reads a JSON file from the assets directory.
-
-    :param filename: The name of the file to read.
-    :return: A dictionary containing the contents of the file.
-    """
-    return json.load(open((pathlib.Path(__file__).parent.parent / "assets" / filename)))
-
-
-def read_file_from_assets(filename: str) -> str:
-    """
-    Reads a file from the assets directory.
-
-    :param filename: The name of the file to read.
-    :return: A string containing the contents of the file.
-    """
-    with open(
-        (pathlib.Path(__file__).parent.parent / "assets" / filename), "r"
-    ) as file:
-        return file.read()
-
-
-def parse_file_from_assets(filename: str) -> ET.ElementTree:
-    """
-    Parses a file from the assets directory into an ElementTree.
-
-    :param filename: The name of the file to read.
-    :return: An ElementTree containing the contents of the file.
-    """
-    with open(
-        (pathlib.Path(__file__).parent.parent / "assets" / filename), "r"
-    ) as file:
-        parser = ET.XMLParser(remove_blank_text=True)
-        tree = ET.parse(
-            file,
-            parser,
-        )
-        return tree
-
-
-def get_datetime_now() -> datetime.datetime:
-    """
-    Gets the current date and time.
-
-    :return: A datetime object representing the current date and time.
-    """
-    return datetime.datetime.now()
-
-
-def extract_and_apply_parsers(parsing_schema, message, response):
-    """
-    Helper function used to pull parsing methods for each field out of the
-    passed-in schema, resolve any reference dependencies, and apply the
-    result to the input FHIR bundle. If reference dependencies are present
-    (e.g. an Observation resource that references an ordering provider
-    Organization), this function will raise an error if those references
-    cannot be resolved (if the ID of the referenced object can't be found,
-    for example).
-
-    :param parsing_schema: A dictionary holding the parsing schema send
-      to the endpoint.
-    :param message: The FHIR bundle to extract values from.
-    :param response: The Response object the endpoint will send back, in
-      case we need to apply error status codes.
-    :return: A dictionary mapping schema keys to parsed values.
-    """
-    parsers = get_parsers(parsing_schema)
-    parsed_values = {}
-
-    # Iterate over each parser and make the appropriate path call
-    for field, parser in parsers.items():
-        if "secondary_parsers" not in parser:
-            value = parser["primary_parser"](message)
-            if len(value) == 0:
-                value = None
-            else:
-                value = ",".join(map(str, value))
-            parsed_values[field] = value
-
-        # Use the secondary field data structure, remembering that some
-        # fhir paths might not be compiled yet
-        else:
-            initial_values = parser["primary_parser"](message)
-            values = []
-
-            # This check allows us to use secondary schemas on fields that
-            # are just datatype structs, rather than full arrays. This is
-            # useful when we want multiple fields of information from a
-            # referenced resource, but there's only one instance of the
-            # resource type referencing another resource in the bundle
-            # (e.g. we want multiple values about the Bundle's Custodian:
-            # bundle.custodian is a dict with a reference, so we only need
-            # to find that reference once)
-            if type(initial_values) is not list:
-                initial_values = [initial_values]
-
-            for initial_value in initial_values:
-                value = {}
-                for secondary_field, path_struct in parser["secondary_parsers"].items():
-                    # Base cases for a secondary field:
-                    # Information is contained on this resource, just in a
-                    # nested structure
-                    if "reference_path" not in path_struct:
-                        try:
-                            secondary_parser = path_struct["secondary_fhir_path"]
-                            if len(secondary_parser(initial_value)) == 0:
-                                value[secondary_field] = None
-                            else:
-                                value[secondary_field] = ",".join(
-                                    map(str, secondary_parser(initial_value))
-                                )
-
-                        # By default, fhirpathpy will compile such that *only*
-                        # actual resources can be accessed, rather than data types.
-                        # This is fine for most cases, but sometimes the actual data
-                        # we want is in a list of structs rather than a list of
-                        # resources, such as a list of patient addresses. This
-                        # exception catches that and allows an ordinary property
-                        # search.
-                        except KeyError:
-                            try:
-                                accessors = (
-                                    secondary_parser.parsedPath.get("children")[0]
-                                    .get("text")
-                                    .split(".")[1:]
-                                )
-                                val = initial_value
-                                for acc in accessors:
-                                    if "[" not in acc:
-                                        val = val[acc]
-                                    else:
-                                        sub_acc = acc.split("[")[1].split("]")[0]
-                                        val = val[acc.split("[")[0].strip()][
-                                            int(sub_acc)
-                                        ]
-                                value[secondary_field] = str(val)
-                            except:  # noqa
-                                value[secondary_field] = None
-
-                    # Reference case: information is contained on another
-                    # resource that we have to look up
-                    else:
-                        reference_parser = path_struct["reference_path"]
-                        if len(reference_parser(initial_value)) == 0:
-                            response.status_code = status.HTTP_400_BAD_REQUEST
-                            return {
-                                "message": "Provided `reference_lookup` location does "
-                                "not point to a referencing identifier",
-                                "parsed_values": {},
-                            }
-                        else:
-                            reference_to_find = ",".join(
-                                map(str, reference_parser(initial_value))
-                            )
-
-                            # FHIR references are prefixed with resource type
-                            reference_to_find = reference_to_find.split("/")[-1]
-
-                            # Build the resultant concatenated reference path
-                            reference_path = path_struct["secondary_fhir_path"].replace(
-                                DIBBS_REFERENCE_SIGNIFIER, reference_to_find
-                            )
-                            reference_path = fhirpathpy.compile(reference_path)
-                            referenced_value = reference_path(message)
-                            if len(referenced_value) == 0:
-                                value[secondary_field] = None
-                            else:
-                                value[secondary_field] = ",".join(
-                                    map(str, referenced_value)
-                                )
-
-                values.append(value)
-            parsed_values[field] = values
-    return parsed_values
-
-
-def transform_to_phdc_input_data(parsed_values: dict) -> PHDCInputData:
-    """
-    Transform the parsed values into a PHDCInputData object.
-
-    :param parsed_values: A dictionary containing the values parsed out of a FHIR
-        bundle.
-    :return: A PHDCInputData object.
-    """
-    # Translate to internal data classes
-    input_data = PHDCInputData()
-    input_data.patient = Patient()
-    input_data.organization = Organization()
-    for key, value in parsed_values.items():
-        match key:
-            case "patient_address":
-                input_data.patient.address = [Address(**address) for address in value]
-            case "patient_name":
-                input_data.patient.name = [Name(**name) for name in value]
-            case "patient_administrative_gender_code":
-                input_data.patient.administrative_gender_code = value
-            case "patient_birth_time":
-                input_data.patient.birth_time = value
-            case "patient_race_code":
-                input_data.patient.race_code = value
-            case "patient_ethnic_group_code":
-                input_data.patient.ethnic_group_code = value
-            case "observations":
-                input_data.clinical_info = []
-                input_data.social_history_info = []
-                input_data.repeating_questions = []
-                for obs in value:
-                    if obs["obs_type"] == "social-history":
-                        input_data.social_history_info.append(Observation(**obs))
-                    elif obs["obs_type"] == "EXPOS":
-                        input_data.repeating_questions.append(Observation(**obs))
-                    else:
-                        input_data.clinical_info.append(Observation(**obs))
-            case "custodian_represented_custodian_organization":
-                organizations = []
-                address_fields = set([f.name for f in dataclasses.fields(Address)])
-
-                for entry in value:
-                    organizations.append(
-                        Organization(
-                            name=entry["name"],
-                            id=str(uuid.uuid4()),
-                            address=Address(
-                                **dict(
-                                    filter(
-                                        lambda e: e[0] in address_fields, entry.items()
-                                    )
-                                )
-                            ),
-                            telecom=Telecom(value=entry["phone"]),
-                        )
-                    )
-
-                input_data.organization = organizations
-            case "observations":
-                input_data.observations = [Observation(**obs) for obs in value]
-            case _:
-                pass
-    return input_data
->>>>>>> 2426f784
+import dataclasses
+import datetime
+import json
+import pathlib
+import re
+import uuid
+from functools import cache
+from pathlib import Path
+from typing import Literal
+
+import fhirpathpy
+import requests
+from app.config import get_settings
+from app.phdc.models import Address
+from app.phdc.models import Name
+from app.phdc.models import Observation
+from app.phdc.models import Organization
+from app.phdc.models import Patient
+from app.phdc.models import PHDCInputData
+from app.phdc.models import Telecom
+from fastapi import status
+from frozendict import frozendict
+from lxml import etree as ET
+
+from phdi.cloud.azure import AzureCredentialManager
+from phdi.cloud.core import BaseCredentialManager
+from phdi.cloud.gcp import GcpCredentialManager
+from phdi.fhir.transport import http_request_with_reauth
+from phdi.transport.http import http_request_with_retry
+
+DIBBS_REFERENCE_SIGNIFIER = "#REF#"
+
+
+@cache
+def load_parsing_schema(schema_name: str) -> dict:
+    """
+    Load a parsing schema given its name. Look in the 'custom_schemas/' directory first.
+    If no custom schemas match the provided name, check the schemas provided by default
+    with this service in the 'default_schemas/' directory.
+
+    :param path: The path to an extraction schema file.
+    :return: A dictionary containing the extraction schema.
+    """
+    custom_schema_path = Path(__file__).parent / "custom_schemas" / schema_name
+    try:
+        with open(custom_schema_path, "r") as file:
+            parsing_schema = json.load(file)
+    except FileNotFoundError:
+        try:
+            default_schema_path = (
+                Path(__file__).parent / "default_schemas" / schema_name
+            )
+            with open(default_schema_path, "r") as file:
+                parsing_schema = json.load(file)
+        except FileNotFoundError:
+            raise FileNotFoundError(
+                f"A schema with the name '{schema_name}' could not be found."
+            )
+
+    return freeze_parsing_schema(parsing_schema)
+
+
+def freeze_parsing_schema(parsing_schema: dict) -> frozendict:
+    """
+    Given a parsing schema dictionary, freeze it and all of its nested dictionaries
+    into a single immutable dictionary.
+
+    :param parsing_schema: A dictionary containing a parsing schema.
+    :return: A frozen dictionary containing the parsing schema.
+    """
+    return freeze_parsing_schema_helper(parsing_schema)
+
+
+def freeze_parsing_schema_helper(schema: dict) -> frozendict:
+    """
+    Given a parsing schema dictionary, freeze it and all of its nested dictionaries.
+
+    :param schema: A dictionary containing a parsing schema.
+    :return: A frozen dictionary containing the parsing schema.
+    """
+    if type(schema) is dict:
+        for key, value in schema.items():
+            if type(value) is dict:
+                schema[key] = freeze_parsing_schema_helper(value)
+        return frozendict(schema)
+
+
+# Using frozendict here to have an immutable that can be hashed for caching purposes.
+# Caching the parsers reduces parsing time by over 60% after the first request for a
+# given schema.
+@cache
+def get_parsers(extraction_schema: frozendict) -> frozendict:
+    """
+    Generate a FHIRpath parser for each field in a given schema. Return these parsers as
+    values in a dictionary whose keys indicate the field in the schema the parser is
+    associated with.
+
+    :param extraction_schema: A dictionary containing an extraction schema.
+    :return: A dictionary containing a FHIRpath parsers for each field in the provided
+    schema.
+    """
+    parsers = {}
+
+    for field, field_definition in extraction_schema.items():
+        parser = {}
+        parser["primary_parser"] = fhirpathpy.compile(field_definition["fhir_path"])
+        if "secondary_schema" in field_definition:
+            secondary_parsers = {}
+            for secondary_field, secondary_field_definition in field_definition[
+                "secondary_schema"
+            ].items():
+                # Base case: secondary field is located on this resource
+                if not secondary_field_definition["fhir_path"].startswith("Bundle"):
+                    if "secondary_schema" in secondary_field_definition:
+                        tertiary_parser = {}
+                        tertiary_parsers = {}
+                        tertiary_parser["primary_parser"] = fhirpathpy.compile(
+                            secondary_field_definition["fhir_path"]
+                        )
+                        for (
+                            tertiary_field,
+                            tertiary_field_definition,
+                        ) in secondary_field_definition["secondary_schema"].items():
+                            tertiary_parsers[tertiary_field] = {
+                                "secondary_fhir_path": fhirpathpy.compile(
+                                    tertiary_field_definition["fhir_path"]
+                                )
+                            }
+                        secondary_parsers[secondary_field] = {
+                            "primary_parser": tertiary_parser["primary_parser"],
+                            "secondary_parsers": tertiary_parsers,
+                        }
+
+                    else:
+                        secondary_parsers[secondary_field] = {
+                            "secondary_fhir_path": fhirpathpy.compile(
+                                secondary_field_definition["fhir_path"]
+                            )
+                        }
+                # Reference case: secondary field is located on a different resource,
+                # so we can't compile the fhir_path proper; instead, compile the
+                # reference for quick access later
+                else:
+                    secondary_parsers[secondary_field] = {
+                        "secondary_fhir_path": secondary_field_definition["fhir_path"],
+                        "reference_path": fhirpathpy.compile(
+                            secondary_field_definition["reference_lookup"]
+                        ),
+                    }
+            parser["secondary_parsers"] = secondary_parsers
+        parsers[field] = parser
+    return frozendict(parsers)
+
+
+def get_metadata(parsed_values: dict, schema) -> dict:
+    """
+    Given a dictionary of parsed values and a schema, creates a dictionary containing
+    metadata for each field in the parsed values dictionary.
+
+    :param parsed_values: A dictionary containing parsed values.
+    :param schema: A dictionary containing a schema.
+    :return: A dictionary containing metadata for each field in the parsed values
+    """
+    data = {}
+    for key, value in parsed_values.items():
+        if key not in schema:
+            data[key] = field_metadata(value=value)
+        else:
+            fhir_path = schema[key]["fhir_path"] if "fhir_path" in schema[key] else ""
+            match = re.search(r"resourceType\s*=\s*'([^']+)'", fhir_path)
+            resource_type = match.group(1) if match and match.group(1) else ""
+            data_type = schema[key]["data_type"] if "data_type" in schema[key] else ""
+            metadata = schema[key]["metadata"] if "metadata" in schema[key] else {}
+            data[key] = field_metadata(
+                value=value,
+                fhir_path=fhir_path,
+                data_type=data_type,
+                resource_type=resource_type,
+                metadata=metadata,
+            )
+    return data
+
+
+def field_metadata(
+    value: str = "",
+    fhir_path: str = "",
+    data_type: str = "",
+    resource_type: str = "",
+    metadata: dict = {},
+) -> dict:
+    """
+    Given metadata for a field, creates a dictionary containing that metadata.
+
+    :param value: The value of the field.
+    :param fhir_path: The FHIR path of the field.
+    :param data_type: The data type of the field.
+    :param resource_type: The resource type of the field.
+    :param metadata: Additional metadata for the field.
+    :return: A dictionary containing the metadata for the field.
+    """
+    data = {
+        "value": value,
+        "fhir_path": fhir_path,
+        "data_type": data_type,
+        "resource_type": resource_type,
+    }
+    for key, key_value in metadata.items():
+        data[key] = key_value
+    return data
+
+
+def search_for_required_values(input: dict, required_values: list) -> str:
+    """
+    Search for required values in the input dictionary and the environment.
+    Found in the environment not present in the input dictionary that are found in the
+    environment are added to the dictionary. A message is returned indicating which,
+    if any, required values could not be found.
+
+    :param input: A dictionary potentially originating from the body of a POST request
+    :param required_values: A list of values to search for in the input dictionary and
+    the environment.
+    :return: A string message indicating if any required values could not be found and
+    if so which ones.
+    """
+
+    missing_values = []
+
+    for value in required_values:
+        if input.get(value) in [None, ""]:
+            if get_settings().get(value) is None:
+                missing_values.append(value)
+            else:
+                input[value] = get_settings()[value]
+
+    message = "All values were found."
+    if missing_values != []:
+        message = (
+            "The following values are required, but were not included in the request "
+            "and could not be read from the environment. Please resubmit the request "
+            "including these values or add them as environment variables to this "
+            f"service. missing values: {', '.join(missing_values)}."
+        )
+
+    return message
+
+
+def convert_to_fhir(
+    message: str,
+    message_type: Literal["elr", "vxu", "ecr"],
+    fhir_converter_url: str,
+    headers: dict = {},
+    credential_manager: BaseCredentialManager = None,
+) -> requests.Response:
+    """
+    Convert a message to FHIR by making a request to an instance of the DIBBs FHIR
+    conversion service.
+
+    :param message: The serialized contents of the message to be converted to FHIR.
+    :param message_type: The type of the message.
+    :param fhir_converter_url: The URL of an instance of the FHIR conversion service.
+    :return:
+
+    """
+    conversion_settings = {
+        "elr": {"input_type": "hl7v2", "root_template": "ORU_R01"},
+        "vxu": {"input_type": "hl7v2", "root_template": "VXU_V04"},
+        "ecr": {"input_type": "ecr", "root_template": "EICR"},
+    }
+
+    data = {
+        "input_data": message,
+        "input_type": conversion_settings[message_type]["input_type"],
+        "root_template": conversion_settings[message_type]["root_template"],
+    }
+    fhir_converter_url = fhir_converter_url + "/convert-to-fhir"
+    if credential_manager:
+        access_token = credential_manager.get_access_token()
+        headers["Authorization"] = f"Bearer {access_token}"
+        response = http_request_with_reauth(
+            credential_manager=credential_manager,
+            url=fhir_converter_url,
+            retry_count=3,
+            request_type="POST",
+            allowed_methods=["POST"],
+            headers=headers,
+            data=data,
+        )
+    else:
+        response = http_request_with_retry(
+            url=fhir_converter_url,
+            retry_count=3,
+            request_type="POST",
+            allowed_methods=["POST"],
+            headers=headers,
+            data=data,
+        )
+
+    return response
+
+
+credential_managers = {"azure": AzureCredentialManager, "gcp": GcpCredentialManager}
+
+
+def get_credential_manager(
+    credential_manager: str, location_url: str = None
+) -> BaseCredentialManager:
+    """
+    Return a credential manager for different cloud providers depending upon which
+    one the user requests via the parameter.
+
+    :param credential_manager: A string identifying which cloud credential
+    manager is desired.
+    :return: Either a Google Cloud Credential Manager or an Azure Credential Manager
+    depending upon the value passed in.
+    """
+    credential_manager_class = credential_managers.get(credential_manager)
+    result = None
+    # if the credential_manager_class is not none then instantiate an instance of it
+    if credential_manager_class is not None:
+        if credential_manager == "azure":
+            result = credential_manager_class(resource_location=location_url)
+        else:
+            result = credential_manager_class()
+
+    return result
+
+
+def read_json_from_assets(filename: str) -> dict:
+    """
+    Reads a JSON file from the assets directory.
+
+    :param filename: The name of the file to read.
+    :return: A dictionary containing the contents of the file.
+    """
+    return json.load(open((pathlib.Path(__file__).parent.parent / "assets" / filename)))
+
+
+def read_file_from_assets(filename: str) -> str:
+    """
+    Reads a file from the assets directory.
+
+    :param filename: The name of the file to read.
+    :return: A string containing the contents of the file.
+    """
+    with open(
+        (pathlib.Path(__file__).parent.parent / "assets" / filename), "r"
+    ) as file:
+        return file.read()
+
+
+def parse_file_from_assets(filename: str) -> ET.ElementTree:
+    """
+    Parses a file from the assets directory into an ElementTree.
+
+    :param filename: The name of the file to read.
+    :return: An ElementTree containing the contents of the file.
+    """
+    with open(
+        (pathlib.Path(__file__).parent.parent / "assets" / filename), "r"
+    ) as file:
+        parser = ET.XMLParser(remove_blank_text=True)
+        tree = ET.parse(
+            file,
+            parser,
+        )
+        return tree
+
+
+def get_datetime_now() -> datetime.datetime:
+    """
+    Gets the current date and time.
+
+    :return: A datetime object representing the current date and time.
+    """
+    return datetime.datetime.now()
+
+
+def extract_and_apply_parsers(parsing_schema, message, response):
+    """
+    Helper function used to pull parsing methods for each field out of the
+    passed-in schema, resolve any reference dependencies, and apply the
+    result to the input FHIR bundle. If reference dependencies are present
+    (e.g. an Observation resource that references an ordering provider
+    Organization), this function will raise an error if those references
+    cannot be resolved (if the ID of the referenced object can't be found,
+    for example).
+
+    :param parsing_schema: A dictionary holding the parsing schema send
+      to the endpoint.
+    :param message: The FHIR bundle to extract values from.
+    :param response: The Response object the endpoint will send back, in
+      case we need to apply error status codes.
+    :return: A dictionary mapping schema keys to parsed values.
+    """
+    parsers = get_parsers(parsing_schema)
+    parsed_values = {}
+
+    # Iterate over each parser and make the appropriate path call
+    for field, parser in parsers.items():
+        if "secondary_parsers" not in parser:
+            value = parser["primary_parser"](message)
+            if len(value) == 0:
+                value = None
+            else:
+                value = ",".join(map(str, value))
+            parsed_values[field] = value
+
+        # Use the secondary field data structure, remembering that some
+        # fhir paths might not be compiled yet
+        else:
+            initial_values = parser["primary_parser"](message)
+            values = []
+
+            # This check allows us to use secondary schemas on fields that
+            # are just datatype structs, rather than full arrays. This is
+            # useful when we want multiple fields of information from a
+            # referenced resource, but there's only one instance of the
+            # resource type referencing another resource in the bundle
+            # (e.g. we want multiple values about the Bundle's Custodian:
+            # bundle.custodian is a dict with a reference, so we only need
+            # to find that reference once)
+            if type(initial_values) is not list:
+                initial_values = [initial_values]
+
+            for initial_value in initial_values:
+                value = {}
+                for secondary_field, secondary_path_struct in parser[
+                    "secondary_parsers"
+                ].items():
+                    if "reference_path" not in secondary_path_struct:
+                        # Check for tertiary values
+                        if "secondary_parsers" in secondary_path_struct:
+                            tertiary_parser = secondary_path_struct["primary_parser"]
+                            tertiary_values = []
+                            for v in tertiary_parser(initial_value):
+                                tv = {}
+                                for (
+                                    tertiary_field,
+                                    tertiary_path_struct,
+                                ) in secondary_path_struct["secondary_parsers"].items():
+                                    tv_parser = tertiary_path_struct[
+                                        "secondary_fhir_path"
+                                    ]
+                                    if len(tv_parser(v)) == 0:
+                                        tv[tertiary_field] = None
+                                    else:
+                                        tv[tertiary_field] = ",".join(
+                                            map(str, tv_parser(v))
+                                        )
+                                tertiary_values.append(tv)
+                            value[secondary_field] = tertiary_values
+                        else:
+                            try:
+                                secondary_parser = secondary_path_struct[
+                                    "secondary_fhir_path"
+                                ]
+                                if len(secondary_parser(initial_value)) == 0:
+                                    value[secondary_field] = None
+                                else:
+                                    value[secondary_field] = ",".join(
+                                        map(str, secondary_parser(initial_value))
+                                    )
+                            # By default, fhirpathpy will compile such that *only*
+                            # actual resources can be accessed, rather than data types.
+                            # This is fine for most cases, but sometimes the actual data
+                            # we want is in a list of structs rather than a list of
+                            # resources, such as a list of patient addresses. This
+                            # exception catches that and allows an ordinary property
+                            # search.
+                            except KeyError:
+                                try:
+                                    accessors = (
+                                        secondary_parser.parsedPath.get("children")[0]
+                                        .get("text")
+                                        .split(".")[1:]
+                                    )
+                                    val = initial_value
+                                    for acc in accessors:
+                                        if "[" not in acc:
+                                            val = val[acc]
+                                        else:
+                                            sub_acc = acc.split("[")[1].split("]")[0]
+                                            val = val[acc.split("[")[0].strip()][
+                                                int(sub_acc)
+                                            ]
+                                    value[secondary_field] = str(val)
+                                except:  # noqa
+                                    value[secondary_field] = None
+
+                    # Reference case: information is contained on another
+                    # resource that we have to look up
+                    else:
+                        reference_parser = secondary_path_struct["reference_path"]
+                        if len(reference_parser(initial_value)) == 0:
+                            response.status_code = status.HTTP_400_BAD_REQUEST
+                            return {
+                                "message": "Provided `reference_lookup` location does "
+                                "not point to a referencing identifier",
+                                "parsed_values": {},
+                            }
+                        else:
+                            reference_to_find = ",".join(
+                                map(str, reference_parser(initial_value))
+                            )
+
+                            # FHIR references are prefixed with resource type
+                            reference_to_find = reference_to_find.split("/")[-1]
+
+                            # Build the resultant concatenated reference path
+                            reference_path = secondary_path_struct[
+                                "secondary_fhir_path"
+                            ].replace(DIBBS_REFERENCE_SIGNIFIER, reference_to_find)
+                            reference_path = fhirpathpy.compile(reference_path)
+                            referenced_value = reference_path(message)
+                            if len(referenced_value) == 0:
+                                value[secondary_field] = None
+                            else:
+                                value[secondary_field] = ",".join(
+                                    map(str, referenced_value)
+                                )
+
+                values.append(value)
+            parsed_values[field] = values
+    return parsed_values
+
+
+def transform_to_phdc_input_data(parsed_values: dict) -> PHDCInputData:
+    """
+    Transform the parsed values into a PHDCInputData object.
+
+    :param parsed_values: A dictionary containing the values parsed out of a FHIR
+        bundle.
+    :return: A PHDCInputData object.
+    """
+    # Translate to internal data classes
+    input_data = PHDCInputData()
+    input_data.patient = Patient()
+    input_data.organization = Organization()
+    for key, value in parsed_values.items():
+        match key:
+            case "patient_address":
+                input_data.patient.address = [Address(**address) for address in value]
+            case "patient_name":
+                input_data.patient.name = [Name(**name) for name in value]
+            case "patient_administrative_gender_code":
+                input_data.patient.administrative_gender_code = value
+            case "patient_birth_time":
+                input_data.patient.birth_time = value
+            case "patient_race_code":
+                input_data.patient.race_code = value
+            case "patient_ethnic_group_code":
+                input_data.patient.ethnic_group_code = value
+            case "observations":
+                input_data.clinical_info = []
+                input_data.social_history_info = []
+                input_data.repeating_questions = []
+                for obs in value:
+                    if obs["obs_type"] == "social-history":
+                        input_data.social_history_info.append(Observation(**obs))
+                        if "components" in obs and obs["components"] is not None:
+                            for component in obs["components"]:
+                                component["component_bool"] = True
+                                input_data.social_history_info.append(
+                                    Observation(**component)
+                                )
+                    elif obs["obs_type"] == "EXPOS":
+                        input_data.repeating_questions.append(Observation(**obs))
+                        if "components" in obs and obs["components"] is not None:
+                            for component in obs["components"]:
+                                component["component_bool"] = True
+                                input_data.repeating_questions.append(
+                                    Observation(**component)
+                                )
+                    else:
+                        input_data.clinical_info.append(Observation(**obs))
+                        if "components" in obs and obs["components"] is not None:
+                            for component in obs["components"]:
+                                component["component_bool"] = True
+                                input_data.clinical_info.append(
+                                    Observation(**component)
+                                )
+
+            case "custodian_represented_custodian_organization":
+                organizations = []
+                address_fields = set([f.name for f in dataclasses.fields(Address)])
+
+                for entry in value:
+                    organizations.append(
+                        Organization(
+                            name=entry["name"],
+                            id=str(uuid.uuid4()),
+                            address=Address(
+                                **dict(
+                                    filter(
+                                        lambda e: e[0] in address_fields, entry.items()
+                                    )
+                                )
+                            ),
+                            telecom=Telecom(value=entry["phone"]),
+                        )
+                    )
+
+                input_data.organization = organizations
+            case "observations":
+                input_data.observations = [Observation(**obs) for obs in value]
+            case _:
+                pass
+    return input_data