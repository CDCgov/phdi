--- conflicted
+++ resolved
@@ -13,11 +13,8 @@
 from app.config import get_settings
 from app.phdc.models import Address
 from app.phdc.models import Name
-<<<<<<< HEAD
 from app.phdc.models import Observation
-=======
 from app.phdc.models import Organization
->>>>>>> 8971053d
 from app.phdc.models import Patient
 from app.phdc.models import PHDCInputData
 from app.phdc.models import Telecom
@@ -448,7 +445,6 @@
                 input_data.patient.race_code = value
             case "patient_ethnic_group_code":
                 input_data.patient.ethnic_group_code = value
-<<<<<<< HEAD
             case "clinical_information_observations":
                 input_data.clinical_info = [
                     Observation(**clinical_info_obs) for clinical_info_obs in value
@@ -458,7 +454,6 @@
                     Observation(**social_history_info_obs)
                     for social_history_info_obs in value
                 ]
-=======
             case "custodian_represented_custodian_organization":
                 organizations = []
                 address_fields = set([f.name for f in dataclasses.fields(Address)])
@@ -480,7 +475,6 @@
                     )
 
                 input_data.organization = organizations
->>>>>>> 8971053d
             case _:
                 pass
     return input_data