from typing import List
from typing import Literal
from typing import Union

from lxml import etree as ET


class PHDC:
    def __init__(self, builder):
        self.header = builder.header


class PHDCBuilder:
    def __init__(self):
        self.header = None

    def _build_telecom(
        phone: str,
        use: Literal["HP", "WP", "MC"] = None,
    ):
        """
        Builds a `telecom` XML element for phone data including phone number (as
        `value`) and use, if available. There are three types of phone uses: 'HP'
        for home phone, 'WP' for work phone, and 'MC' for mobile phone.

        :param phone: The phone number.
        :param use: Type of phone number, defaults to None.
        :return: XML element of telecom data.
        """
        telecom_data = ET.Element("telecom")

        if use is not None:
            telecom_data.set("use", use)
        telecom_data.set("value", phone)

        return telecom_data

    def _build_addr(
        use: Literal["H", "WP"] = None,
        line: str = None,
        city: str = None,
        state: str = None,
        zip: str = None,
        county: str = None,
        country: str = None,
    ):
        """
        Builds an `addr` XML element for address data. There are two types of address
         uses: 'H' for home address and 'WP' for workplace address.

<<<<<<< HEAD
        :param use: Type of phone number, defaults to None, defaults to None
        :param line: _description_, defaults to None
        :param city: _description_, defaults to None
        :param state: _description_, defaults to None
        :param zip: _description_, defaults to None
        :param county: _description_, defaults to None
        :param country: _description_, defaults to None
=======
        :param use: Type of address, defaults to None.
        :param line: Street address, defaults to None.
        :param city: City, defaults to None.
        :param state: State, defaults to None.
        :param zip: Zip code, defaults to None.
        :param county: County, defaults to None.
        :param country: Country, defaults to None.
>>>>>>> 3c51c957
        :return: XML element of address data.
        """
        address_elements = locals()

        address_data = ET.Element("addr")
        if use is not None:
            address_data.set("use", use)

        for element, value in address_elements.items():
            if element != "use" and value is not None:
                if element == "line":
                    element = "streetAddressLine"
                elif element == "zip":
                    element = "postalCode"
                e = ET.Element(element)
                e.text = value
                address_data.append(e)

        return address_data

    def _build_name(
        use: Literal["L", "P"] = None,
        prefix: str = None,
        given_name: Union[str, List[str]] = None,
        last_name: str = None,
    ):
        """
        Builds a `name` XML element for address data. There are two types of name
         uses: 'L' for legal and 'P' for pseudonym.

        :param use: _description_, defaults to None
        :param prefix: _description_, defaults to None
        :param given_name: _description_, defaults to None
        :param last_name: _description_, defaults to None
        """
        name_elements = locals()

        name_data = ET.Element("name")
        if use is not None:
            name_data.set("use", use)

        for element, value in name_elements.items():
            if element != "use" and value is not None:
                if element == "given_name":
                    element = "given"
                    if type(value) is list:
                        pass

                elif element == "last_name":
                    element = "family"
                e = ET.Element(element)
                e.text = value
                name_data.append(e)

    def build(self):
        return PHDC(self)<|MERGE_RESOLUTION|>--- conflicted
+++ resolved
@@ -48,15 +48,6 @@
         Builds an `addr` XML element for address data. There are two types of address
          uses: 'H' for home address and 'WP' for workplace address.
 
-<<<<<<< HEAD
-        :param use: Type of phone number, defaults to None, defaults to None
-        :param line: _description_, defaults to None
-        :param city: _description_, defaults to None
-        :param state: _description_, defaults to None
-        :param zip: _description_, defaults to None
-        :param county: _description_, defaults to None
-        :param country: _description_, defaults to None
-=======
         :param use: Type of address, defaults to None.
         :param line: Street address, defaults to None.
         :param city: City, defaults to None.
@@ -64,7 +55,6 @@
         :param zip: Zip code, defaults to None.
         :param county: County, defaults to None.
         :param country: Country, defaults to None.
->>>>>>> 3c51c957
         :return: XML element of address data.
         """
         address_elements = locals()
