import logging
import uuid
from typing import List
from typing import Literal
from typing import Optional

from app import utils
from app.phdc.models import Address
from app.phdc.models import Name
from app.phdc.models import Observation
from app.phdc.models import Patient
from app.phdc.models import PHDCInputData
from app.phdc.models import Telecom
from lxml import etree as ET


logging.basicConfig(
    level=logging.INFO, format="%(asctime)s - %(levelname)s - %(message)s"
)


class PHDC:
    """
    A class to represent a Public Health Data Container (PHDC) document given a
    PHDCBuilder.
    """

    def __init__(self, data: ET.ElementTree = None):
        """
        Initializes the PHDC class with a PHDCBuilder.

        :param builder: The PHDCBuilder to use to build the PHDC.
        """
        self.data = data

    def to_xml_string(self) -> bytes:
        """
        Return a string representation of the PHDC XML document as serialized bytes.
        """
        if self.data is None:
            raise ValueError("The PHDC object must be initialized.")
        return ET.tostring(
            self.data,
            pretty_print=True,
            xml_declaration=True,
            encoding="utf-8",
        ).decode()


class PHDCBuilder:
    """
    A builder class for creating PHDC documents.
    """

    def __init__(self):
        """
        Initializes the PHDCBuilder class and create and empty PHDC.
        """

        self.input_data: PHDCInputData = None
        self.phdc = self._build_base_phdc()

    def set_input_data(self, input_data: PHDCInputData):
        """
        Given a PHDCInputData object, set the input data for the PHDCBuilder.

        :param input_data: The PHDCInputData object to use as input data.
        """

        self.input_data = input_data

    def _build_base_phdc(self) -> ET.ElementTree:
        """
        Create the base PHDC XML document.
        """
        # register the namespaces for the entire element tree
        ET.register_namespace("sdt", "urn:hl7-org:sdtc")
        ET.register_namespace("sdtcxmlnamespaceholder", "urn:hl7-org:v3")
        ET.register_namespace("xsi", "http://www.w3.org/2001/XMLSchema-instance")

        xsi_schema_location = ET.QName(
            "http://www.w3.org/2001/XMLSchema-instance", "schemaLocation"
        )

        namespace = {
            None: "urn:hl7-org:v3",
            "sdt": "urn:hl7-org:sdtc",
            "sdtcxmlnamespaceholder": "urn:hl7-org:v3",
            "xsi": "http://www.w3.org/2001/XMLSchema-instance",
        }
        clinical_document = ET.Element(
            "ClinicalDocument",
            {xsi_schema_location: "urn:hl7-org:v3 CDA_SDTC.xsd"},
            nsmap=namespace,
        )
        clinical_document = ET.ElementTree(clinical_document)
        pi = ET.ProcessingInstruction(
            "xml-stylesheet", text='type="text/xsl" href="PHDC.xsl"'
        )

        clinical_document.getroot().addprevious(pi)

        return clinical_document

    def _get_type_id(self) -> ET.Element:
        """
        Returns the type ID element of the PHDC header.
        """
        type_id = ET.Element("typeId")
        type_id.set("root", "2.16.840.1.113883.1.3")
        type_id.set("extension", "POCD_HD000020")
        return type_id

    def _get_id(self) -> ET.Element:
        """
        Returns the ID element of the PHDC header.
        """
        id = ET.Element("id")
        id.set("root", "2.16.840.1.113883.19")
        id.set("extension", str(uuid.uuid4()))
        return id

    def _get_effective_time(self) -> ET.Element:
        """
        Returns the effectiveTime element of the PHDC header.
        """
        effective_time = ET.Element("effectiveTime")
        effective_time.set("value", utils.get_datetime_now().strftime("%Y%m%d%H%M%S"))
        return effective_time

    def _get_confidentiality_code(
        self, confidentiality: Literal["normal", "restricted", "very restricted"]
    ) -> ET.Element:
        """
        Returns the confidentialityCode element of the PHDC header.

        :param confidentiality: The confidentiality code to use.
        """
        confidendiality_codes = {
            "normal": "N",
            "restricted": "R",
            "very restricted": "V",
        }

        confidentiality_code = ET.Element("confidentialityCode")
        confidentiality_code.set("code", confidendiality_codes[confidentiality])
        confidentiality_code.set("codeSystem", "2.16.840.1.113883.5.25")
        return confidentiality_code

<<<<<<< HEAD
    def _get_clinical_info_code(self):
=======
    def _get_realmCode(self) -> ET.Element:
        """
        Returns the realmCode element of the PHDC header.

        """

        realmCode = ET.Element("realmCode")
        realmCode.set("code", "US")
        return realmCode

    def _get_case_report_code(self):
>>>>>>> b1bc68d7
        """
        Returns the code element of the header for a PHDC case report.
        """
        code = ET.Element("code")
        code.set("code", "55751-2")
        code.set("codeSystem", "2.16.840.1.113883.6.1")
        code.set("codeSystemName", "LOINC")
        code.set("displayName", "Public Health Case Report - PHRI")
        return code

    def _get_title(self):
        """
        Returns the title element of the PHDC header.
        """
        title = ET.Element("title")
        title.text = (
            "Public Health Case Report - Data from the DIBBs FHIR to PHDC Converter"
        )
        return title

    def build_header(self):
        """
        Builds the header of the PHDC document.
        """
        root = self.phdc.getroot()
        root.append(self._get_realmCode())
        root.append(self._get_type_id())
        root.append(self._get_id())
        root.append(self._get_clinical_info_code())
        root.append(self._get_title())
        root.append(self._get_effective_time())
        root.append(self._get_confidentiality_code(confidentiality="normal"))

        root.append(self._build_custodian(id=str(uuid.uuid4())))
        root.append(self._build_author(family_name="DIBBS"))
        root.append(
            self._build_recordTarget(
                id=str(uuid.uuid4()),
                root="2.16.840.1.113883.4.1",
                assigningAuthorityName="LR",
                telecom_data=self.input_data.patient.telecom,
                address_data=self.input_data.patient.address,
                patient_data=self.input_data.patient,
            )
        )

    def build_body(self):
        body = ET.Element("component")
        structured_body = ET.Element("structuredBody")
        body.append(structured_body)

        match self.input_data.type:
            case "case_report":
                clinical_info = self._build_clinical_info(self.input_data.clinical_info)
                body.append(clinical_info)
            case "contact_record":
                pass
            case "lab_report":
                pass
            case "morbidity_report":
                pass

        self.phdc.getroot().append(body)

    def _build_clinical_info(
        self, observation_data: Optional[List[Observation]] = None
    ) -> ET.Element:
        component = ET.Element("component")
        section = ET.Element("section")
        id = ET.Element("id")
        id.set("extension", str(uuid.uuid4()))
        id.set("assigningAuthorityName", "LR")

        code = ET.Element("code")
        code.set("code", "55752-0")
        code.set("codeSystem", "2.16.840.1.113883.6.1")
        code.set("codeSystemName", "LOINC")
        code.set("displayName", "Clinical Information")

        title = ET.Element("title")
        title.text = "Clinical Information"

        section.append(id)
        section.append(code)
        section.append(title)

        # add observation data to section
        if observation_data:
            for observation in observation_data:
                observation_element = self._build_observation(observation)
                section.append(observation_element)

        component.append(section)
        return component

    def _build_telecom(self, telecom: Telecom) -> ET.Element:
        """
        Builds a `telecom` XML element for phone data including phone number (as
        `value`) and use, if available. There are three types of phone uses: 'HP'
        for home phone, 'WP' for work phone, and 'MC' for mobile phone.

        :param telecom: The data for building the telecom element as a Telecom object.
        :return: XML element of telecom data.
        """
        telecom_data = ET.Element("telecom")

        if telecom.type is not None:
            types = {
                "home": "H",
                "work": "WP",
                "mobile": "MC",
            }
            telecom_data.set("use", types[telecom.type])

        if telecom.value is not None:
            if telecom.type in ["home", "work", "mobile"]:
                telecom_data.set("value", f"tel:{telecom.value}")
            elif telecom.type == "email":
                telecom_data.set("value", f"mailto:{telecom.value}")
            else:
                telecom_data.set("value", telecom.value)

        return telecom_data

    def _add_field(self, parent_element: ET.Element, data: str, field_name: str):
        """
        Adds a child element to a parent element given the data and field name.

        :param parent_element: The parent element to add the child element to.
        :param data: The data to add to the child element.
        :param field_name: The name of the child element.
        """
        if data is not None:
            e = ET.Element(field_name)
            e.text = data
            parent_element.append(e)

    def _build_observation(self, observation: Observation) -> ET.Element:
        """
        Creates Entry XML element for observation data.

        :param observation: The data for building the observation element as an
        Entry object.
        :return entry_data: XML element of Entry data
        """
        # Create the 'entry' element
        entry_data = ET.Element("entry", {"typeCode": observation.type_code})

        # Create the 'observation' element and append it to 'entry'
        observation_data = ET.SubElement(
            entry_data,
            "observation",
            {"classCode": observation.class_code, "moodCode": observation.mood_code},
        )

        if observation.code:
            code_element_xml = self._build_coded_element(
                "code", **observation.code.to_attributes()
            )
            observation_data.append(code_element_xml)

        # Add attributes to 'observation' using CodedElement for value
        if observation.value:
            value_element_xml = self._build_coded_element(
                "value", **observation.value.to_attributes()
            )
            observation_data.append(value_element_xml)

        # Add 'translation' elements to 'value' if translation is provided
        if observation.translation:
            translation_element_xml = self._build_coded_element(
                "translation", **observation.translation.to_attributes()
            )
            value_element_xml.append(translation_element_xml)

        return entry_data

    def _build_addr(
        self,
        address: Address,
    ) -> ET.Element:
        """
        Builds an `addr` XML element for address data. There are two types of address
         uses: 'H' for home address and 'WP' for workplace address.

        :param address: The data for building the address element as an Address object.
        :return: XML element of address data.
        """
        address_data = ET.Element("addr")

        if address.type is not None:
            address_data.set("use", "H" if address.type.lower() == "home" else "WP")

        self._add_field(
            address_data, address.street_address_line_1, "streetAddressLine"
        )
        self._add_field(
            address_data, address.street_address_line_2, "streetAddressLine"
        )
        self._add_field(address_data, address.city, "city")
        self._add_field(address_data, address.state, "state")
        self._add_field(address_data, address.postal_code, "postalCode")
        self._add_field(address_data, address.county, "county")
        self._add_field(address_data, address.country, "country")

        return address_data

    def _build_name(self, name: Name) -> ET.Element:
        """
        Builds a `name` XML element for name data.

        :param name: The data for constructing the name element as a Name object.
        :return: XML element of name data.
        """

        name_data = ET.Element("name")

        if name.type is not None:
            types = {
                "official": "L",
                "usual": "L",
                "maiden": "P",
                "nickname": "P",
                "pseudonym": "P",
            }
            name_data.set("use", types[name.type])

        self._add_field(name_data, name.prefix, "prefix")
        self._add_field(name_data, name.first, "given")
        self._add_field(name_data, name.middle, "given")
        self._add_field(name_data, name.family, "family")
        self._add_field(name_data, name.suffix, "suffix")

        return name_data

    def _build_custodian(
        self,
        id: str,
    ) -> ET.Element:
        """
        Builds a `custodian` XML element for custodian data, which refers to the
          organization from which the PHDC originates and that is in charge of
          maintaining the document.

        :param id: Custodian identifier.
        :return: XML element of custodian data.
        """
        if id is None:
            raise ValueError("The Custodian id parameter must be a defined.")

        custodian_data = ET.Element("custodian")
        assignedCustodian = ET.Element("assignedCustodian")
        representedCustodianOrganization = ET.Element(
            "representedCustodianOrganization"
        )

        id_element = ET.Element("id")
        id_element.set("extension", id)
        representedCustodianOrganization.append(id_element)

        assignedCustodian.append(representedCustodianOrganization)
        custodian_data.append(assignedCustodian)

        return custodian_data

    def _build_author(self, family_name: str) -> ET.Element:
        """
        Builds an `author` XML element for author data, which represents the
            humans and/or machines that authored the document.

            This includes the OID as per HL7 standards, the family name of
            the author, which will be either the DIBBs project name or the
            origin/provenance of the data we're migrating as well as the
            creation timestamp of the document (not a parameter).

        :param family_name: The DIBBs project name or source of the data being migrated.
        :return: XML element of author data.
        """
        author_element = ET.Element("author")

        # time element with the current timestamp
        current_timestamp = utils.get_datetime_now().strftime("%Y%m%d%H%M%S")
        time_element = ET.Element("time")
        time_element.set("value", current_timestamp)
        author_element.append(time_element)

        # assignedAuthor element
        assigned_author = ET.Element("assignedAuthor")

        # using the standard OID for the author
        id_element = ET.Element("id")
        id_element.set("root", "2.16.840.1.113883.19.5")
        assigned_author.append(id_element)

        # family name is the example way to add either a project name or source of
        # the data being migrated
        name_element = ET.Element("name")
        family_element = ET.SubElement(name_element, "family")
        family_element.text = family_name

        assigned_author.append(name_element)

        author_element.append(assigned_author)

        return author_element

    def _build_coded_element(self, element_name: str, **kwargs: dict) -> ET.Element:
        """
        Builds coded elements, such as administrativeGenderCode, using kwargs code,
          codeSystem, and displayName.

        :param element_name: Name of the element being built.
        :param code: The element code, defaults to None
        :param codeSystem: The element codeSystem that the code corresponds to, defaults
          to None
        :param displayName: The element display name, defaults to None
        :return: XML element of coded data.
        """
        element = ET.Element(element_name)

        for e, v in kwargs.items():
            if e != "element_name" and v is not None:
                element.set(e, v)
        return element

    def _build_patient(self, patient: Patient) -> ET.Element:
        """
        Given a Patient object, build the patient element of the PHDC.

        :param patient: The Patient object to use for building the patient element.
        """
        RACE_CODE_SYSTEM = "2.16.840.1.113883.6.238"
        RACE_CODE_SYSTEM_NAME = "Race & Ethnicity"

        race_code_and_mapping = {
            "1002-5": "American Indian or Alaska Native",
            "2028-9": "Asian",
            "2054-5": "Black or African American",
            "2076-8": "Native Hawaiian or Other Pacific Islander",
            "2106-3": "White",
        }

        ethnicity_code_and_mapping = {
            "2186-5": "Not Hispanic or Latino",
            "2135-2": "Hispanic or Latino",
        }

        patient_data = ET.Element("patient")

        for name in patient.name:
            patient_data.append(self._build_name(name))

        if patient.administrative_gender_code is not None:
            v = self._build_coded_element(
                "administrativeGenderCode",
                **{"displayName": patient.administrative_gender_code},
            )
            patient_data.append(v)

        if patient.race_code is not None:
            if patient.race_code in race_code_and_mapping:
                display_name = race_code_and_mapping[patient.race_code]
                v = self._build_coded_element(
                    "{urn:hl7-org:sdtc}raceCode",
                    code=patient.race_code,
                    codeSystem=RACE_CODE_SYSTEM,
                    displayName=display_name,
                    codeSystemName=RACE_CODE_SYSTEM_NAME,
                )
                patient_data.append(v)
            else:
                logging.warning(
                    f"Race code {patient.race_code} not found in "
                    "the OMB classification."
                )

        if patient.ethnic_group_code is not None:
            if patient.ethnic_group_code in ethnicity_code_and_mapping:
                display_name = ethnicity_code_and_mapping[patient.ethnic_group_code]
                v = self._build_coded_element(
                    "ethnicGroupCode",
                    code=patient.ethnic_group_code,
                    codeSystem=RACE_CODE_SYSTEM,
                    displayName=display_name,
                    codeSystemName=RACE_CODE_SYSTEM_NAME,
                )
                patient_data.append(v)
            else:
                logging.warning(
                    f"Ethnic group code {patient.ethnic_group_code} not "
                    "found in OMB classification."
                )

        if patient.birth_time is not None:
            e = ET.Element("birthTime")
            e.text = patient.birth_time
            patient_data.append(e)

        return patient_data

    def _build_recordTarget(
        self,
        id: str,
        root: str = None,
        assigningAuthorityName: str = None,
        telecom_data: Optional[List[Telecom]] = None,
        address_data: Optional[List[Address]] = None,
        patient_data: Optional[Patient] = None,
    ) -> ET.Element:
        """
        Builds a `recordTarget` XML element for recordTarget data, which refers to
          the medical record of the patient.

        :param id: recordTarget identifier
        :param root: recordTarget root
        :param assigningAuthorityName: recordTarget assigningAuthorityName
        :param telecom_data: Telecom data from _build_telecom
        :param address_data: Address data from _build_addr
        :param patient_data: Patient data from _build_patient

        :raises ValueError: recordTarget needs ID to be defined.

        :return recordTarget_data: XML element of the recordTarget
        """
        if id is None:
            raise ValueError("The recordTarget id parameter must be a defined.")

        # create recordTarget element
        recordTarget_data = ET.Element("recordTarget")

        # Create and append 'patientRole' element
        patientRole = ET.Element("patientRole")
        recordTarget_data.append(patientRole)

        # add id data
        id_element = ET.Element("id")
        id_element.set("extension", id)

        # TODO: this should follow the same kwargs logic as above using
        #   the _build_coded_element logic
        if root is not None:
            id_element.set("root", root)

        if assigningAuthorityName is not None:
            id_element.set("assigningAuthorityName", assigningAuthorityName)
        patientRole.append(id_element)

        # add address data
        if address_data is not None:
            for address_data in address_data:
                if address_data is not None:
                    address_element = self._build_addr(address_data)
                    patientRole.append(address_element)

        # add telecom data
        if telecom_data is not None:
            for telecom_data in telecom_data:
                if telecom_data is not None:
                    telecom_element = self._build_telecom(telecom_data)
                    patientRole.append(telecom_element)

        # add patient data
        if patient_data is not None:
            patient_element = self._build_patient(patient_data)
            patientRole.append(patient_element)

        return recordTarget_data

    def build(self) -> PHDC:
        """
        Returns a PHDC object.
        """
        self.build_header()
        self.build_body()
        return PHDC(data=self.phdc)<|MERGE_RESOLUTION|>--- conflicted
+++ resolved
@@ -147,9 +147,6 @@
         confidentiality_code.set("codeSystem", "2.16.840.1.113883.5.25")
         return confidentiality_code
 
-<<<<<<< HEAD
-    def _get_clinical_info_code(self):
-=======
     def _get_realmCode(self) -> ET.Element:
         """
         Returns the realmCode element of the PHDC header.
@@ -161,7 +158,6 @@
         return realmCode
 
     def _get_case_report_code(self):
->>>>>>> b1bc68d7
         """
         Returns the code element of the header for a PHDC case report.
         """
