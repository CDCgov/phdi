import json
import os
from pathlib import Path
from typing import Annotated

import fhirpathpy
from app.config import get_settings
from app.models import FhirToPhdcInput
from app.models import FhirToPhdcResponse
from app.models import GetSchemaResponse
from app.models import ListSchemasResponse
from app.models import ParseMessageInput
from app.models import ParseMessageResponse
from app.models import ParsingSchemaModel
from app.models import PutSchemaResponse
from app.utils import convert_to_fhir
from app.utils import DIBBS_REFERENCE_SIGNIFIER
from app.utils import freeze_parsing_schema
from app.utils import get_credential_manager
from app.utils import get_metadata
from app.utils import get_parsers
from app.utils import load_parsing_schema
from app.utils import read_json_from_assets
from app.utils import search_for_required_values
from fastapi import Body
from fastapi import Response
from fastapi import status

from phdi.containers.base_service import BaseService


# Read settings immediately to fail fast in case there are invalid values.
get_settings()

# Instantiate FastAPI via PHDI's BaseService class
app = BaseService(
    service_name="PHDI Message Parser",
    description_path=Path(__file__).parent.parent / "description.md",
).start()

# /parse_message endpoint #
parse_message_request_examples = read_json_from_assets(
    "sample_parse_message_requests.json"
)
raw_parse_message_response_examples = read_json_from_assets(
    "sample_parse_message_responses.json"
)
parse_message_response_examples = {200: raw_parse_message_response_examples}


def extract_and_apply_parsers(parsing_schema, message, response):
    """
    Helper function used to pull parsing methods for each field out of the
    passed-in schema, resolve any reference dependencies, and apply the
    result to the input FHIR bundle. If reference dependencies are present
    (e.g. an Observation resource that references an ordering provider
    Organization), this function will raise an error if those references
    cannot be resolved (if the ID of the referenced object can't be found,
    for example).

    :param parsing_schema: A dictionary holding the parsing schema send
      to the endpoint.
    :param message: The FHIR bundle to extract values from.
    :param response: The Response object the endpoint will send back, in
      case we need to apply error status codes.
    :return: A dictionary mapping schema keys to parsed values.
    """
    parsers = get_parsers(parsing_schema)
    parsed_values = {}

<<<<<<< HEAD
    message_format: Literal["fhir", "hl7v2", "ecr"] = Field(
        description="The format of the message."
    )
    message_type: Optional[Literal["ecr", "elr", "vxu"]] = Field(
        description="The type of message that values will be extracted from. Required "
        "when 'message_format is not FHIR."
    )
    parsing_schema: Optional[dict] = Field(
        description="A schema describing which fields to extract from the message. This"
        " must be a JSON object with key:value pairs of the form "
        "<my-field>:<FHIR-to-my-field>.",
        default={},
    )
    parsing_schema_name: Optional[str] = Field(
        description="The name of a schema that was previously"
        " loaded in the service to use to extract fields from the message.",
        default="",
    )
    fhir_converter_url: Optional[str] = Field(
        description="The URL of an instance of the PHDI FHIR converter. Required when "
        "the message is not already in FHIR format.",
        default="",
    )
    credential_manager: Optional[Literal["azure", "gcp"]] = Field(
        description="The type of credential manager to use for authentication with a "
        "FHIR converter when conversion to FHIR is required.",
        default=None,
    )
    include_metadata: Optional[Literal["true", "false"]] = Field(
        description="Boolean to include metadata in the response.",
        default=None,
    )
    message: Union[str, dict] = Field(description="The message to be parsed.")

    @root_validator
    def require_message_type_when_not_fhir(cls, values):
        """
        Function that checks when non-fhir-formatted data is given whether a
        message_type has been included with API call
        Inputs:
            cls (class): the ParseMessageInput class
            values (str): the message_format provided by the user
        Returns: values (str): the message_format provided by the user
        """
        if (
            values.get("message_format") != "fhir"
            and values.get("message_type") is None
        ):
            raise ValueError(
                "When the message format is not FHIR then the message type must be "
                "included."
            )
        return values

    @root_validator
    def prohibit_schema_and_schema_name(cls, values):
        """
        Function that checks whether the user has provided
        both parsing_schema and parsing_schema_name;
        only one should be provided for message_parser to work correctly.
        Inputs:
            cls (class): the ParseMessageInput class
            values (str): the parsing_schema and
                            parsing_schema_name provided by the user
        Returns: values (str): the message_format provided by the user
        """
        if (
            values.get("parsing_schema") != {}
            and values.get("parsing_schema_name") != ""
        ):
            raise ValueError(
                "Values for both 'parsing_schema' and 'parsing_schema_name' have been "
                "provided. Only one of these values is permited."
            )
        return values

    @root_validator
    def require_schema_or_schema_name(cls, values):
        """
        Function that checks whether the user has provided
        one of either parsing_schema and parsing_schema_name;
        one (and only one!) should be provided for message_parser to work correctly.
        Inputs:
            cls (class): the ParseMessageInput class
            values (str): the parsing_schema and
                        parsing_schema_name provided by the user
        Returns: values (str): the message_format provided by the user

        """
        if (
            values.get("parsing_schema") == {}
            and values.get("parsing_schema_name") == ""
        ):
            raise ValueError(
                "Values for 'parsing_schema' and 'parsing_schema_name' have not been "
                "provided. One, but not both, of these values is required."
            )
        return values

=======
    # Iterate over each parser and make the appropriate path call
    for field, parser in parsers.items():
        if "secondary_parsers" not in parser:
            value = parser["primary_parser"](message)
            if len(value) == 0:
                value = None
            else:
                value = ",".join(map(str, value))
            parsed_values[field] = value
>>>>>>> 879784f2

        # Use the secondary field data structure, remembering that some
        # fhir paths might not be compiled yet
        else:
            inital_values = parser["primary_parser"](message)
            values = []
            for initial_value in inital_values:
                value = {}
                for secondary_field, path_struct in parser["secondary_parsers"].items():
                    # Base cases for a secondary field:
                    # Information is contained on this resource, just in a
                    # nested structure
                    if "reference_path" not in path_struct:
                        secondary_parser = path_struct["secondary_fhir_path"]
                        if len(secondary_parser(initial_value)) == 0:
                            value[secondary_field] = None
                        else:
                            value[secondary_field] = ",".join(
                                map(str, secondary_parser(initial_value))
                            )

                    # Reference case: information is contained on another
                    # resource that we have to look up
                    else:
                        reference_parser = path_struct["reference_path"]
                        if len(reference_parser(initial_value)) == 0:
                            response.status_code = status.HTTP_400_BAD_REQUEST
                            return {
                                "message": "Provided `reference_lookup` location does "
                                "not point to a referencing identifier",
                                "parsed_values": {},
                            }
                        else:
                            reference_to_find = ",".join(
                                map(str, reference_parser(initial_value))
                            )

                            # FHIR references are prefixed with resource type
                            reference_to_find = reference_to_find.split("/")[-1]

                            # Build the resultant concatenated reference path
                            reference_path = path_struct["secondary_fhir_path"].replace(
                                DIBBS_REFERENCE_SIGNIFIER, reference_to_find
                            )
                            reference_path = fhirpathpy.compile(reference_path)
                            referenced_value = reference_path(message)
                            if len(referenced_value) == 0:
                                response.status_code = status.HTTP_400_BAD_REQUEST
                                return {
                                    "message": "Provided bundle does not contain a "
                                    "resource matching reference criteria defined "
                                    "in schema",
                                    "parsed_values": {},
                                }
                            else:
                                value[secondary_field] = ",".join(
                                    map(str, referenced_value)
                                )

                values.append(value)
            parsed_values[field] = values
    return parsed_values


@app.post("/parse_message", status_code=200, responses=parse_message_response_examples)
async def parse_message_endpoint(
    input: Annotated[ParseMessageInput, Body(examples=parse_message_request_examples)],
    response: Response,
) -> ParseMessageResponse:
    """
    Extract the desired values from a message. If the message is not already in
    FHIR format, convert it to FHIR first. You can either provide a parsing schema
    or the name of a previously loaded parsing schema.
    """
    # 1. Load schema.
    if input.parsing_schema != {}:
        parsing_schema = freeze_parsing_schema(input.parsing_schema)
    else:
        try:
            parsing_schema = load_parsing_schema(input.parsing_schema_name)
        except FileNotFoundError as error:
            response.status_code = status.HTTP_400_BAD_REQUEST
            return {"message": error.__str__(), "parsed_values": {}}

    # 2. Convert to FHIR, if necessary.
    if input.message_format != "fhir":
        if input.credential_manager is not None:
            input.credential_manager = get_credential_manager(
                credential_manager=input.credential_manager,
                location_url=input.fhir_converter_url,
            )

        search_result = search_for_required_values(dict(input), ["fhir_converter_url"])
        if search_result != "All values were found.":
            response.status_code = status.HTTP_400_BAD_REQUEST
            return {"message": search_result, "parsed_values": {}}

        fhir_converter_response = convert_to_fhir(
            message=input.message,
            message_type=input.message_type,
            fhir_converter_url=input.fhir_converter_url,
            credential_manager=input.credential_manager,
        )
        if fhir_converter_response.status_code == 200:
            input.message = fhir_converter_response.json()["FhirResource"]
        else:
            response.status_code = status.HTTP_400_BAD_REQUEST
            return {
                "message": f"Failed to convert to FHIR: {fhir_converter_response.text}",
                "parsed_values": {},
            }

    # 3. Parse the desired values and find metadata, if needed
    parsed_values = extract_and_apply_parsers(parsing_schema, input.message, response)
    if input.include_metadata == "true":
        parsed_values = get_metadata(parsed_values, parsing_schema)
    return {"message": "Parsing succeeded!", "parsed_values": parsed_values}


# /fhir_to_phdc endpoint #
fhir_to_phdc_request_examples = read_json_from_assets(
    "sample_fhir_to_phdc_requests.json"
)
raw_fhir_to_phdc_response_examples = read_json_from_assets(
    "sample_fhir_to_phdc_response.json"
)
fhir_to_phdc_response_examples = {200: raw_fhir_to_phdc_response_examples}


# TODO: Once we complete M2 and can convert information into PHDC format,
# the output of this function will change. The parse-message endpoint will
# continue to return DIBBs JSON, though, which is why both endpoints use
# the same helper function to handle resource references.
@app.post("/fhir_to_phdc", status_code=200, responses=fhir_to_phdc_response_examples)
async def fhir_to_phdc_endpoint(
    input: Annotated[FhirToPhdcInput, Body(examples=fhir_to_phdc_request_examples)],
    response: Response,
) -> FhirToPhdcResponse:
    # First, extract the parsing schema or look one up
    if input.parsing_schema != {}:
        parsing_schema = freeze_parsing_schema(input.parsing_schema)
    else:
        try:
            parsing_schema = load_parsing_schema(input.parsing_schema_name)
        except FileNotFoundError as error:
            response.status_code = status.HTTP_400_BAD_REQUEST
            return {"message": error.__str__(), "parsed_values": {}}

    parsed_values = extract_and_apply_parsers(parsing_schema, input.message, response)
    return {"message": "Parsing succeeded!", "parsed_values": parsed_values}


# /schemas endpoint #
raw_list_schemas_response = read_json_from_assets("sample_list_schemas_response.json")
sample_list_schemas_response = {200: raw_list_schemas_response}


@app.get("/schemas", responses=sample_list_schemas_response)
async def list_schemas() -> ListSchemasResponse:
    """
    Get a list of all the parsing schemas currently available. Default schemas are ones
    that are packaged by default with this service. Custom schemas are any additional
    schema that users have chosen to upload to this service (this feature is not yet
    implemented)
    """
    default_schemas = os.listdir(Path(__file__).parent / "default_schemas")
    custom_schemas = os.listdir(Path(__file__).parent / "custom_schemas")
    custom_schemas = [schema for schema in custom_schemas if schema != ".keep"]
    schemas = {"default_schemas": default_schemas, "custom_schemas": custom_schemas}
    return schemas


# /schemas/{parsing_schema_name} endpoint #
raw_get_schema_response = read_json_from_assets("sample_get_schema_response.json")
sample_get_schema_response = {200: raw_get_schema_response}


@app.get(
    "/schemas/{parsing_schema_name}",
    status_code=200,
    responses=sample_get_schema_response,
)
async def get_schema(parsing_schema_name: str, response: Response) -> GetSchemaResponse:
    """
    Get the schema specified by 'parsing_schema_name'.
    """
    try:
        parsing_schema = load_parsing_schema(parsing_schema_name)
    except FileNotFoundError as error:
        response.status_code = status.HTTP_400_BAD_REQUEST
        return {"message": error.__str__(), "parsing_schema": {}}
    return {"message": "Schema found!", "parsing_schema": parsing_schema}


upload_schema_request_examples = read_json_from_assets(
    "sample_upload_schema_requests.json"
)

upload_schema_response_examples = {
    200: "sample_upload_schema_response.json",
    201: "sample_update_schema_response.json",
    400: "sample_upload_schema_failure_response.json",
}
for status_code, file_name in upload_schema_response_examples.items():
    upload_schema_response_examples[status_code] = read_json_from_assets(file_name)
    upload_schema_response_examples[status_code]["model"] = PutSchemaResponse


@app.put(
    "/schemas/{parsing_schema_name}",
    status_code=200,
    response_model=PutSchemaResponse,
    responses=upload_schema_response_examples,
)
async def upload_schema(
    parsing_schema_name: str,
    input: Annotated[ParsingSchemaModel, Body(examples=upload_schema_request_examples)],
    response: Response,
) -> PutSchemaResponse:
    """
    Upload a new parsing schema to the service or update an existing schema.
    """

    file_path = Path(__file__).parent / "custom_schemas" / parsing_schema_name
    schema_exists = file_path.exists()
    if schema_exists and not input.overwrite:
        response.status_code = status.HTTP_400_BAD_REQUEST
        return {
            "message": f"A schema for the name '{parsing_schema_name}' already exists. "
            "To proceed submit a new request with a different schema name or set the "
            "'overwrite' field to 'true'."
        }

    # Convert Pydantic models to dicts so they can be serialized to JSON.
    for field in input.parsing_schema:
        field_dict = input.parsing_schema[field].dict()
        if "secondary_schema" in field_dict and field_dict["secondary_schema"] is None:
            del field_dict["secondary_schema"]
        input.parsing_schema[field] = field_dict

    with open(file_path, "w") as file:
        json.dump(input.parsing_schema, file, indent=4)

    if schema_exists:
        return {"message": "Schema updated successfully!"}
    else:
        response.status_code = status.HTTP_201_CREATED
        return {"message": "Schema uploaded successfully!"}<|MERGE_RESOLUTION|>--- conflicted
+++ resolved
@@ -68,7 +68,6 @@
     parsers = get_parsers(parsing_schema)
     parsed_values = {}
 
-<<<<<<< HEAD
     message_format: Literal["fhir", "hl7v2", "ecr"] = Field(
         description="The format of the message."
     )
@@ -168,7 +167,6 @@
             )
         return values
 
-=======
     # Iterate over each parser and make the appropriate path call
     for field, parser in parsers.items():
         if "secondary_parsers" not in parser:
@@ -178,7 +176,6 @@
             else:
                 value = ",".join(map(str, value))
             parsed_values[field] = value
->>>>>>> 879784f2
 
         # Use the secondary field data structure, remembering that some
         # fhir paths might not be compiled yet
