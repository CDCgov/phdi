from phdi.containers.base_service import BaseService
from pathlib import Path
import json
from typing import Literal
from pydantic import BaseModel, Field, root_validator
import subprocess
from fastapi import Response, status
from app.kafka_connectors import KAFKA_PROVIDERS
from app.storage_connectors import STORAGE_PROVIDERS
from app.utils import validate_schema, SCHEMA_TYPE_MAP, load_schema

# A map of the required values for all supported kafka and storage providers.
REQUIRED_VALUES_MAP = {
    "kafka_provider": {
        "local_kafka": ["kafka_server", "kafka_topic"],
        "azure_event_hubs": [
            "event_hubs_namespace",
            "event_hub",
            "connection_string_secret_name",
            "key_vault_name",
        ],
    },
    "storage_provider": {
        "local_storage": [],
        "adlsgen2": [
            "storage_account",
            "container",
            "client_id",
            "client_secret_name",
            "tenant_id",
            "key_vault_name",
        ],
    },
}


class KafkaToDeltaTableInput(BaseModel):
    """
    The model for requests to the /kafka-to-delta-table endpoint.
    """

    kafka_provider: KAFKA_PROVIDERS = Field(
        description="The type of kafka cluster to read from."
    )
    storage_provider: STORAGE_PROVIDERS = Field(
        description="The type of storage to write to."
    )
    delta_table_name: str = Field(
        description="The name of the Delta table to write to."
    )
    json_schema: dict = Field(
        description=f"A schema describing the format of messages to read from Kafka. "
        "Should be of the form { 'field_name': 'field_type' }. Field names must be "
        "strings and supported field types include: "
        f"{', '.join(list(SCHEMA_TYPE_MAP.keys()))}. If this is provided, then. "
        "'schema_name' must be empty.",
        default={},
        alias="schema",
    )
    schema_name: str = Field(
        description="The name of a schema that was previously uploaded to the service"
        " describing the format of messages to read from Kafka. If this is provided"
        " then 'schema' must be empty.",
        default="",
    )
    kafka_server: str = Field(
        description="The URL of a Kafka server including port. Required when"
        + " 'kafka_provider' is 'local'.",
        default="",
    )
    event_hubs_namespace: str = Field(
        description="The name of an Azure Event Hubs namespace Required when"
        + " 'kafka_provider' is 'azure_event_hubs'.",
        default="",
    )
    kafka_topic: str = Field(
        description="The name of a Kafka topic to read from. Required when"
        + " 'kafka_provider' is 'local'.",
        default="",
    )
    event_hub: str = Field(
        description="The name of an Azure Event Hub to read from. Required when"
        + " 'kafka_provider' is 'azure_event_hubs'.",
        default="",
    )
    connection_string_secret_name: str = Field(
        description="The connection string for the Azure Event Hubs namespace. Required"
        + " when 'kafka_provider' is 'azure_event_hubs'.",
        default="",
    )
    storage_account: str = Field(
        description="The name of an Azure Data Lake Storage Gen2 account. Required when"
        + " 'storage_provider' is 'azure_data_lake_gen2'.",
        default="",
    )
    container: str = Field(
        description="The name of a container in an Azure Storage account specified by"
        + " 'storage_account'. Required when 'storage_provider' is"
        + " 'azure_data_lake_gen2'.",
        default="",
    )
    client_id: str = Field(
        description="The client ID of a service principal with access to the Azure"
        + " Storage account specified by 'storage_account'. Required when"
        + " 'storage_provider' is 'azure_data_lake_gen2'.",
        default="",
    )
    client_secret_name: str = Field(
        description="The client secret of a service principal with access to the Azure"
        + " Storage account specified by 'storage_account'. Required when"
        + " 'storage_provider' is 'azure_data_lake_gen2'.",
        default="",
    )
    tenant_id: str = Field(
        description="The tenant ID of a service principal with access to the Azure"
        + " Storage account specified by 'storage_account'. Required when"
        + " 'storage_provider' is 'azure_data_lake_gen2'.",
        default="",
    )
    key_vault_name: str = Field(
        description="The name of the Azure Key Vault containing the secrets specified"
        + " by 'client_secret_secret_name' and 'connection_string_secret_name'."
        + " Required when 'storage_provider' is 'azure_data_lake_gen2' or"
        + " 'kafka_provider' is 'azure_event_hubs'.",
        default="",
    )

    @root_validator
    def check_for_required_values(cls, values):
        """
        For a given set of values, check that all required values are present based on
        the values of the kafka_provider and storage_provider fields.
        """
        missing_values = []

        for provider_type in REQUIRED_VALUES_MAP:
            provider = values.get(provider_type)
            required_values = REQUIRED_VALUES_MAP.get(provider_type).get(provider)
            for value in required_values:
                if values.get(value) == "":
                    missing_values.append(value)

            if len(missing_values) > 0:
                raise ValueError(
                    f"When the {provider_type} is '{provider}' then the following"
                    + f" values must be specified: {', '.join(missing_values)}"
                )
        return values

    @root_validator
    def prohibit_schema_and_schema_name(cls, values):
        if values.get("json_schema") != {} and values.get("schema_name") != "":
            raise ValueError(
                "Values for both 'schema' and 'schema_name' have been "
                "provided. Only one of these values is permitted."
            )
        return values

    @root_validator
    def require_schema_or_schema_name(cls, values):
        if values.get("json_schema") == {} and values.get("schema_name") == "":
            raise ValueError(
                "Values for neither 'schema' nor 'schema_name' have been "
                "provided. One, but not both, of these values is required."
            )
        return values


class KafkaToDeltaTableOutput(BaseModel):
    """
    The model for responses from the /kafka-to-delta-table endpoint.
    """

    status: Literal["success", "failed"] = Field(description="The status of the job.")
    message: str = Field(description="A message describing the status of the job.")
    spark_log: str = Field(description="The log output from the spark job.")


app = BaseService(
    "kafka-to-delta-table", Path(__file__).parent.parent / "description.md"
).start()


@app.post("/kafka-to-delta-table", status_code=200)
async def kafka_to_delta_table(
    input: KafkaToDeltaTableInput, response: Response
) -> KafkaToDeltaTableOutput:
    """
    Stream JSON data from Kafka to a Delta table.

    :param input: A JSON formatted request body with schema specified by the
        KafkaToDeltaTableInput model.
    :return: A JSON formatted response body with schema specified by the
        KafkaToDeltaTableOutput model.
    """
    response_body = {
        "status": "success",
        "message": "",
        "spark_log": "",
    }

    if input.schema_name != "":
        schema = load_schema(input.schema_name)
    else:
        schema = input.json_schema

    schema_validation_results = validate_schema(schema)

<<<<<<< HEAD
    if schema_validation_results["valid"] is not True:
        response_body["status"] = "failed"
        response_body["message"] = " ".join(schema_validation_results["errors"])
=======
    if not schema_validation_results["valid"]:
        response_body["status"] = "failed"
        response_body["message"] = schema_validation_results["errors"][0]
>>>>>>> dff2e8f3
        response.status_code = status.HTTP_400_BAD_REQUEST
        return response_body

    kafka_to_delta_command = [
        "spark-submit",
        "--packages",
        "org.apache.spark:spark-sql-kafka-0-10_2.12:3.3.2,org.apache.kafka:"
        + "kafka-clients:3.4.0,io.delta:delta-core_2.12:2.1.0",
        str(Path(__file__).parent.parent / "kafka_to_delta.py"),
        "--kafka_provider",
        input.kafka_provider,
        "--storage_provider",
        input.storage_provider,
        "--delta_table_name",
        input.delta_table_name,
        "--schema",
        f"'{json.dumps(schema)}'",
    ]

    input = input.dict()
    for provider_type in REQUIRED_VALUES_MAP:
        provider = input[provider_type]
        required_values = REQUIRED_VALUES_MAP.get(provider_type).get(provider)
        for value in required_values:
            kafka_to_delta_command.append(f"--{value}")
            kafka_to_delta_command.append(input[value])

    kafka_to_delta_command = " ".join(kafka_to_delta_command)
    kafka_to_delta_result = subprocess.run(
        kafka_to_delta_command, shell=True, capture_output=True, text=True
    )

    response_body["spark_log"] = kafka_to_delta_result.stdout

    if kafka_to_delta_result.returncode != 0:
        response_body["status"] = "failed"
        response_body["spark_log"] = kafka_to_delta_result.stderr
        
    return response_body<|MERGE_RESOLUTION|>--- conflicted
+++ resolved
@@ -206,15 +206,9 @@
 
     schema_validation_results = validate_schema(schema)
 
-<<<<<<< HEAD
-    if schema_validation_results["valid"] is not True:
-        response_body["status"] = "failed"
-        response_body["message"] = " ".join(schema_validation_results["errors"])
-=======
     if not schema_validation_results["valid"]:
         response_body["status"] = "failed"
         response_body["message"] = schema_validation_results["errors"][0]
->>>>>>> dff2e8f3
         response.status_code = status.HTTP_400_BAD_REQUEST
         return response_body
 
@@ -252,5 +246,5 @@
     if kafka_to_delta_result.returncode != 0:
         response_body["status"] = "failed"
         response_body["spark_log"] = kafka_to_delta_result.stderr
-        
+
     return response_body