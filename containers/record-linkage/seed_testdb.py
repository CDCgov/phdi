# flake8: noqa
# fmt: off
import os
from app.config import get_settings

def set_mpi_env_vars():
    os.environ["mpi_db_type"] = "postgres"
    os.environ["mpi_dbname"] = "testdb"
    os.environ["mpi_user"] = "postgres"
    os.environ["mpi_password"] = "pw"
    os.environ["mpi_host"] = "localhost"
    os.environ["mpi_port"] = "5432"
    get_settings.cache_clear()


set_mpi_env_vars()

from fastapi import status
from fastapi.testclient import TestClient
from app.main import app, run_migrations
from sqlalchemy import text
import json
import pathlib
<<<<<<< HEAD
from phdi.linkage.mpi import PGMPIConnectorClient
=======
from phdi.linkage.mpi import DIBBsMPIConnectorClient
>>>>>>> 6e58c81b
# fmt: on
client = TestClient(app)


def load_test_bundle():
    test_bundle = json.load(
        open(
            pathlib.Path(__file__).parent
            / "tests"
            / "assets"
            / "patient_bundle_to_link_with_mpi.json"
        )
    )
    return test_bundle


def pop_mpi_env_vars():
    os.environ.pop("mpi_db_type", None)
    os.environ.pop("mpi_dbname", None)
    os.environ.pop("mpi_user", None)
    os.environ.pop("mpi_password", None)
    os.environ.pop("mpi_host", None)
    os.environ.pop("mpi_port", None)


def _clean_up():
<<<<<<< HEAD
    MPI = PGMPIConnectorClient()
=======
    MPI = DIBBsMPIConnectorClient()
>>>>>>> 6e58c81b

    with MPI.dal.engine.connect() as pg_connection:
        pg_connection.execute(text("""DROP TABLE IF EXISTS external_person CASCADE;"""))
        pg_connection.execute(text("""DROP TABLE IF EXISTS external_source CASCADE;"""))
        pg_connection.execute(text("""DROP TABLE IF EXISTS address CASCADE;"""))
        pg_connection.execute(text("""DROP TABLE IF EXISTS phone_number CASCADE;"""))
        pg_connection.execute(text("""DROP TABLE IF EXISTS identifier CASCADE;"""))
        pg_connection.execute(text("""DROP TABLE IF EXISTS give_name CASCADE;"""))
        pg_connection.execute(text("""DROP TABLE IF EXISTS given_name CASCADE;"""))
        pg_connection.execute(text("""DROP TABLE IF EXISTS name CASCADE;"""))
        pg_connection.execute(text("""DROP TABLE IF EXISTS patient CASCADE;"""))
        pg_connection.execute(text("""DROP TABLE IF EXISTS person CASCADE;"""))
        pg_connection.execute(text("""DROP TABLE IF EXISTS public.pyway;"""))
        pg_connection.commit()
        pg_connection.close()


def seed_testdb():
    # Start with fresh tables
    _clean_up()
    set_mpi_env_vars()
    run_migrations()
    test_bundle = load_test_bundle()

    for r in range(len(test_bundle["entry"])):
        if "resource" in test_bundle["entry"][r].keys():
            bundle = {
                "resourceType": "Bundle",
                "identifier": {"value": "a very contrived FHIR bundle"},
                "entry": [test_bundle["entry"][r]],
            }
            client.post("/link-record", json={"bundle": bundle, "use_enhanced": False})

    pop_mpi_env_vars()


if __name__ == "__main__":
    seed_testdb()<|MERGE_RESOLUTION|>--- conflicted
+++ resolved
@@ -21,11 +21,7 @@
 from sqlalchemy import text
 import json
 import pathlib
-<<<<<<< HEAD
-from phdi.linkage.mpi import PGMPIConnectorClient
-=======
 from phdi.linkage.mpi import DIBBsMPIConnectorClient
->>>>>>> 6e58c81b
 # fmt: on
 client = TestClient(app)
 
@@ -52,11 +48,7 @@
 
 
 def _clean_up():
-<<<<<<< HEAD
-    MPI = PGMPIConnectorClient()
-=======
     MPI = DIBBsMPIConnectorClient()
->>>>>>> 6e58c81b
 
     with MPI.dal.engine.connect() as pg_connection:
         pg_connection.execute(text("""DROP TABLE IF EXISTS external_person CASCADE;"""))
