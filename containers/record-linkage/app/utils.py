--- conflicted
+++ resolved
@@ -2,12 +2,8 @@
 import logging
 import pathlib
 import subprocess
-<<<<<<< HEAD
-from datetime import date, datetime
-from typing import Literal, Union
-=======
 from typing import Literal
->>>>>>> 397f6e80
+
 
 from app.config import get_settings
 from phdi.linkage import DIBBsConnectorClient
@@ -130,41 +126,4 @@
 
     else:
         logger.error("MPI database schema validations failed.")
-        raise Exception(validation_response.stderr.decode("utf-8"))
-
-
-def datetime_to_str(
-    input_date: Union[str, date, datetime], include_time: bool = False
-) -> str:
-    """
-    Convert a date or datetime object to a string; if a string is provided,
-    check that it follows the appropriate format.
-
-    :param input_date: The input date to convert, which can be of type
-        datetime.date, datetime.datetime, or str.
-    :param include_time: Whether to include the time in the output string.
-    :return: The formatted date as a string. If include_time is True, the
-        format is 'YYYY-MM-DD HH:MM:SS', otherwise it's 'YYYY-MM-DD'.
-    """
-    # if input is str make sure it follows the expected format
-    if isinstance(input_date, str):
-        try:
-            expected_format = "%Y-%m-%d %H:%M:%S" if include_time else "%Y-%m-%d"
-            datetime.strptime(input_date, expected_format)
-            return input_date
-        except ValueError:
-            format_msg = " 'YYYY-MM-DD HH:MM:SS' " if include_time else " 'YYYY-MM-DD' "
-            raise ValueError(
-                f"Input date {input_date} is not in the format" + format_msg
-            )
-    # if input is a date or datetime then convert in the expected format
-    elif isinstance(input_date, (date, datetime)):
-        if include_time:
-            return input_date.strftime("%Y-%m-%d %H:%M:%S")
-        else:
-            return input_date.strftime("%Y-%m-%d")
-    # if input isn't any of the accepted formats, then return a type error
-    else:
-        raise TypeError(
-            f"Input date {input_date} is not of type date, datetime, or str."
-        )+        raise Exception(validation_response.stderr.decode("utf-8"))