--- conflicted
+++ resolved
@@ -1,3 +1,4 @@
+from app.config import get_settings
 from typing import Annotated
 from fastapi import Response, status, Body
 from pathlib import Path
@@ -8,23 +9,16 @@
     DIBBS_BASIC,
     DIBBS_ENHANCED,
 )
-from phdi.linkage.mpi.core import BaseMPIConnectorClient
 from pydantic import BaseModel, Field
 from typing import Optional
 from app.utils import (
-<<<<<<< HEAD
-=======
     connect_to_mpi_with_env_vars,
->>>>>>> 1ff2cdfc
     read_json_from_assets,
     run_migrations,
 )
 
-<<<<<<< HEAD
-=======
 # Ensure MPI is configured as expected.
 run_migrations()
->>>>>>> 1ff2cdfc
 
 # Instantiate FastAPI via PHDI's BaseService class
 app = BaseService(
@@ -111,7 +105,7 @@
     """
 
     try:
-        BaseMPIConnectorClient.get_connection()
+        connect_to_mpi_with_env_vars()
     except Exception as err:
         return {"status": "OK", "mpi_connection_status": str(err)}
     return {"status": "OK", "mpi_connection_status": "OK"}
@@ -182,7 +176,7 @@
     # Initialize a DB connection for use with the MPI
     # Then, link away
     try:
-        db_client = BaseMPIConnectorClient.get_connection()
+        db_client = connect_to_mpi_with_env_vars()
         (found_match, new_person_id) = link_record_against_mpi(
             record_to_link, algo_config, db_client, external_id
         )
