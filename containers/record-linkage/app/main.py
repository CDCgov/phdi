from app.config import get_settings
from fastapi import Response, status
from pathlib import Path
from phdi.containers.base_service import BaseService
from phdi.linkage import (
    add_person_resource,
    link_record_against_mpi,
    DIBBS_BASIC,
)
from pydantic import BaseModel, Field
from psycopg2 import OperationalError, errors
from typing import Optional
from app.utils import connect_to_mpi_with_env_vars, load_mpi_env_vars_os
import psycopg2
import sys


# https://kb.objectrocket.com/postgresql/python-error-handling-with-the-psycopg2-postgresql-adapter-645
def print_psycopg2_exception(err):
    # get details about the exception
    err_type, _, traceback = sys.exc_info()

    # get the line number when exception occured
    line_num = traceback.tb_lineno

    # print the connect() error
    print("\npsycopg2 ERROR:", err, "on line number:", line_num)
    print("psycopg2 traceback:", traceback, "-- type:", err_type)

    # psycopg2 extensions.Diagnostics object attribute
    print("\nextensions.Diagnostics:", err.diag)

    # print the pgcode and pgerror exceptions
    print("pgerror:", err.pgerror)
    print("pgcode:", err.pgcode, "\n")


def run_migrations():
    dbname, user, password, host = load_mpi_env_vars_os()
    try:
        connection = psycopg2.connect(
            dbname=dbname,
            user=user,
            password=password,
            host=host,
        )
    except OperationalError as err:
        # pass exception to function
        print_psycopg2_exception(err)

        # set the connection to 'None' in case of error
        connection = None
    if connection is not None:
        try:
            with connection.cursor() as cursor:
                cursor.execute(
                    open(
                        Path(__file__).parent.parent / "migrations" / "tables.ddl", "r"
                    ).read()
                )
        except errors.InFailedSqlTransaction as err:
            # pass exception to function
            print_psycopg2_exception(err)


<<<<<<< HEAD
# Instantiate FastAPI via PHDI's BaseService class
app = BaseService(
    service_name="DIBBs Record Linkage Service",
    description_path=Path(__file__).parent.parent / "description.md",
    include_health_check_endpoint=False,
).start()
=======
# Run MPI migrations on spin up
run_migrations()

# Instantiate FastAPI and set metadata.
description = (Path(__file__).parent.parent / "description.md").read_text(
    encoding="utf-8"
)
app = FastAPI(
    title="DIBBs Record Linkage Service",
    version="0.0.1",
    contact={
        "name": "CDC Public Health Data Infrastructure",
        "url": "https://cdcgov.github.io/phdi-site/",
        "email": "dmibuildingblocks@cdc.gov",
    },
    license_info={
        "name": "Creative Commons Zero v1.0 Universal",
        "url": "https://creativecommons.org/publicdomain/zero/1.0/",
    },
    description=description,
)
>>>>>>> 6632a532


# Request and and response models
class LinkRecordInput(BaseModel):
    """
    Schema for requests to the /link-record endpoint.
    """

    bundle: dict = Field(
        description="A FHIR bundle containing a patient resource to be checked "
        "for links to existing patient records"
    )
    algo_config: Optional[dict] = Field(
        description="A JSON dictionary containing the specification for a "
        "linkage algorithm, as defined in the SDK functions `read_algo_config` "
        "and `write_algo_config`. Default value uses the DIBBS in-house basic "
        "algorithm.",
        default={},
    )


class LinkRecordResponse(BaseModel):
    """
    The schema for responses from the /link-record endpoint.
    """

    found_match: bool = Field(
        description="A true value indicates that one or more existing records "
        "matched with the provided record, and these results have been linked."
    )
    updated_bundle: dict = Field(
        description="If link_found is true, returns the FHIR bundle with updated"
        " references to existing Personresource. If link_found is false, "
        "returns the FHIR bundle with a reference to a newly created "
        "Person resource."
    )
    message: Optional[str] = Field(
        description="An optional message in the case that the linkage endpoint did "
        "not run successfully containing a description of the error that happened.",
        default="",
    )


class HealthCheckResponse(BaseModel):
    """
    The schema for response from the record linkage health check endpoint.
    """

    status: str = Field(description="Returns status of this service")

    mpi_connection_status: str = Field(
        description="Returns status of connection to Master Patient Index(MPI)"
    )


@app.get("/")
async def health_check() -> HealthCheckResponse:
    """
    Check the status of this service and its connection to Master Patient Index(MPI). If
    an HTTP 200 status code is returned along with '{"status": "OK"}' then the record
    linkage service is available and running properly. The mpi_connection_status field
    contains a description of the connection health to the MPI database.
    """

    try:
        connect_to_mpi_with_env_vars()
    except Exception as err:
        return {"status": "OK", "mpi_connection_status": str(err)}
    return {"status": "OK", "mpi_connection_status": "OK"}


@app.post("/link-record", status_code=200)
async def link_record(input: LinkRecordInput, response: Response) -> LinkRecordResponse:
    """
    Compare a FHIR bundle with records in the Master Patient Index (MPI) to
    check for matches with existing patient records If matches are found,
    returns the bundle with updated references to existing patients.

    :param input: A JSON formatted request body with schema specified by the
        LinkRecordInput model.
    :return: A JSON formatted response body with schema specified by the
        LinkRecordResponse model.
    """

    input = dict(input)
    input_bundle = input.get("bundle", {})

    # Check that DB type is appropriately set up as Postgres so
    # we can fail fast if it's not
    db_type = get_settings().get("mpi_db_type", "")
    if db_type != "postgres":
        response.status_code = status.HTTP_422_UNPROCESSABLE_ENTITY
        return {
            "found_match": False,
            "updated_bundle": input_bundle,
            "message": f"Unsupported database type {db_type} supplied. "
            + "Make sure your environment variables include an entry "
            + "for `mpi_db_type` and that it is set to 'postgres'.",
        }

    # Determine which algorithm to use
    # Default is DIBBS basic, which comes prepacked in the SDK
    algo_config = input.get("algo_config", {}).get("algorithm", [])
    if algo_config == []:
        algo_config = DIBBS_BASIC

    # Now extract the patient record we want to link
    try:
        record_to_link = [
            entry.get("resource")
            for entry in input_bundle.get("entry", [])
            if entry.get("resource", {}).get("resourceType", "") == "Patient"
        ][0]
    except IndexError:
        response.status_code = status.HTTP_400_BAD_REQUEST
        return {
            "found_match": False,
            "updated_bundle": input_bundle,
            "message": "Supplied bundle contains no Patient resource to link on.",
        }

    # Initialize a DB connection for use with the MPI
    # Then, link away
    try:
        db_client = connect_to_mpi_with_env_vars()
        (found_match, new_person_id) = link_record_against_mpi(
            record_to_link, algo_config, db_client
        )
        updated_bundle = add_person_resource(
            new_person_id, record_to_link.get("id", ""), input_bundle
        )
        return {"found_match": found_match, "updated_bundle": updated_bundle}

    except ValueError as err:
        response.status_code = status.HTTP_400_BAD_REQUEST
        return {
            "found_match": False,
            "updated_bundle": input_bundle,
            "message": f"Could not connect to database: {err}",
        }<|MERGE_RESOLUTION|>--- conflicted
+++ resolved
@@ -63,36 +63,12 @@
             print_psycopg2_exception(err)
 
 
-<<<<<<< HEAD
 # Instantiate FastAPI via PHDI's BaseService class
 app = BaseService(
     service_name="DIBBs Record Linkage Service",
     description_path=Path(__file__).parent.parent / "description.md",
     include_health_check_endpoint=False,
 ).start()
-=======
-# Run MPI migrations on spin up
-run_migrations()
-
-# Instantiate FastAPI and set metadata.
-description = (Path(__file__).parent.parent / "description.md").read_text(
-    encoding="utf-8"
-)
-app = FastAPI(
-    title="DIBBs Record Linkage Service",
-    version="0.0.1",
-    contact={
-        "name": "CDC Public Health Data Infrastructure",
-        "url": "https://cdcgov.github.io/phdi-site/",
-        "email": "dmibuildingblocks@cdc.gov",
-    },
-    license_info={
-        "name": "Creative Commons Zero v1.0 Universal",
-        "url": "https://creativecommons.org/publicdomain/zero/1.0/",
-    },
-    description=description,
-)
->>>>>>> 6632a532
 
 
 # Request and and response models
