--- conflicted
+++ resolved
@@ -22,10 +22,7 @@
 # Ensure MPI is configured as expected.
 run_migrations()
 
-<<<<<<< HEAD
-=======
-
->>>>>>> 3638248a
+
 settings = get_settings()
 MPI_CLIENT = DIBBsMPIConnectorClient(
     pool_size=settings["connection_pool_size"],
