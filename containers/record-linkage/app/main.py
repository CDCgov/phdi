--- conflicted
+++ resolved
@@ -15,11 +15,7 @@
     read_json_from_assets,
     run_migrations,
 )
-<<<<<<< HEAD
-from phdi.linkage.mpi import PGMPIConnectorClient
-=======
 from phdi.linkage.mpi import DIBBsMPIConnectorClient
->>>>>>> 6e58c81b
 
 # Ensure MPI is configured as expected.
 run_migrations()
@@ -109,11 +105,7 @@
     """
 
     try:
-<<<<<<< HEAD
-        mpi_client = PGMPIConnectorClient()
-=======
         mpi_client = DIBBsMPIConnectorClient()
->>>>>>> 6e58c81b
         print(mpi_client)
     except Exception as err:
         return {"status": "OK", "mpi_connection_status": str(err)}
