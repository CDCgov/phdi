--- conflicted
+++ resolved
@@ -118,13 +118,9 @@
     test_bundle = load_test_bundle()
 
     set_mpi_env_vars()
-<<<<<<< HEAD
     clean_up_db()
     run_migrations()
     test_bundle = load_test_bundle()
-=======
-
->>>>>>> 3b52b401
     entry_list = copy.deepcopy(test_bundle["entry"])
 
     bundle_1 = test_bundle
@@ -184,7 +180,6 @@
     assert resp_6.json()["found_match"]
     assert person_6.get("id") == person_1.get("id")
 
-<<<<<<< HEAD
     clean_up_db()
     pop_mpi_env_vars()
 
@@ -265,10 +260,6 @@
     ][0]
     assert resp_6.json()["found_match"]
     assert person_6.get("id") == person_1.get("id")
-=======
-    # Clean up
-    clean_up_db()
->>>>>>> 3b52b401
-
+    
     clean_up_db()
     pop_mpi_env_vars()