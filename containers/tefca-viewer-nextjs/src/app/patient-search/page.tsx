<<<<<<< HEAD
"use client";
import React, { useState } from "react";
import { UseCaseQueryResponse, use_case_query } from "./patient_search";
import { PatientView } from "./components/PatientView";
=======


// "use client";

// import { useFormState, useFormStatus } from "react-dom";
// import { createTodo } from "@/app/utils.tsx";

// const initialState = {
//     message: "",
// };

// function SubmitButton() {
//     const { pending } = useFormStatus();

//     return (
//         <button type="submit" aria-disabled={pending}>
//             Add
//         </button>
//     );
// }

// export function AddForm() {
//     const [state, formAction] = useFormState(createTodo, initialState);

//     return (
//         <form action={formAction}>
//             <label htmlFor="todo">Enter Task</label>
//             <input type="text" id="todo" name="todo" required />
//             <SubmitButton />
//             <p aria-live="polite" className="sr-only" role="status">
//                 {state?.message}
//             </p>
//         </form>
//     );
// }

"use client";
import React, { useState } from "react";
import { Fieldset, Label, TextInput, DatePicker, Select } from "@trussworks/react-uswds";
>>>>>>> b31ccce1

export function PatientSearch() {
  const [firstName, setFirstName] = useState<string>("");
  const [lastName, setLastName] = useState<string>("");
  const [fhirServer, setFhirServer] = useState<"meld" | "ehealthexchange">("meld");
  const [dob, setdob] = useState<string>("");


  // Set a mode to switch between search and view
  const [mode, setMode] = useState<"search" | "view">("search");
  // Set a loading state to show a loading message when loading
  const [loading, setLoading] = useState<boolean>(false);
  // Set a state to store the response from the use case query
  const [useCaseQueryResponse, setUseCaseQueryResponse] = useState<UseCaseQueryResponse>();

  const handleSubmit = async () => {
    setLoading(true);
    console.log("First Name:", firstName);
    console.log("Last Name:", lastName);
    console.log("FHIR Server:", fhirServer);
    console.log("Date of Birth:", dob);
    const use_case_query_response = await use_case_query({ use_case: "social-determinants", fhir_server: fhirServer, first_name: firstName, last_name: lastName, dob: dob });
    console.log("Patient ID:", use_case_query_response)
    setUseCaseQueryResponse(use_case_query_response);
    setMode("view");
    setLoading(false);
  };


  return (
    <div>
<<<<<<< HEAD
      {mode === "search" && (<>
        <h1>Patient Search</h1>
        <div>
          <label htmlFor="fhirServer">FHIR Server:</label>
          <select
            id="fhirServer"
            value={fhirServer}
            onChange={(event) => {
              setFhirServer(event.target.value as "meld" | "ehealthexchange");
            }}
            required
          >
            <option value="" disabled>Select FHIR Server</option>
            <option value="meld">Meld</option>
            <option value="ehealthexchange">eHealth Exchange</option>
          </select>
        </div>
        <div>
          <label htmlFor="firstName">First Name:</label>
          <input
            type="text"
            id="firstName"
            value={firstName}
            onChange={(event) => {
              setFirstName(event.target.value);
            }}
          />
        </div>
        <div>
          <label htmlFor="lastName">Last Name:</label>
          <input
            type="text"
            id="lastName"
            value={lastName}
            onChange={(event) => {
              setLastName(event.target.value);
            }}
          />
        </div>
        <div>
          <label htmlFor="dob">Date of Birth:</label>
          <input
            type="date"
            id="dob"
            value={dob}
            onChange={(event) => {
              setdob(event.target.value);
            }}
          />
        </div>
        <button type="button" onClick={handleSubmit}>
          Submit
        </button>
      </>)}

      {/* Switch the mode to view to show the results of the query */}
      {mode === "view" && (<>
        <h1>Patient View</h1>
        <button type="button" onClick={() => setMode("search")}>Search for a new patient</button>
        <LoadingView loading={loading} />
        <PatientView useCaseQueryResponse={useCaseQueryResponse} />
      </>)}
=======
      <form className="patient-search-form" onSubmit={handleSubmit}>
      <h1 className="font-sans-2xl text-bold">Search for a Patient</h1>
          <Fieldset>
              <h2 className="font-sans-lg"><strong>Name</strong></h2>
              <div className="grid-row grid-gap">
                  <div className="tablet:grid-col-6">
                      <Label htmlFor="first_name">First Name</Label>
                      <TextInput id="first_name" name="first_name" type="text" pattern="^[A-Za-z]+$"/>
                  </div>
                  <div className="tablet:grid-col-6">
                      <Label htmlFor="last_name">Last Name</Label>
                      <TextInput id="last_name" name="last_name" type="text" pattern="^[A-Za-z]+$"/>
                  </div>
              </div>
              <h2 className="font-sans-lg"><strong>Phone Number</strong></h2>
              <div className="grid-row grid-gap">
                  <div className="grid-col-6">
                      <Label htmlFor="phone">Phone Number</Label>
                      <TextInput id="phone" name="phone" type="tel"/>
                  </div>
              </div>
              <h2 className="font-sans-lg"><strong>Date of Birth</strong></h2>
              <div className="grid-row grid-gap">
                  <div className="grid-col-4">
                      <Label htmlFor="dob">Date of Birth</Label>
                      <DatePicker id="dob" name="dob"/>
                  </div>
              </div>
              <h2 className="font-sans-lg"><strong>Address</strong></h2>
              <div className="grid-row grid-gap">
                  <div className="grid-col">
                      <Label htmlFor="street_address_1">Street address</Label>
                      <TextInput id="street_address_1" name="street_address_1" type="tel"/>
                  </div>
              </div>
              <div className="grid-row grid-gap">
                  <div className="grid-col">
                      <Label htmlFor="street_address_2">Address Line 2</Label>
                      <TextInput id="street_address_2" name="street_address_2" type="text"/>
                  </div>
              </div>
              <div className="grid-row grid-gap">
                  <div className="tablet:grid-col-5">
                      <Label htmlFor="city">City</Label>
                      <TextInput id="city" name="city" type="text"/>
                  </div>
                  <div className="tablet:grid-col-3">
                      <Label htmlFor="state">State</Label>
                      <Select id="state" name="state">
                          <option value="" disabled selected>- Select -</option>
                          <option value="AL">AL - Alabama</option>
                          <option value="AK">AK - Alaska</option>
                          <option value="AS">AS - American Samoa</option>
                          <option value="AZ">AZ - Arizona</option>
                          <option value="AR">AR - Arkansas</option>
                          <option value="CA">CA - California</option>
                          <option value="CO">CO - Colorado</option>
                          <option value="CT">CT - Connecticut</option>
                          <option value="DE">DE - Delaware</option>
                          <option value="DC">DC - District of Columbia</option>
                          <option value="FL">FL - Florida</option>
                          <option value="GA">GA - Georgia</option>
                          <option value="GU">GU - Guam</option>
                          <option value="HI">HI - Hawaii</option>
                          <option value="ID">ID - Idaho</option>
                          <option value="IL">IL - Illinois</option>
                          <option value="IN">IN - Indiana</option>
                          <option value="IA">IA - Iowa</option>
                          <option value="KS">KS - Kansas</option>
                          <option value="KY">KY - Kentucky</option>
                          <option value="LA">LA - Louisiana</option>
                          <option value="ME">ME - Maine</option>
                          <option value="MD">MD - Maryland</option>
                          <option value="MA">MA - Massachusetts</option>
                          <option value="MI">MI - Michigan</option>
                          <option value="MN">MN - Minnesota</option>
                          <option value="MS">MS - Mississippi</option>
                          <option value="MO">MO - Missouri</option>
                          <option value="MT">MT - Montana</option>
                          <option value="NE">NE - Nebraska</option>
                          <option value="NV">NV - Nevada</option>
                          <option value="NH">NH - New Hampshire</option>
                          <option value="NJ">NJ - New Jersey</option>
                          <option value="NM">NM - New Mexico</option>
                          <option value="NY">NY - New York</option>
                          <option value="NC">NC - North Carolina</option>
                          <option value="ND">ND - North Dakota</option>
                          <option value="MP">MP - Northern Mariana Islands</option>
                          <option value="OH">OH - Ohio</option>
                          <option value="OK">OK - Oklahoma</option>
                          <option value="OR">OR - Oregon</option>
                          <option value="PA">PA - Pennsylvania</option>
                          <option value="PR">PR - Puerto Rico</option>
                          <option value="RI">RI - Rhode Island</option>
                          <option value="SC">SC - South Carolina</option>
                          <option value="SD">SD - South Dakota</option>
                          <option value="TN">TN - Tennessee</option>
                          <option value="TX">TX - Texas</option>
                          <option value="UM">UM - United States Minor Outlying Islands</option>
                          <option value="UT">UT - Utah</option>
                          <option value="VT">VT - Vermont</option>
                          <option value="VI">VI - Virgin Islands</option>
                          <option value="VA">VA - Virginia</option>
                          <option value="WA">WA - Washington</option>
                          <option value="WV">WV - West Virginia</option>
                          <option value="WI">WI - Wisconsin</option>
                          <option value="WY">WY - Wyoming</option>
                          <option value="AA">AA - Armed Forces Americas</option>
                          <option value="AE">AE - Armed Forces Africa</option>
                          <option value="AE">AE - Armed Forces Canada</option>
                          <option value="AE">AE - Armed Forces Europe</option>
                          <option value="AE">AE - Armed Forces Middle East</option>
                          <option value="AP">AP - Armed Forces Pacific</option>
                      </Select>
                  </div>
                  <div className="tablet:grid-col-4">
                      <Label htmlFor="zip">ZIP code</Label>
                      <TextInput className="usa-input usa-input--medium" id="zip" name="zip" type="text" pattern="[\d]{5}(-[\d]{4})?"/>
                  </div>
              </div>
              <h2 className="font-sans-lg"><strong>Medical Record Number (MRN)</strong></h2>
              <div className="grid-row grid-gap">
                  <div className="grid-col-6">
                      <Label htmlFor="mrn">Medical Record Number</Label>
                      <TextInput id="mrn" name="mrn" type="number" pattern="^\d+$"/>
                  </div>
              </div>
              <h2 className="font-sans-lg"><strong>Case investigation topic</strong></h2>
              <div className="grid-row grid-gap">
                  <div className="grid-col-7">
                      <Label htmlFor="use_case">Use case</Label>
                      <Select id="use_case" name="use_case">
                          <option value="" disabled selected>Select from the following...</option>
                          <option value="newborn-screening">Newborn Screening</option>
                          <option value="syphilis">Syphilis</option>
                          <option value="cancer">Cancer</option>
                          <option value="sdoh">Social Determinants of Health</option>
                      </Select>
                  </div>
                  <div className="grid-col-5">
                      <Label htmlFor="fhir_server">QHIN</Label>
                      <Select id="fhir_server" name="fhir_server">
                          <option value="" disabled selected>Select</option>
                          <option value="meld">Meld</option> 
                          <option value="ehx">eHealth Exchange</option>
                      </Select>
                  </div>
                  </div>
          </Fieldset>
          <button className="usa-button" type="submit">Search for patient</button>
      </form>
>>>>>>> b31ccce1
    </div>
  );
};

function LoadingView({ loading }: { loading: boolean }) {
  if (loading) {
    return (<div>
      <h2>Loading...</h2>
    </div>)
  } else {
    return null;
  }
}

export default PatientSearch;<|MERGE_RESOLUTION|>--- conflicted
+++ resolved
@@ -1,55 +1,15 @@
-<<<<<<< HEAD
 "use client";
 import React, { useState } from "react";
 import { UseCaseQueryResponse, use_case_query } from "./patient_search";
 import { PatientView } from "./components/PatientView";
-=======
-
-
-// "use client";
-
-// import { useFormState, useFormStatus } from "react-dom";
-// import { createTodo } from "@/app/utils.tsx";
-
-// const initialState = {
-//     message: "",
-// };
-
-// function SubmitButton() {
-//     const { pending } = useFormStatus();
-
-//     return (
-//         <button type="submit" aria-disabled={pending}>
-//             Add
-//         </button>
-//     );
-// }
-
-// export function AddForm() {
-//     const [state, formAction] = useFormState(createTodo, initialState);
-
-//     return (
-//         <form action={formAction}>
-//             <label htmlFor="todo">Enter Task</label>
-//             <input type="text" id="todo" name="todo" required />
-//             <SubmitButton />
-//             <p aria-live="polite" className="sr-only" role="status">
-//                 {state?.message}
-//             </p>
-//         </form>
-//     );
-// }
-
-"use client";
-import React, { useState } from "react";
 import { Fieldset, Label, TextInput, DatePicker, Select } from "@trussworks/react-uswds";
->>>>>>> b31ccce1
 
 export function PatientSearch() {
   const [firstName, setFirstName] = useState<string>("");
   const [lastName, setLastName] = useState<string>("");
   const [fhirServer, setFhirServer] = useState<"meld" | "ehealthexchange">("meld");
-  const [dob, setdob] = useState<string>("");
+  const [phone, setPhone] = useState<string>("");
+  const [dob, setDOB] = useState<string>("");
 
 
   // Set a mode to switch between search and view
@@ -59,12 +19,9 @@
   // Set a state to store the response from the use case query
   const [useCaseQueryResponse, setUseCaseQueryResponse] = useState<UseCaseQueryResponse>();
 
-  const handleSubmit = async () => {
+  const handleSubmit = async (event: React.FormEvent<HTMLFormElement>) => {
     setLoading(true);
-    console.log("First Name:", firstName);
-    console.log("Last Name:", lastName);
-    console.log("FHIR Server:", fhirServer);
-    console.log("Date of Birth:", dob);
+    console.log("Event:", event)
     const use_case_query_response = await use_case_query({ use_case: "social-determinants", fhir_server: fhirServer, first_name: firstName, last_name: lastName, dob: dob });
     console.log("Patient ID:", use_case_query_response)
     setUseCaseQueryResponse(use_case_query_response);
@@ -72,63 +29,182 @@
     setLoading(false);
   };
 
-
   return (
     <div>
-<<<<<<< HEAD
       {mode === "search" && (<>
-        <h1>Patient Search</h1>
-        <div>
-          <label htmlFor="fhirServer">FHIR Server:</label>
-          <select
-            id="fhirServer"
-            value={fhirServer}
-            onChange={(event) => {
-              setFhirServer(event.target.value as "meld" | "ehealthexchange");
-            }}
-            required
-          >
-            <option value="" disabled>Select FHIR Server</option>
-            <option value="meld">Meld</option>
-            <option value="ehealthexchange">eHealth Exchange</option>
-          </select>
-        </div>
-        <div>
-          <label htmlFor="firstName">First Name:</label>
-          <input
-            type="text"
-            id="firstName"
-            value={firstName}
-            onChange={(event) => {
-              setFirstName(event.target.value);
-            }}
-          />
-        </div>
-        <div>
-          <label htmlFor="lastName">Last Name:</label>
-          <input
-            type="text"
-            id="lastName"
-            value={lastName}
-            onChange={(event) => {
-              setLastName(event.target.value);
-            }}
-          />
-        </div>
-        <div>
-          <label htmlFor="dob">Date of Birth:</label>
-          <input
-            type="date"
-            id="dob"
-            value={dob}
-            onChange={(event) => {
-              setdob(event.target.value);
-            }}
-          />
-        </div>
-        <button type="button" onClick={handleSubmit}>
-          Submit
-        </button>
+        <h1 className="font-sans-2xl text-bold">Search for a Patient</h1>
+        <form className="patient-search-form" onSubmit={handleSubmit}>
+          <Fieldset>
+            <h2 className="font-sans-lg"><strong>Name</strong></h2>
+            <div className="grid-row grid-gap">
+              <div className="tablet:grid-col-6">
+                <Label htmlFor="first_name">First Name</Label>
+                <TextInput id="firstName" name="first_name" type="text" pattern="^[A-Za-z]+$"
+                  value={firstName}
+                  onChange={(event) => {
+                    setFirstName(event.target.value);
+                  }} />
+              </div>
+              <div className="tablet:grid-col-6">
+                <Label htmlFor="last_name">Last Name</Label>
+                <TextInput id="lastName" name="last_name" type="text" pattern="^[A-Za-z]+$"
+                  value={lastName}
+                  onChange={(event) => {
+                    setLastName(event.target.value);
+                  }} />
+              </div>
+            </div>
+            <h2 className="font-sans-lg"><strong>Phone Number</strong></h2>
+            <div className="grid-row grid-gap">
+              <div className="grid-col-6">
+                <Label htmlFor="phone">Phone Number</Label>
+                <TextInput id="phone" name="phone" type="tel" value={phone} onChange={(event) => {
+                  setPhone(event.target.value);
+                }} />
+              </div>
+            </div>
+            <div>
+              <h2 className="font-sans-lg"><strong>Date of Birth</strong></h2>
+              <div className="grid-row grid-gap">
+                <div className="grid-col-4">
+                  <input
+                    type="date"
+                    id="dob"
+                    value={dob}
+                    onChange={(event) => {
+                      setDOB(event.target.value);
+                    }}
+                  />
+                </div>
+              </div>
+            </div>
+            <h2 className="font-sans-lg"><strong>Address</strong></h2>
+            <div className="grid-row grid-gap">
+              <div className="grid-col">
+                <Label htmlFor="street_address_1">Street address</Label>
+                <TextInput id="street_address_1" name="street_address_1" type="tel" />
+              </div>
+            </div>
+            <div className="grid-row grid-gap">
+              <div className="grid-col">
+                <Label htmlFor="street_address_2">Address Line 2</Label>
+                <TextInput id="street_address_2" name="street_address_2" type="text" />
+              </div>
+            </div>
+            <div className="grid-row grid-gap">
+              <div className="tablet:grid-col-5">
+                <Label htmlFor="city">City</Label>
+                <TextInput id="city" name="city" type="text" />
+              </div>
+              <div className="tablet:grid-col-3">
+                <Label htmlFor="state">State</Label>
+                <Select id="state" name="state">
+                  <option value="" disabled selected>- Select -</option>
+                  <option value="AL">AL - Alabama</option>
+                  <option value="AK">AK - Alaska</option>
+                  <option value="AS">AS - American Samoa</option>
+                  <option value="AZ">AZ - Arizona</option>
+                  <option value="AR">AR - Arkansas</option>
+                  <option value="CA">CA - California</option>
+                  <option value="CO">CO - Colorado</option>
+                  <option value="CT">CT - Connecticut</option>
+                  <option value="DE">DE - Delaware</option>
+                  <option value="DC">DC - District of Columbia</option>
+                  <option value="FL">FL - Florida</option>
+                  <option value="GA">GA - Georgia</option>
+                  <option value="GU">GU - Guam</option>
+                  <option value="HI">HI - Hawaii</option>
+                  <option value="ID">ID - Idaho</option>
+                  <option value="IL">IL - Illinois</option>
+                  <option value="IN">IN - Indiana</option>
+                  <option value="IA">IA - Iowa</option>
+                  <option value="KS">KS - Kansas</option>
+                  <option value="KY">KY - Kentucky</option>
+                  <option value="LA">LA - Louisiana</option>
+                  <option value="ME">ME - Maine</option>
+                  <option value="MD">MD - Maryland</option>
+                  <option value="MA">MA - Massachusetts</option>
+                  <option value="MI">MI - Michigan</option>
+                  <option value="MN">MN - Minnesota</option>
+                  <option value="MS">MS - Mississippi</option>
+                  <option value="MO">MO - Missouri</option>
+                  <option value="MT">MT - Montana</option>
+                  <option value="NE">NE - Nebraska</option>
+                  <option value="NV">NV - Nevada</option>
+                  <option value="NH">NH - New Hampshire</option>
+                  <option value="NJ">NJ - New Jersey</option>
+                  <option value="NM">NM - New Mexico</option>
+                  <option value="NY">NY - New York</option>
+                  <option value="NC">NC - North Carolina</option>
+                  <option value="ND">ND - North Dakota</option>
+                  <option value="MP">MP - Northern Mariana Islands</option>
+                  <option value="OH">OH - Ohio</option>
+                  <option value="OK">OK - Oklahoma</option>
+                  <option value="OR">OR - Oregon</option>
+                  <option value="PA">PA - Pennsylvania</option>
+                  <option value="PR">PR - Puerto Rico</option>
+                  <option value="RI">RI - Rhode Island</option>
+                  <option value="SC">SC - South Carolina</option>
+                  <option value="SD">SD - South Dakota</option>
+                  <option value="TN">TN - Tennessee</option>
+                  <option value="TX">TX - Texas</option>
+                  <option value="UM">UM - United States Minor Outlying Islands</option>
+                  <option value="UT">UT - Utah</option>
+                  <option value="VT">VT - Vermont</option>
+                  <option value="VI">VI - Virgin Islands</option>
+                  <option value="VA">VA - Virginia</option>
+                  <option value="WA">WA - Washington</option>
+                  <option value="WV">WV - West Virginia</option>
+                  <option value="WI">WI - Wisconsin</option>
+                  <option value="WY">WY - Wyoming</option>
+                  <option value="AA">AA - Armed Forces Americas</option>
+                  <option value="AE">AE - Armed Forces Africa</option>
+                  <option value="AE">AE - Armed Forces Canada</option>
+                  <option value="AE">AE - Armed Forces Europe</option>
+                  <option value="AE">AE - Armed Forces Middle East</option>
+                  <option value="AP">AP - Armed Forces Pacific</option>
+                </Select>
+              </div>
+              <div className="tablet:grid-col-4">
+                <Label htmlFor="zip">ZIP code</Label>
+                <TextInput className="usa-input usa-input--medium" id="zip" name="zip" type="text" pattern="[\d]{5}(-[\d]{4})?" />
+              </div>
+            </div>
+            <h2 className="font-sans-lg"><strong>Medical Record Number (MRN)</strong></h2>
+            <div className="grid-row grid-gap">
+              <div className="grid-col-6">
+                <Label htmlFor="mrn">Medical Record Number</Label>
+                <TextInput id="mrn" name="mrn" type="text" pattern="^\d+$" />
+              </div>
+            </div>
+            <div className="grid-row grid-gap">
+              <div className="grid-col-7">
+                <Label htmlFor="use_case">Use case</Label>
+                <Select id="use_case" name="use_case">
+                  <option value="" disabled selected>Select from the following...</option>
+                  <option value="newborn-screening">Newborn Screening</option>
+                  <option value="syphilis">Syphilis</option>
+                  <option value="cancer">Cancer</option>
+                  <option value="sdoh">Social Determinants of Health</option>
+                </Select>
+              </div>
+              <div className="grid-col-5">
+                <Label htmlFor="fhir_server">QHIN</Label>
+                <Select id="fhirServer" name="fhir_server" value={fhirServer} onChange={(event) => {
+                  setFhirServer(event.target.value as "meld" | "ehealthexchange");
+                }}
+                  required>
+                  <option value="" disabled selected>Select</option>
+                  <option value="meld">Meld</option>
+                  <option value="ehx">eHealth Exchange</option>
+                </Select>
+              </div>
+            </div>
+          </Fieldset>
+          <button className="usa-button" type="submit">
+            Search for patient
+          </button>
+        </form>
       </>)}
 
       {/* Switch the mode to view to show the results of the query */}
@@ -138,159 +214,6 @@
         <LoadingView loading={loading} />
         <PatientView useCaseQueryResponse={useCaseQueryResponse} />
       </>)}
-=======
-      <form className="patient-search-form" onSubmit={handleSubmit}>
-      <h1 className="font-sans-2xl text-bold">Search for a Patient</h1>
-          <Fieldset>
-              <h2 className="font-sans-lg"><strong>Name</strong></h2>
-              <div className="grid-row grid-gap">
-                  <div className="tablet:grid-col-6">
-                      <Label htmlFor="first_name">First Name</Label>
-                      <TextInput id="first_name" name="first_name" type="text" pattern="^[A-Za-z]+$"/>
-                  </div>
-                  <div className="tablet:grid-col-6">
-                      <Label htmlFor="last_name">Last Name</Label>
-                      <TextInput id="last_name" name="last_name" type="text" pattern="^[A-Za-z]+$"/>
-                  </div>
-              </div>
-              <h2 className="font-sans-lg"><strong>Phone Number</strong></h2>
-              <div className="grid-row grid-gap">
-                  <div className="grid-col-6">
-                      <Label htmlFor="phone">Phone Number</Label>
-                      <TextInput id="phone" name="phone" type="tel"/>
-                  </div>
-              </div>
-              <h2 className="font-sans-lg"><strong>Date of Birth</strong></h2>
-              <div className="grid-row grid-gap">
-                  <div className="grid-col-4">
-                      <Label htmlFor="dob">Date of Birth</Label>
-                      <DatePicker id="dob" name="dob"/>
-                  </div>
-              </div>
-              <h2 className="font-sans-lg"><strong>Address</strong></h2>
-              <div className="grid-row grid-gap">
-                  <div className="grid-col">
-                      <Label htmlFor="street_address_1">Street address</Label>
-                      <TextInput id="street_address_1" name="street_address_1" type="tel"/>
-                  </div>
-              </div>
-              <div className="grid-row grid-gap">
-                  <div className="grid-col">
-                      <Label htmlFor="street_address_2">Address Line 2</Label>
-                      <TextInput id="street_address_2" name="street_address_2" type="text"/>
-                  </div>
-              </div>
-              <div className="grid-row grid-gap">
-                  <div className="tablet:grid-col-5">
-                      <Label htmlFor="city">City</Label>
-                      <TextInput id="city" name="city" type="text"/>
-                  </div>
-                  <div className="tablet:grid-col-3">
-                      <Label htmlFor="state">State</Label>
-                      <Select id="state" name="state">
-                          <option value="" disabled selected>- Select -</option>
-                          <option value="AL">AL - Alabama</option>
-                          <option value="AK">AK - Alaska</option>
-                          <option value="AS">AS - American Samoa</option>
-                          <option value="AZ">AZ - Arizona</option>
-                          <option value="AR">AR - Arkansas</option>
-                          <option value="CA">CA - California</option>
-                          <option value="CO">CO - Colorado</option>
-                          <option value="CT">CT - Connecticut</option>
-                          <option value="DE">DE - Delaware</option>
-                          <option value="DC">DC - District of Columbia</option>
-                          <option value="FL">FL - Florida</option>
-                          <option value="GA">GA - Georgia</option>
-                          <option value="GU">GU - Guam</option>
-                          <option value="HI">HI - Hawaii</option>
-                          <option value="ID">ID - Idaho</option>
-                          <option value="IL">IL - Illinois</option>
-                          <option value="IN">IN - Indiana</option>
-                          <option value="IA">IA - Iowa</option>
-                          <option value="KS">KS - Kansas</option>
-                          <option value="KY">KY - Kentucky</option>
-                          <option value="LA">LA - Louisiana</option>
-                          <option value="ME">ME - Maine</option>
-                          <option value="MD">MD - Maryland</option>
-                          <option value="MA">MA - Massachusetts</option>
-                          <option value="MI">MI - Michigan</option>
-                          <option value="MN">MN - Minnesota</option>
-                          <option value="MS">MS - Mississippi</option>
-                          <option value="MO">MO - Missouri</option>
-                          <option value="MT">MT - Montana</option>
-                          <option value="NE">NE - Nebraska</option>
-                          <option value="NV">NV - Nevada</option>
-                          <option value="NH">NH - New Hampshire</option>
-                          <option value="NJ">NJ - New Jersey</option>
-                          <option value="NM">NM - New Mexico</option>
-                          <option value="NY">NY - New York</option>
-                          <option value="NC">NC - North Carolina</option>
-                          <option value="ND">ND - North Dakota</option>
-                          <option value="MP">MP - Northern Mariana Islands</option>
-                          <option value="OH">OH - Ohio</option>
-                          <option value="OK">OK - Oklahoma</option>
-                          <option value="OR">OR - Oregon</option>
-                          <option value="PA">PA - Pennsylvania</option>
-                          <option value="PR">PR - Puerto Rico</option>
-                          <option value="RI">RI - Rhode Island</option>
-                          <option value="SC">SC - South Carolina</option>
-                          <option value="SD">SD - South Dakota</option>
-                          <option value="TN">TN - Tennessee</option>
-                          <option value="TX">TX - Texas</option>
-                          <option value="UM">UM - United States Minor Outlying Islands</option>
-                          <option value="UT">UT - Utah</option>
-                          <option value="VT">VT - Vermont</option>
-                          <option value="VI">VI - Virgin Islands</option>
-                          <option value="VA">VA - Virginia</option>
-                          <option value="WA">WA - Washington</option>
-                          <option value="WV">WV - West Virginia</option>
-                          <option value="WI">WI - Wisconsin</option>
-                          <option value="WY">WY - Wyoming</option>
-                          <option value="AA">AA - Armed Forces Americas</option>
-                          <option value="AE">AE - Armed Forces Africa</option>
-                          <option value="AE">AE - Armed Forces Canada</option>
-                          <option value="AE">AE - Armed Forces Europe</option>
-                          <option value="AE">AE - Armed Forces Middle East</option>
-                          <option value="AP">AP - Armed Forces Pacific</option>
-                      </Select>
-                  </div>
-                  <div className="tablet:grid-col-4">
-                      <Label htmlFor="zip">ZIP code</Label>
-                      <TextInput className="usa-input usa-input--medium" id="zip" name="zip" type="text" pattern="[\d]{5}(-[\d]{4})?"/>
-                  </div>
-              </div>
-              <h2 className="font-sans-lg"><strong>Medical Record Number (MRN)</strong></h2>
-              <div className="grid-row grid-gap">
-                  <div className="grid-col-6">
-                      <Label htmlFor="mrn">Medical Record Number</Label>
-                      <TextInput id="mrn" name="mrn" type="number" pattern="^\d+$"/>
-                  </div>
-              </div>
-              <h2 className="font-sans-lg"><strong>Case investigation topic</strong></h2>
-              <div className="grid-row grid-gap">
-                  <div className="grid-col-7">
-                      <Label htmlFor="use_case">Use case</Label>
-                      <Select id="use_case" name="use_case">
-                          <option value="" disabled selected>Select from the following...</option>
-                          <option value="newborn-screening">Newborn Screening</option>
-                          <option value="syphilis">Syphilis</option>
-                          <option value="cancer">Cancer</option>
-                          <option value="sdoh">Social Determinants of Health</option>
-                      </Select>
-                  </div>
-                  <div className="grid-col-5">
-                      <Label htmlFor="fhir_server">QHIN</Label>
-                      <Select id="fhir_server" name="fhir_server">
-                          <option value="" disabled selected>Select</option>
-                          <option value="meld">Meld</option> 
-                          <option value="ehx">eHealth Exchange</option>
-                      </Select>
-                  </div>
-                  </div>
-          </Fieldset>
-          <button className="usa-button" type="submit">Search for patient</button>
-      </form>
->>>>>>> b31ccce1
     </div>
   );
 };
@@ -305,4 +228,4 @@
   }
 }
 
-export default PatientSearch;+export default PatientSearch;
