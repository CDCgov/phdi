from pathlib import Path
from typing import Annotated

import httpx
from dibbs.base_service import BaseService
from fastapi import Query
from fastapi import Request
from fastapi import Response
<<<<<<< HEAD
from fastapi import status
from fastapi.openapi.utils import get_openapi
=======
from fastapi.responses import FileResponse
>>>>>>> 5872dd33
from lxml import etree as ET

from app.config import get_settings
from app.models import RefineECRResponse
from app.utils import _generate_clinical_xpaths
from app.utils import read_json_from_assets

settings = get_settings()
TCR_ENDPOINT = f"{settings['tcr_url']}/get-value-sets?condition_code="


# Instantiate FastAPI via DIBBs' BaseService class
app = BaseService(
    service_name="Message Refiner",
    service_path="/message-refiner",
    description_path=Path(__file__).parent.parent / "description.md",
    include_health_check_endpoint=False,
).start()


# /ecr endpoint request examples
refine_ecr_request_examples = read_json_from_assets("sample_refine_ecr_request.json")
refine_ecr_response_examples = read_json_from_assets("sample_refine_ecr_response.json")


def custom_openapi():
    """
    This customizes the FastAPI response to allow example requests given that the
    raw Request cannot have annotations.
    """
    if app.openapi_schema:
        return app.openapi_schema
    openapi_schema = get_openapi(
        title=app.title,
        version=app.version,
        description=app.description,
        routes=app.routes,
    )
    path = openapi_schema["paths"]["/ecr"]["post"]
    path["requestBody"] = {
        "content": {
            "application/xml": {
                "schema": {"type": "Raw eCR XML payload"},
                "examples": refine_ecr_request_examples,
            }
        }
    }
    app.openapi_schema = openapi_schema
    return app.openapi_schema


app.openapi = custom_openapi


@app.get("/")
async def health_check():
    """
    Check service status. If an HTTP 200 status code is returned along with
    '{"status": "OK"}' then the refiner service is available and running
    properly.
    """
    return {"status": "OK"}


<<<<<<< HEAD
@app.post(
    "/ecr",
    response_model=RefineECRResponse,
    status_code=200,
    responses=refine_ecr_response_examples,
)
=======
@app.get("/example-collection")
async def get_uat_collection() -> FileResponse:
    """
    Fetches a Postman Collection of sample requests designed for UAT.
    The Collection is a JSON-exported file consisting of five GET and POST
    requests to endpoints of the publicly available dibbs.cloud server.
    The requests showcase the functionality of various aspects of the TCR
    and the message refine.
    """
    uat_collection_path = (
        Path(__file__).parent.parent
        / "assets"
        / "Message_Refiner_UAT.postman_collection.json"
    )
    return FileResponse(uat_collection_path)


@app.post("/ecr/")
>>>>>>> 5872dd33
async def refine_ecr(
    refiner_input: Request,
    sections_to_include: Annotated[
        str | None,
        Query(
            description="""The sections of an ECR to include in the refined message.
            Multiples can be delimited by a comma. Valid LOINC codes for sections are:\n
            10164-2: history of present illness\n
            11369-6: history of immunization narrative\n
            29549-3: medications administered\n
            18776-5: plan of care note\n
            11450-4: problem list - reported\n
            29299-5: reason for visit\n
            30954-2: relevant diagnostic tests/laboratory data narrative\n
            29762-2: social history narrative\n
            46240-8:  history of hospitalizations+outpatient visits narrative\n
            """
        ),
    ] = None,
    conditions_to_include: Annotated[
        str | None,
        Query(
            description="The SNOMED condition codes to use to search for relevant clinical services in the ECR."
            + " Multiples can be delimited by a comma."
        ),
    ] = None,
) -> Response:
    """
    Refines an incoming XML ECR message based on sections to include and/or trigger code
    conditions to include, based on the parameters included in the endpoint.

    The return will be a formatted, refined XML, limited to just the data specified.

    :param refiner_input: The request object containing the XML input.
    :param sections_to_include: The fields to include in the refined message.
    :param conditions_to_include: The SNOMED condition codes to use to search for
    relevant clinical services in the ECR.
    :return: The RefineECRResponse, the refined XML as a string.
    """
    data = await refiner_input.body()

    validated_message, error_message = validate_message(data)
    if error_message:
        return Response(content=error_message, status_code=status.HTTP_400_BAD_REQUEST)

    sections = None
    if sections_to_include:
        sections, error_message = validate_sections_to_include(sections_to_include)
        if error_message:
            return Response(
                content=error_message, status_code=status.HTTP_422_UNPROCESSABLE_ENTITY
            )

    clinical_services_xpaths = None
    if conditions_to_include:
        responses = await get_clinical_services(conditions_to_include)
        # confirm all API responses were 200
        if set([response.status_code for response in responses]) != {200}:
            error_message = ";".join(
                [str(response) for response in responses if response.status_code != 200]
            )
            return Response(
                content=error_message, status_code=status.HTTP_502_BAD_GATEWAY
            )
        clinical_services = [response.json() for response in responses]
        clinical_services_xpaths = create_clinical_xpaths(clinical_services)

    data = refine(validated_message, sections, clinical_services_xpaths)

    return Response(content=data, media_type="application/xml")


def validate_sections_to_include(sections_to_include: str | None) -> tuple[list, str]:
    """
    Validates the sections to include in the refined message and returns them as a list
    of corresponding LOINC codes.

    :param sections_to_include: The sections to include in the refined message.
    :raises ValueError: When at least one of the sections_to_inlcude is invalid.
    :return: A tuple that includes the sections to include in the refined message as a
    list of LOINC codes corresponding to the sections and an error message. If there is
    no error in validating the sections to include, the error message will be an empty
    string.
    """
    section_LOINCs = [
        "10164-2",  # history of present illness
        "11369-6",  # history of immunization narrative
        "29549-3",  # medications administered
        "18776-5",  # plan of care note
        "11450-4",  # problem list - reported
        "29299-5",  # reason for visit
        "30954-2",  # relevant diagnostic tests/laboratory data narrative
        "29762-2",  # social history narrative
        "46240-8",  # history of hospitalizations+outpatient visits narrative
    ]

    if sections_to_include in [None, ""]:
        return (None, "")

    section_loincs = []
    sections = sections_to_include.split(",")
    for section in sections:
        if section not in section_LOINCs:
            error_message = f"{section} is invalid. Please provide a valid section."
            return (section_loincs, error_message)
        section_loincs.append(section)

    return (section_loincs, "")


async def get_clinical_services(condition_codes: str) -> list[dict]:
    """
    This a function that loops through the provided condition codes. For each
    condition code provided, it calls the trigger-code-reference service to get
    the API response for that condition.

    :param condition_codes: SNOMED condition codes to look up in TCR service
    :return: List of API responses to check
    """
    clinical_services_list = []
    conditions_list = condition_codes.split(",")
    async with httpx.AsyncClient() as client:
        for condition in conditions_list:
            response = await client.get(TCR_ENDPOINT + condition)
            clinical_services_list.append(response)
    return clinical_services_list


def create_clinical_xpaths(clinical_services_list: list[dict]) -> list[str]:
    """
    This function loops through each of those clinical service codes and their
    system to create a list of all possible xpath queries.
    :param clinical_services_list: List of clinical_service dictionaries.
    :return: List of xpath queries to check.
    """
    clinical_services_xpaths = []
    for clinical_services in clinical_services_list:
        for system, entries in clinical_services.items():
            for entry in entries:
                system = entry.get("system")
                xpaths = _generate_clinical_xpaths(system, entry.get("codes"))
                clinical_services_xpaths.extend(xpaths)
    return clinical_services_xpaths


def refine(
    validated_message: bytes,
    sections_to_include: list = None,
    clinical_services: list = None,
) -> str:
    """
    Refines an incoming XML message based on the sections to include and/or
    the clinical services found based on inputted section LOINC codes or
    condition SNOMED codes. This will then loop through the dynamic XPaths to
    create an XPath to refine the XML.

    :param validated_message: The XML input.
    :param sections_to_include: The sections to include in the refined message.
    :param clinical_services_xpaths: clinical service XPaths to include in the
    refined message.
    :return: The refined message.
    """
    header = select_message_header(validated_message)

    # Set up XPath expressions
    namespaces = {"hl7": "urn:hl7-org:v3"}
    if sections_to_include:
        sections_xpaths = " or ".join(
            [f"@code='{section}'" for section in sections_to_include]
        )
        sections_xpath_expression = (
            f"//*[local-name()='section'][hl7:code[{sections_xpaths}]]"
        )

    if clinical_services:
        services_xpath_expression = " | ".join(clinical_services)

    # both are handled slightly differently
    if sections_to_include and clinical_services:
        elements = []
        sections = validated_message.xpath(
            sections_xpath_expression, namespaces=namespaces
        )
        for section in sections:
            condition_elements = section.xpath(
                services_xpath_expression, namespaces=namespaces
            )
            if condition_elements:
                elements.extend(condition_elements)
        return add_root_element(header, elements)

    if sections_to_include:
        xpath_expression = sections_xpath_expression
    elif clinical_services:
        xpath_expression = services_xpath_expression
    else:
        xpath_expression = "//*[local-name()='section']"
    elements = validated_message.xpath(xpath_expression, namespaces=namespaces)
    return add_root_element(header, elements)


def add_root_element(header: bytes, elements: list) -> str:
    """
    This helper function sets up and creates a new root element for the XML
    by using a combination of a direct namespace uri and nsmap to ensure that
    the default namespaces are set correctly.
    :param header: The header section of the XML.
    :param elements: List of refined elements found in XML.
    :return: The full refined XML, formatted as a string.
    """
    namespace = "urn:hl7-org:v3"
    nsmap = {
        None: namespace,
        "cda": namespace,
        "sdtc": "urn:hl7-org:sdtc",
        "xsi": "http://www.w3.org/2001/XMLSchema-instance",
    }
    # creating the root element with our uri namespace and nsmap
    refined_message_root = ET.Element(f"{{{namespace}}}ClinicalDocument", nsmap=nsmap)
    for h in header:
        refined_message_root.append(h)
    # creating the component element and structuredBody element with the same namespace
    # and adding them to the new root
    main_component = ET.SubElement(refined_message_root, f"{{{namespace}}}component")
    structuredBody = ET.SubElement(main_component, f"{{{namespace}}}structuredBody")

    # Append the filtered elements to the new root and use the uri namespace
    for element in elements:
        section_component = ET.SubElement(structuredBody, f"{{{namespace}}}component")
        section_component.append(element)

    # Create a new ElementTree with the result root
    refined_message = ET.ElementTree(refined_message_root)
    return ET.tostring(refined_message, encoding="unicode")


def select_message_header(raw_message: bytes) -> bytes:
    """
    Selects the header of an incoming message.

    :param raw_message: The XML input.
    :return: The header section of the XML.
    """
    HEADER_SECTIONS = [
        "realmCode",
        "typeId",
        "templateId",
        "id",
        "code",
        "title",
        "effectiveTime",
        "confidentialityCode",
        "languageCode",
        "setId",
        "versionNumber",
        "recordTarget",
        "author",
        "custodian",
        "componentOf",
    ]

    # Set up XPath expression
    namespaces = {"hl7": "urn:hl7-org:v3"}
    xpath_expression = " | ".join(
        [f"//hl7:ClinicalDocument/hl7:{section}" for section in HEADER_SECTIONS]
    )
    # Use XPath to find elements matching the expression
    elements = raw_message.xpath(xpath_expression, namespaces=namespaces)

    # Create & set up a new root element for the refined XML
    header = ET.Element(raw_message.tag)

    # Append the filtered elements to the new root
    for element in elements:
        header.append(element)

    return header


def validate_message(raw_message: str) -> tuple[bytes | None, str]:
    """
    Validates that an incoming XML message can be parsed by lxml's etree .

    :param raw_message: The XML input.
    :return: The validation result as a string.
    """
    error_message = ""
    try:
        validated_message = ET.fromstring(raw_message)
        return (validated_message, error_message)
    except ET.XMLSyntaxError as e:
        error_message = f"XMLSyntaxError: {e}"
        return (None, str(error_message))<|MERGE_RESOLUTION|>--- conflicted
+++ resolved
@@ -6,12 +6,9 @@
 from fastapi import Query
 from fastapi import Request
 from fastapi import Response
-<<<<<<< HEAD
 from fastapi import status
 from fastapi.openapi.utils import get_openapi
-=======
 from fastapi.responses import FileResponse
->>>>>>> 5872dd33
 from lxml import etree as ET
 
 from app.config import get_settings
@@ -76,14 +73,7 @@
     return {"status": "OK"}
 
 
-<<<<<<< HEAD
-@app.post(
-    "/ecr",
-    response_model=RefineECRResponse,
-    status_code=200,
-    responses=refine_ecr_response_examples,
-)
-=======
+
 @app.get("/example-collection")
 async def get_uat_collection() -> FileResponse:
     """
@@ -102,7 +92,6 @@
 
 
 @app.post("/ecr/")
->>>>>>> 5872dd33
 async def refine_ecr(
     refiner_input: Request,
     sections_to_include: Annotated[
