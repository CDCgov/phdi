from pathlib import Path

from dibbs.base_service import BaseService
from fastapi import Request
from fastapi import Response
from lxml import etree as ET

# Instantiate FastAPI via DIBBs' BaseService class
app = BaseService(
    service_name="Message Refiner",
    service_path="/message-refiner",
    description_path=Path(__file__).parent.parent / "description.md",
    include_health_check_endpoint=False,
).start()


@app.get("/")
async def health_check():
    """
    Check service status. If an HTTP 200 status code is returned along with
    '{"status": "OK"}' then the refiner service is available and running
    properly.
    """
    return {"status": "OK"}


@app.post("/ecr/")
async def refine_ecr(
    refiner_input: Request, sections_to_include: str | None = None
) -> Response:
    """
    Refines an incoming XML message based on the fields to include and whether
    to include headers.

    :param request: The request object containing the XML input.
    :param fields_to_include: The fields to include in the refined message.
    :return: The RefinerResponse which includes the `refined_message`
    """
    data = await refiner_input.body()

    if sections_to_include:
<<<<<<< HEAD
        sections_to_include = validate_sections_to_include(sections_to_include)
        data = refine(data, sections_to_include)

    return Response(content=data, media_type="application/xml")


def validate_sections_to_include(sections_to_include: str | None) -> list:
=======
        sections_to_include, error_message = validate_sections_to_include(
            sections_to_include
        )

        if error_message != "":
            return Response(content=error_message, status_code=422)

        data = refine(data, sections_to_include)

    return Response(content=data, media_type="application/xml")


def validate_sections_to_include(sections_to_include: str | None) -> tuple[list, str]:
>>>>>>> 3e19905a
    """
    Validates the sections to include in the refined message and returns them as a list
    of corresponding LOINC codes.

    :param sections_to_include: The sections to include in the refined message.
    :raises ValueError: When at least one of the sections_to_inlcude is invalid.
<<<<<<< HEAD
    :return: The sections to include in the refined message as a list of LOINC codes
    corresponding to the sections.
=======
    :return: A tuple that includes the sections to include in the refined message as a
    list of LOINC codes corresponding to the sections and an error message. If there is
    no error in validating the sections to include, the error message will be an empty
    string.
>>>>>>> 3e19905a
    """
    section_LOINCs = [
        "10164-2",  # history of present illness
        "11369-6",  # history of immunization narrative
        "29549-3",  # medications administered
        "18776-5",  # plan of care note
        "11450-4",  # problem list - reported
        "29299-5",  # reason for visit
        "30954-2",  # relevant diagnostic tests/laboratory data narrative
        "29762-2",  # social history narrative
        "46240-8",  # history of hospitalizations+outpatient visits narrative
    ]

<<<<<<< HEAD
    section_loincs = None
    if sections_to_include:
        sections = sections_to_include.split(",")
        section_loincs = []
        for section in sections:
            if section not in section_LOINCs:
                raise ValueError(
                    f"{section} is invalid. Please provide a valid section."
                )

            else:
                section_loincs.append(section)

    return section_loincs


def refine(raw_message: bytes, sections_to_include: str) -> bytes:
=======
    error_message = ""
    section_loincs = []

    if sections_to_include:
        section_loincs = []
        sections = sections_to_include.split(",")
        for section in sections:
            if section not in section_LOINCs:
                section_loincs = None
                error_message = f"{section} is invalid. Please provide a valid section."
                break
            else:
                section_loincs.append(section)

    return (section_loincs, error_message) if section_loincs else (None, error_message)


def refine(raw_message: bytes, sections_to_include: str) -> str:
>>>>>>> 3e19905a
    """
    Refines an incoming XML message based on the sections to include.

    :param raw_message: The XML input.
    :param sections_to_include: The sections to include in the refined message.
    :return: The refined message.
    """

    raw_message = ET.fromstring(raw_message)

    # Set up XPath expression
    namespaces = {"hl7": "urn:hl7-org:v3"}
    sections_xpath_expression = "or".join(
        [f"@code='{section}'" for section in sections_to_include]
    )
    xpath_expression = (
        f"//*[local-name()='section'][hl7:code[{sections_xpath_expression}]]"
    )

    # Use XPath to find elements matching the expression
    elements = raw_message.xpath(xpath_expression, namespaces=namespaces)

    # Create & set up a new root element for the refined XML
    refined_message_root = ET.Element(raw_message.tag)
    component = ET.Element("component")
    structuredBody = ET.Element("structuredBody")

    # Append the filtered elements to the new root
    for element in elements:
        c = ET.Element("component")
        c.append(element)
        structuredBody.append(c)
    component.append(structuredBody)
    refined_message_root.append(component)

    # Create a new ElementTree with the result root
    refined_message = ET.ElementTree(refined_message_root)
<<<<<<< HEAD
    return refined_message
=======
    return ET.tostring(refined_message, encoding="unicode")
>>>>>>> 3e19905a
<|MERGE_RESOLUTION|>--- conflicted
+++ resolved
@@ -39,15 +39,6 @@
     data = await refiner_input.body()
 
     if sections_to_include:
-<<<<<<< HEAD
-        sections_to_include = validate_sections_to_include(sections_to_include)
-        data = refine(data, sections_to_include)
-
-    return Response(content=data, media_type="application/xml")
-
-
-def validate_sections_to_include(sections_to_include: str | None) -> list:
-=======
         sections_to_include, error_message = validate_sections_to_include(
             sections_to_include
         )
@@ -61,22 +52,16 @@
 
 
 def validate_sections_to_include(sections_to_include: str | None) -> tuple[list, str]:
->>>>>>> 3e19905a
     """
     Validates the sections to include in the refined message and returns them as a list
     of corresponding LOINC codes.
 
     :param sections_to_include: The sections to include in the refined message.
     :raises ValueError: When at least one of the sections_to_inlcude is invalid.
-<<<<<<< HEAD
-    :return: The sections to include in the refined message as a list of LOINC codes
-    corresponding to the sections.
-=======
     :return: A tuple that includes the sections to include in the refined message as a
     list of LOINC codes corresponding to the sections and an error message. If there is
     no error in validating the sections to include, the error message will be an empty
     string.
->>>>>>> 3e19905a
     """
     section_LOINCs = [
         "10164-2",  # history of present illness
@@ -90,25 +75,6 @@
         "46240-8",  # history of hospitalizations+outpatient visits narrative
     ]
 
-<<<<<<< HEAD
-    section_loincs = None
-    if sections_to_include:
-        sections = sections_to_include.split(",")
-        section_loincs = []
-        for section in sections:
-            if section not in section_LOINCs:
-                raise ValueError(
-                    f"{section} is invalid. Please provide a valid section."
-                )
-
-            else:
-                section_loincs.append(section)
-
-    return section_loincs
-
-
-def refine(raw_message: bytes, sections_to_include: str) -> bytes:
-=======
     error_message = ""
     section_loincs = []
 
@@ -127,7 +93,6 @@
 
 
 def refine(raw_message: bytes, sections_to_include: str) -> str:
->>>>>>> 3e19905a
     """
     Refines an incoming XML message based on the sections to include.
 
@@ -165,8 +130,4 @@
 
     # Create a new ElementTree with the result root
     refined_message = ET.ElementTree(refined_message_root)
-<<<<<<< HEAD
-    return refined_message
-=======
-    return ET.tostring(refined_message, encoding="unicode")
->>>>>>> 3e19905a
+    return ET.tostring(refined_message, encoding="unicode")