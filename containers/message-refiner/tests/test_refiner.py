--- conflicted
+++ resolved
@@ -49,10 +49,6 @@
 refined_test_eICR_labs_reason = parse_file_from_test_assets(
     "refined_message_labs_reason.xml"
 )
-<<<<<<< HEAD
-test_xml = '<?xml version="1.0" encoding="UTF-8"?>'
-=======
->>>>>>> 3e19905a
 
 
 def test_health_check():
@@ -63,8 +59,6 @@
     }
 
 
-<<<<<<< HEAD
-=======
 def test_ecr_refiner():
     # Test case: sections_to_include = None
     expected_response = test_eICR_xml
@@ -108,7 +102,6 @@
     assert actual_response.content.decode() == expected_response
 
 
->>>>>>> 3e19905a
 @pytest.mark.parametrize(
     "test_data, expected_result",
     [
@@ -152,53 +145,6 @@
         assert actual_response[1] != ""
 
 
-<<<<<<< HEAD
-    assert actual_response.status_code == 200
-    assert actual_response.content.decode() == expected_result
-
-
-@pytest.mark.parametrize(
-    "test_data, expected_result",
-    [
-        # Test case: single sections_to_include
-        (
-            "10164-2",
-            ["10164-2"],
-        ),
-        # Test case: multiple sections_to_include
-        (
-            "10164-2,29299-5",
-            ["10164-2", "29299-5"],
-        ),
-        # Test case: no sections_to_include
-        (
-            None,
-            None,
-        ),
-        # Test case: invalid sections_to_include
-        (
-            "blah blah blah",
-            ValueError("blah blah blah is invalid. Please provide a valid section."),
-        ),
-    ],
-)
-def test_validate_sections_to_include(test_data, expected_result):
-    if isinstance(expected_result, ValueError):
-        with pytest.raises(ValueError) as e:
-            validate_sections_to_include(test_data)
-            assert str(e.value) == str(expected_result)
-    elif test_data is None:
-        actual_response = validate_sections_to_include(test_data)
-        assert actual_response == expected_result
-        assert actual_response is None
-    else:
-        actual_response = validate_sections_to_include(test_data)
-        assert actual_response == expected_result
-        assert isinstance(actual_response, list)
-
-
-=======
->>>>>>> 3e19905a
 def test_refine():
     raw_message = test_eICR_xml
     # Test case: Refine for only social history
@@ -206,14 +152,8 @@
     sections_to_include = ["29762-2"]
     refined_message = refine(raw_message, sections_to_include)
 
-<<<<<<< HEAD
-    actual_flattened = [i.tag for i in refined_message.iter()]
-    expected_flattened = [i.tag for i in expected_message.iter()]
-
-=======
     actual_flattened = [i.tag for i in ET.fromstring(refined_message).iter()]
     expected_flattened = [i.tag for i in expected_message.iter()]
->>>>>>> 3e19905a
     assert actual_flattened == expected_flattened
 
     # Test case: Refine for labs/diagnostics and reason for visit
@@ -222,12 +162,6 @@
     raw_message = test_eICR_xml
     refined_message = refine(raw_message, sections_to_include)
 
-<<<<<<< HEAD
-    actual_flattened = [i.tag for i in refined_message.iter()]
-    expected_flattened = [i.tag for i in expected_message.iter()]
-
-=======
     actual_flattened = [i.tag for i in ET.fromstring(refined_message).iter()]
     expected_flattened = [i.tag for i in expected_message.iter()]
->>>>>>> 3e19905a
     assert actual_flattened == expected_flattened