--- conflicted
+++ resolved
@@ -1,8 +1,7 @@
 ---
 fields:
-<<<<<<< HEAD
   - fieldName: Status
-    cdaPath: "//hl7:ClinicalDocument/hl7:component/hl7:structuredBody/hl7:component/hl7:section/hl7:entry/hl7:act/hl7:code"
+    cdaPath: "//hl7:ClinicalDocument/hl7:component/hl7:structuredBody/hl7:component/hl7:section/hl7:entry/hl7:encounter/hl7:code"
     errorType: "errors"
     validateAll: "True"
     attributes:
@@ -116,122 +115,4 @@
     errorType: "errors"
     attributes:
       - attributeName: extension
-      - attributeName: root
-=======
-- fieldName: Status
-  cdaPath: "//hl7:ClinicalDocument/hl7:component/hl7:structuredBody/hl7:component/hl7:section/hl7:entry/hl7:encounter/hl7:code"
-  errorType: "errors"
-  validateAll: 'True'
-  attributes:
-  - attributeName: code
-# - fieldName: Conditions
-#   cdaPath: "//hl7:ClinicalDocument/hl7:component/hl7:structuredBody/hl7:component/hl7:section/hl7:entry/hl7:organizer/hl7:component/hl7:observation/hl7:value/hl7:code"
-#   errorType: "errors" 
-#   textRequired: 'True'
-- fieldName: eICR
-  cdaPath: "//hl7:ClinicalDocument/hl7:id"
-  errorType: "errors"
-  attributes:
-  - attributeName: root
-- fieldName: eICR Version Number
-  cdaPath: "//hl7:ClinicalDocument/hl7:versionNumber"
-  errorType: "fatal"
-  attributes:
-  - attributeName: value
-# - fieldName: Authoring date
-#   cdaPath: "//hl7:ClinicalDocument/hl7:recordTarget/hl7:author/hl7:time"
-#   errorType: "errors"   
-#   attributes:
-#   - attributeName: value
-- fieldName: First Name
-  cdaPath: "//hl7:ClinicalDocument/hl7:recordTarget/hl7:patientRole/hl7:patient/hl7:name/hl7:given"
-  errorType: "errors"
-  textRequired: 'True'
-  validateOne: False
-  # relatives:
-  #   - name: name
-  #     cdaPath: "//hl7:ClinicalDocument/hl7:recordTarget/hl7:patientRole/hl7:patient/hl7:name"
-  #     attributes:
-  #     - attributeName: use
-  #       regEx: "L"
-- fieldName: Middle Name
-  cdaPath: "//hl7:ClinicalDocument/hl7:recordTarget/hl7:patientRole/hl7:patient/hl7:name/hl7:given"
-  errorType: "errors"
-  textRequired: 'True'
-  attributes:
-  - attributeName: qualifier
-    regEx: "IN"
-  relatives:
-    - name: name
-      cdaPath: "//hl7:ClinicalDocument/hl7:recordTarget/hl7:patientRole/hl7:patient/hl7:name"
-      attributes:
-      - attributeName: use
-        regEx: "L"
-- fieldName: Last Name
-  cdaPath: "//hl7:ClinicalDocument/hl7:recordTarget/hl7:patientRole/hl7:patient/hl7:name/hl7:family"
-  errorType: "errors"
-  relatives:
-    - name: name
-      cdaPath: "//hl7:ClinicalDocument/hl7:recordTarget/hl7:patientRole/hl7:patient/hl7:name"
-      attributes:
-      - attributeName: use
-        regEx: "L"
-  textRequired: 'True'
-- fieldName: DOB
-  cdaPath: "//hl7:ClinicalDocument/hl7:recordTarget/hl7:patientRole/hl7:patient/hl7:birthTime"
-  errorType: "errors"
-  attributes:
-  - attributeName: value
-- fieldName: MRN
-  cdaPath: "//hl7:ClinicalDocument/hl7:recordTarget/hl7:patientRole/hl7:id"
-  errorType: "errors"
-  attributes:
-  - attributeName: extension
-  - attributeName: root
-# - fieldName: Address
-#   cdaPath: "//hl7:ClinicalDocument/hl7:recordTarget/hl7:patientRole/hl7:addr"
-#   errorType: "warnings"
-#   attributes:
-#   - attributeName: use
-#     regEx: "H"
-- fieldName: Sex
-  cdaPath: "//hl7:ClinicalDocument/hl7:recordTarget/hl7:patientRole/hl7:patient/hl7:administrativeGenderCode"
-  errorType: "warnings"
-  attributes:
-  - attributeName: code
-    regEx: "F|M|O|U"
-  - attributeName: codeSystem
-- fieldName: Street Address
-  cdaPath: "//hl7:ClinicalDocument/hl7:recordTarget/hl7:patientRole/hl7:addr/hl7:streetAddressLine"
-  errorType: "errors"
-  textRequired: 'True'
-- fieldName: City
-  cdaPath: "//hl7:ClinicalDocument/hl7:recordTarget/hl7:patientRole/hl7:addr/hl7:city"
-  errorType: "fatal"
-  textRequired: 'True'
-  relatives:
-    - name: addr
-      cdaPath: "//hl7:ClinicalDocument/hl7:recordTarget/hl7:patientRole/hl7:addr"
-      attributes:
-      - attributeName: use
-        regEx: "H"
-- fieldName: State
-  cdaPath: "//hl7:ClinicalDocument/hl7:recordTarget/hl7:patientRole/hl7:addr/hl7:state"
-  errorType: "errors"
-  textRequired: 'True'
-- fieldName: Country
-  cdaPath: "//hl7:ClinicalDocument/hl7:recordTarget/hl7:patientRole/hl7:addr/hl7:country"
-  errorType: "errors"
-  textRequired: 'True'
-- fieldName: Zip
-  cdaPath: "//hl7:ClinicalDocument/hl7:recordTarget/hl7:patientRole/hl7:addr/hl7:postalCode"
-  errorType: "fatal"
-  textRequired: 'True'
-  regEx: "[0-9]{5}(?:-[0-9]{4})?"
-- fieldName: Provider ID
-  cdaPath: "//hl7:ClinicalDocument/hl7:componentOf/hl7:encompassingEncounter/hl7:responsibleParty/hl7:assignedEntity/hl7:id"
-  errorType: "errors"
-  attributes:
-  - attributeName: extension
-  - attributeName: root
->>>>>>> d933c105
+      - attributeName: root