--- conflicted
+++ resolved
@@ -176,7 +176,6 @@
         var actual = Filters.GetLoincName(loinc);
         Assert.Equal("Vital signs, weight and height panel", actual);
     }
-<<<<<<< HEAD
 
     [Fact]
     public void GetLoincName_InvalidLOINC_ReturnsNull()
@@ -185,6 +184,4 @@
         var actual = Filters.GetLoincName(loinc);
         Assert.Null(actual);
     }
-=======
->>>>>>> d8873e35
 }