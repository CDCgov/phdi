using System;
using System.Collections.Generic;
using System.Collections;
using System.IO;
using System.IO.Compression;
using System.Linq;
using System.Net.Http;
using System.Security.Cryptography;
using System.Text;
using System.Text.RegularExpressions;
using Newtonsoft.Json;
using Newtonsoft.Json.Linq;
using Microsoft.VisualBasic.FileIO;

namespace Microsoft.Health.Fhir.Liquid.Converter
{
  /// <summary>
  /// Filters for conversion
  /// </summary>
  public partial class Filters
  {
    private static HashSet<string> supportedTags = new HashSet<string>(StringComparer.OrdinalIgnoreCase) { "br", "li", "ol", "p", "span", "table", "tbody", "td", "textarea", "th", "thead", "tr", "u", "ul" };
    private static Dictionary<string, string> replaceTags = new Dictionary<string, string>{
        {"list", "ul"},
        {"item", "li"}
    };
    private static Dictionary<string, string>? loincDict;

    // Items from the filter could be arrays or objects, process them to be the same
    private static List<Dictionary<string, object>> ProcessItem(object item)
    {
      if (item is Dictionary<string, object> dict)
      {
        return new List<Dictionary<string, object>> { dict };
      }
      else if (item is IEnumerable<object> collection)
      {
        return collection.Cast<Dictionary<string, object>>().ToList();
      }
      else if (item is IEnumerable<Dictionary<string, object>> collectionTwo)
      {
        return collectionTwo.ToList();
      }
      return new List<Dictionary<string, object>>();
    }

    private static Dictionary<string, object>? DrillDown(Dictionary<string, object> item, List<string> list)
    {
      if (list.Count == 0)
      {
        return item;
      }
      string firstElement = list.First(); // Retrieve the first element
      list.Remove(firstElement);
      if (item.TryGetValue(firstElement, out object? element) && list.Count > 0)
      {
        return DrillDown((Dictionary<string, object>)element, list);
      }
      else if (element != null && list.Count == 0)
      {
        return element as Dictionary<string, object>;
      }
      else
      {
        return null;
      }
    }
    public static string ConcatenateTds(IDictionary<string, object> data)
    {
      var result = new List<string>();
      var dataDictionary = (Dictionary<string, object>)data;
      var component = DrillDown(dataDictionary, new List<string> { "text" }) ??
        dataDictionary;
      var tbody = DrillDown(component, new List<string> { "list", "item", "table", "tbody" }) ??
        DrillDown(component, new List<string> { "table", "tbody" });

      if (tbody != null && tbody.TryGetValue("tr", out object? tr))
      {
        var trs = ProcessItem(tr);
        if (trs != null && trs.Count != 0)
        {
          foreach (var r in trs)
          {
            if (r.TryGetValue("td", out object? rawTds))
            {
              var tds = ProcessItem(rawTds);
              if (tds != null && tds.Count != 0)
              {
                foreach (var d in tds)
                {
                  if (d != null && d.TryGetValue("_", out object? val))
                  {
                    result.Add((string)val);
                  }
                }
              }
            }
          }
        }
      }
      return string.Join(",", result);
    }

    private static string WrapHtmlValue(string key, object value)
    {
      var stringBuilder = new StringBuilder();
      var tag = key;
      var addTag = supportedTags.Contains(key) || replaceTags.TryGetValue(key, out tag);
      if (addTag)
      {
        stringBuilder.Append($"<{tag}>");
      }
      stringBuilder.Append(ToHtmlString(value));
      if (addTag)
      {
        stringBuilder.Append($"</{tag}>");
      }
      else
      {
        stringBuilder.Append(' ');
      }

      return stringBuilder.ToString();
    }

    private static string CleanStringFromTabs(string value)
    {
      const string reduceMultiSpace = @"[ ]{2,}";
      return Regex.Replace(value.Replace("\t", " "), reduceMultiSpace, " ");
    }

    public static string ToHtmlString(object data)
    {
      var stringBuilder = new StringBuilder();
      if (data is string stringData)
      {
        return stringData;
      }
      else if (data is IList listData)
      {
        foreach (var row in listData)
        {
          stringBuilder.Append(ToHtmlString(row));
        }
      }
      else if (data is IDictionary<string, object> dict)
      {
        foreach (var kvp in dict)
        {
          if (kvp.Key == "_")
          {
            stringBuilder.Append(ToHtmlString(kvp.Value));
          }
          else if (kvp.Key == "br")
          {
            stringBuilder.Append("<br>");
          }
          else if (kvp.Value is IDictionary<string, object>)
          {
            stringBuilder.Append(WrapHtmlValue(kvp.Key, kvp.Value));
          }
          else if (kvp.Value is IList list)
          {
            foreach (var row in list)
            {
              stringBuilder.Append(WrapHtmlValue(kvp.Key, row));
            }
          }
        }
      }
      return CleanStringFromTabs(stringBuilder.ToString().Trim());
    }

<<<<<<< HEAD
    /// <summary>
    /// Parses a CSV file containing LOINC codes and Long Common Names and returns a dictionary where the LOINC codes are keys and the LCN are values.
    /// </summary>
    /// <returns>A dictionary where the keys are LOINC codes and the values are descriptions.</returns>
    private static Dictionary<string, string> LoincDictionary()
    {
      TextFieldParser parser = new TextFieldParser("Loinc.csv");
      Dictionary<string, string> csvData = new Dictionary<string, string>();

      parser.HasFieldsEnclosedInQuotes = true;
      parser.SetDelimiters(",");

      string[]? fields;

      while (!parser.EndOfData)
      {
        fields = parser.ReadFields();
        if (fields != null)
        {
          string key = fields[0].Trim();
          string value = fields[1].Trim();
          csvData[key] = value;
        }
      }

      return csvData;
    }

    /// <summary>
    /// Retrieves the name associated with the specified LOINC code from the LOINC dictionary.
    /// </summary>
    /// <param name="loinc">The LOINC code for which to retrieve the name.</param>
    /// <returns>The name associated with the specified LOINC code, or null if the code is not found in the dictionary.</returns>
    public static string? GetLoincName(string loinc)
    {
      loincDict ??= LoincDictionary();
      loincDict.TryGetValue(loinc, out string? element);
      return element;
=======
    public static string? GetLoincName(string code)
    {
      string apiUrl = $"https://clinicaltables.nlm.nih.gov/loinc_form_definitions?loinc_num={code}";
      using (HttpClient client = new HttpClient())
      {
        try
        {
          HttpResponseMessage response = client.GetAsync(apiUrl).Result;
          if (response.IsSuccessStatusCode)
          {
            string responseBody = response.Content.ReadAsStringAsync().Result;
            dynamic? jsonResponse = JsonConvert.DeserializeObject(responseBody);
            if (jsonResponse != null)
            {
              return jsonResponse.name;
            }
            else
            {
              return null;
            }
          }
          else
          {
            Console.WriteLine($"Failed to fetch data. Status code: {response.StatusCode}");
            return null;
          }
        }
        catch (Exception ex)
        {
          Console.WriteLine($"An error occurred: {ex.Message}");
          return null;
        }
      }
>>>>>>> d8873e35
    }
  }
}<|MERGE_RESOLUTION|>--- conflicted
+++ resolved
@@ -171,7 +171,6 @@
       return CleanStringFromTabs(stringBuilder.ToString().Trim());
     }
 
-<<<<<<< HEAD
     /// <summary>
     /// Parses a CSV file containing LOINC codes and Long Common Names and returns a dictionary where the LOINC codes are keys and the LCN are values.
     /// </summary>
@@ -210,41 +209,6 @@
       loincDict ??= LoincDictionary();
       loincDict.TryGetValue(loinc, out string? element);
       return element;
-=======
-    public static string? GetLoincName(string code)
-    {
-      string apiUrl = $"https://clinicaltables.nlm.nih.gov/loinc_form_definitions?loinc_num={code}";
-      using (HttpClient client = new HttpClient())
-      {
-        try
-        {
-          HttpResponseMessage response = client.GetAsync(apiUrl).Result;
-          if (response.IsSuccessStatusCode)
-          {
-            string responseBody = response.Content.ReadAsStringAsync().Result;
-            dynamic? jsonResponse = JsonConvert.DeserializeObject(responseBody);
-            if (jsonResponse != null)
-            {
-              return jsonResponse.name;
-            }
-            else
-            {
-              return null;
-            }
-          }
-          else
-          {
-            Console.WriteLine($"Failed to fetch data. Status code: {response.StatusCode}");
-            return null;
-          }
-        }
-        catch (Exception ex)
-        {
-          Console.WriteLine($"An error occurred: {ex.Message}");
-          return null;
-        }
-      }
->>>>>>> d8873e35
     }
   }
 }