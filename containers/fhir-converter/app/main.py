--- conflicted
+++ resolved
@@ -60,11 +60,7 @@
     # If RR is present, also need input data and conversion type eICR
     if input.rr_data is not None:
         if input.root_template != "EICR" or input.input_type != "ecr":
-<<<<<<< HEAD
-            response.status_code = status.HTTP_400_BAD_REQUEST
-=======
             response.status_code = status.HTTP_422_UNPROCESSABLE_ENTITY
->>>>>>> fdac67ef
             result = {
                 "message": "Reportability Response (RR) data is only accepted "
                 "for eCR conversion requests."
