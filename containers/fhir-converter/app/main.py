from phdi.containers.base_service import BaseService
from pathlib import Path
import subprocess
import json
import uuid
from enum import Enum
from fastapi import Response, status
from pydantic import BaseModel

<<<<<<< HEAD
# Instantiate FastAPI via PHDI's BaseService class
api = BaseService(
    service_name="PHDI FHIR Converter Service",
    description_path=Path(__file__).parent.parent / "description.md",
    license_info={"name": "The MIT License", "url": "https://mit.license.org/"},
).start()
=======

app = FastAPI()
>>>>>>> 6632a532


class InputType(str, Enum):
    elr = "elr"
    vxu = "vxu"
    ecr = "ecr"


class RootTemplate(str, Enum):
    ADT_A01 = "ADT_A01"
    ADT_A02 = "ADT_A02"
    ADT_A03 = "ADT_A03"
    ADT_A04 = "ADT_A04"
    ADT_A05 = "ADT_A05"
    ADT_A06 = "ADT_A06"
    ADT_A07 = "ADT_A07"
    ADT_A08 = "ADT_A08"
    ADT_A09 = "ADT_A09"
    ADT_A10 = "ADT_A10"
    ADT_A11 = "ADT_A11"
    ADT_A13 = "ADT_A13"
    ADT_A14 = "ADT_A14"
    ADT_A15 = "ADT_A15"
    ADT_A16 = "ADT_A16"
    ADT_A25 = "ADT_A25"
    ADT_A26 = "ADT_A26"
    ADT_A27 = "ADT_A27"
    ADT_A28 = "ADT_A28"
    ADT_A29 = "ADT_A29"
    ADT_A31 = "ADT_A31"
    ADT_A40 = "ADT_A40"
    ADT_A41 = "ADT_A41"
    ADT_A45 = "ADT_A45"
    ADT_A47 = "ADT_A47"
    ADT_A60 = "ADT_A60"
    BAR_P01 = "BAR_P01"
    BAR_P02 = "BAR_P02"
    BAR_P12 = "BAR_P12"
    DFT_P03 = "DFT_P03"
    DFT_P11 = "DFT_P11"
    MDM_T01 = "MDM_T01"
    MDM_T02 = "MDM_T02"
    MDM_T05 = "MDM_T05"
    MDM_T06 = "MDM_T06"
    MDM_T09 = "MDM_T09"
    MDM_T10 = "MDM_T10"
    OMG_O19 = "OMG_O19"
    OML_O21 = "OML_O21"
    ORM_O01 = "ORM_O01"
    ORU_R01 = "ORU_R01"
    OUL_R22 = "OUL_R22"
    OUL_R23 = "OUL_R23"
    OUL_R24 = "OUL_R24"
    RDE_O11 = "RDE_O11"
    RDE_O25 = "RDE_O25"
    RDS_O13 = "RDS_O13"
    REF_I12 = "REF_I12"
    REF_I14 = "REF_I14"
    SIU_S12 = "SIU_S12"
    SIU_S13 = "SIU_S13"
    SIU_S14 = "SIU_S14"
    SIU_S15 = "SIU_S15"
    SIU_S16 = "SIU_S16"
    SIU_S17 = "SIU_S17"
    SIU_S26 = "SIU_S26"
    VXU_V04 = "VXU_V04"
    CCD = "CCD"
    EICR = "EICR"
    ConsultationNote = "ConsultationNote"
    DischargeSummary = "DischargeSummary"
    Header = "Header"
    HistoryandPhysical = "HistoryandPhysical"
    OperativeNote = "OperativeNote"
    ProcedureNote = "ProcedureNote"
    ProgressNote = "ProgressNote"
    ReferralNote = "ReferralNote"
    TransferSummary = "TransferSummary"


class FhirConverterInput(BaseModel):
    """
    Input parameters for the FHIR Converter.
    """

    input_data: str
    input_type: InputType
    root_template: RootTemplate


<<<<<<< HEAD
@api.post("/convert-to-fhir", status_code=200)
=======
@app.get("/")
async def health_check():
    return {"status": "OK"}


@app.post("/convert-to-fhir", status_code=200)
>>>>>>> 6632a532
async def convert(input: FhirConverterInput, response: Response):
    result = convert_to_fhir(**dict(input))
    if "original_request" in result.get("response"):
        response.status_code = status.HTTP_400_BAD_REQUEST

    return result


def convert_to_fhir(
    input_data: str,
    input_type: str,
    root_template: str,
) -> dict:
    """
    Call the Microsoft FHIR Converter CLI tool to convert an Hl7v2, or C-CDA message
    to FHIR R4. The message to be converted can be provided either as a string via the
    input_data_content argument, or by specifying a path to a file containing the
    message with input_data_file_path. One, but not both of these parameters is
    required. When conversion is successfull a dictionary containing the resulting FHIR
    bundle is returned. When conversion fails a dictionary containing the response from
    the FHIR Converter is returned. In order to successfully call this function,
    the conversion tool must be installed. For information on how to do this please
    refer to FHIR-Converter-Installation-And-Usage-Guide. The source code for the
    converter can be found at https://github.com/microsoft/FHIR-Converter.

    :param input_data: The message to be converted as a string.
    :param input_type: The type of message to be converted. Valid values are
        "elr", "vxu", and "ecr".
    :param root_template: Name of the liquid template within to be used for conversion.
        Options are listed in the FHIR-Converter README.md.
    """

    # Setup path variables
    converter_project_path = (
        "/build/FHIR-Converter/output/Microsoft.Health.Fhir.Liquid.Converter.Tool.dll"
    )
    if input_type == "elr" or input_type == "vxu":
        template_directory_path = "/build/FHIR-Converter/data/Templates/Hl7v2"
    elif input_type == "ecr":
        template_directory_path = "/build/FHIR-Converter/data/Templates/eCR"
    else:
        raise ValueError(
            f"Invalid input_type {input_type}. Valid values are 'hl7v2' and 'ecr'."
        )
    output_data_file_path = "/tmp/output.json"

    # Write input data to file
    input_data_file_path = Path(f"/tmp/{input_type}-input.txt")
    input_data_file_path.write_text(input_data)

    # Formulate command for the FHIR Converter.
    fhir_conversion_command = [
        f"dotnet {converter_project_path} ",
        "convert -- ",
        f"--TemplateDirectory {template_directory_path} ",
        f"--RootTemplate {root_template} ",
        f"--InputDataFile {str(input_data_file_path)} "
        f"--OutputDataFile {str(output_data_file_path)} ",
    ]

    fhir_conversion_command = "".join(fhir_conversion_command)

    # Call the FHIR Converter.
    converter_response = subprocess.run(
        fhir_conversion_command, shell=True, capture_output=True
    )

    # Process the response from FHIR Converter.
    if converter_response.returncode == 0:
        result = json.load(open(output_data_file_path))
        # Generate a new UUID for the patient resource.
        for entry in result["FhirResource"]["entry"]:
            if entry["resource"]["resourceType"] == "Patient":
                old_id = entry["resource"]["id"]
                break
        new_id = str(uuid.uuid4())
        result = json.dumps(result)
        result = result.replace(old_id, new_id)
        result = json.loads(result)

    else:
        result = vars(converter_response)
        # Include original input data in the result.
        result["original_request"] = {
            "input_data": input_data,
            "input_type": input_type,
            "root_template": root_template,
        }

    return {"response": result}<|MERGE_RESOLUTION|>--- conflicted
+++ resolved
@@ -1,4 +1,4 @@
-from phdi.containers.base_service import BaseService
+from phdi.containers.base_service import LicenseType, BaseService
 from pathlib import Path
 import subprocess
 import json
@@ -7,17 +7,12 @@
 from fastapi import Response, status
 from pydantic import BaseModel
 
-<<<<<<< HEAD
 # Instantiate FastAPI via PHDI's BaseService class
-api = BaseService(
+app = BaseService(
     service_name="PHDI FHIR Converter Service",
     description_path=Path(__file__).parent.parent / "description.md",
-    license_info={"name": "The MIT License", "url": "https://mit.license.org/"},
+    license_info=LicenseType.MIT,
 ).start()
-=======
-
-app = FastAPI()
->>>>>>> 6632a532
 
 
 class InputType(str, Enum):
@@ -107,16 +102,7 @@
     root_template: RootTemplate
 
 
-<<<<<<< HEAD
-@api.post("/convert-to-fhir", status_code=200)
-=======
-@app.get("/")
-async def health_check():
-    return {"status": "OK"}
-
-
 @app.post("/convert-to-fhir", status_code=200)
->>>>>>> 6632a532
 async def convert(input: FhirConverterInput, response: Response):
     result = convert_to_fhir(**dict(input))
     if "original_request" in result.get("response"):
