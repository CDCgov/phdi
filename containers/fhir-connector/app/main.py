--- conflicted
+++ resolved
@@ -119,31 +119,6 @@
         syphilis_loincs = ["LP70657-9", "98212-4"]
         syphilis_loincs = ",".join(syphilis_loincs)
         conditon_query = f"{fhir_host}/Condition?subject={patient_id}&code=76272004"
-<<<<<<< HEAD
-        labs_query = f"{fhir_host}/Observation?subject={patient_id}&code={syphilis_loincs}"
-        diagnositic_report_query = f"{fhir_host}/DiagnosticReport?subject={patient_id}&code={syphilis_loincs}"
-        
-        queries = [conditon_query, labs_query, diagnositic_report_query]
-        
-        use_case_response = None
-        for query in queries:
-            partial_response = session.get(query)
-            print(query)
-            if use_case_response is None:
-                use_case_response = partial_response.json()
-            else:
-                use_case_response["entry"].extend(partial_response.json()["entry"])
-            use_case_response["total"] = len(use_case_response["entry"])
-    return use_case_response
-
- # Serve Static Files
-app.mount("/front-end", StaticFiles(directory="./app/front-end"), name="front-end")
-
-# Root endpoint to serve the HTML page
-@app.get("/front-end")
-async def root():
-    return FileResponse('./app/front-end/index.html')
-=======
         observation_query = (
             f"{fhir_host}/Observation?subject={patient_id}&code={syphilis_loincs}"
         )
@@ -201,4 +176,11 @@
             use_case_response["entry"].extend(partial_response.json()["entry"])
         use_case_response["total"] = len(use_case_response["entry"])
     return use_case_response
->>>>>>> 9578233e
+
+ # Serve Static Files
+app.mount("/front-end", StaticFiles(directory="./app/front-end"), name="front-end")
+
+# Root endpoint to serve the HTML page
+@app.get("/front-end")
+async def root():
+    return FileResponse('./app/front-end/index.html')