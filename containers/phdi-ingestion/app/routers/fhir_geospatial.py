--- conflicted
+++ resolved
@@ -61,14 +61,9 @@
     input.pop("geocode_method", None)
     input.pop("auth_id", None)
     input.pop("auth_token", None)
-<<<<<<< HEAD
     try:
         result =  geocode_client.geocode_bundle(**input)
     except Exception as error:
         response.status_code = status.HTTP_400_BAD_REQUEST
         result =  error
-    return result
-=======
-    
-    return geocode_client.geocode_bundle(**input)
->>>>>>> 5d2c7b9e
+    return result