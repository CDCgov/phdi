--- conflicted
+++ resolved
@@ -4,11 +4,7 @@
     fhir_geospatial,
     fhir_linkage_link,
     fhir_transport_http,
-<<<<<<< HEAD
     cloud_storage,
-=======
-    cloud,
->>>>>>> 04e56539
 )
 from app.config import get_settings
 
@@ -22,12 +18,7 @@
 app.include_router(fhir_geospatial.router)
 app.include_router(fhir_linkage_link.router)
 app.include_router(fhir_transport_http.router)
-<<<<<<< HEAD
 app.include_router(cloud_storage.router)
-=======
-app.include_router(cloud.router)
->>>>>>> 04e56539
-
 
 @app.get("/")
 async def health_check():
