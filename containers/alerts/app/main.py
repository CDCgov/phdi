from phdi.containers.base_service import BaseService
from azure.communication.identity import CommunicationIdentityClient
from azure.communication.phonenumbers import (
    PhoneNumbersClient,
    PhoneNumberCapabilityType,
    PhoneNumberAssignmentType,
    PhoneNumberType,
    PhoneNumberCapabilities,
)
from azure.communication.sms import SmsClient
from azure.identity import DefaultAzureCredential
from fastapi import Response, status
from pydantic import BaseModel, BaseSettings, Field
import pymsteams
from functools import lru_cache
from pathlib import Path
from slack_sdk import WebClient
from slack_sdk.errors import SlackApiError
from typing import Optional
from phdi.containers.base_service import BaseService


<<<<<<< HEAD
# Instantiate FastAPI via PHDI's BaseService class
api = BaseService(
=======
# Instantiate FastAPI and set metadata.
app = BaseService(
>>>>>>> 6632a532
    "PHDI Alerts Service", Path(__file__).parent.parent / "description.md"
).start()


class Settings(BaseSettings):
    """
    Environment variables needed for alerts.
    """

    communication_service_name: Optional[str]
    slack_bot_token: Optional[str]
    teams_webhook_url: Optional[str]


class SmsAlertInput(BaseModel):
    """
    Input parameters for SMS alerts.
    """

    phone_number: str = Field(description="The phone number to send the alert to.")
    message: str = Field(description="The message to send to the phone number.")


class SlackAlertInput(BaseModel):
    """
    Input parameters for Slack alerts.
    """

    channel_id: str = Field(description="The Slack channel ID to send the alert to.")
    message: str = Field(description="The message to send to the Slack channel.")


class TeamsAlertInput(BaseModel):
    """
    Input parameter for Teams alerts.
    """

    message: str = Field(description="The message to send to the Teams channel.")


<<<<<<< HEAD
@api.post("/sms-alert", status_code=200)
=======
@app.get("/")
async def health_check():
    """
    Check service status. If an HTTP 200 status code is returned along with
    '{"status": "OK"}' then the alerts service is available and running properly.
    """
    return {"status": "OK"}


@app.post("/sms-alert", status_code=200)
>>>>>>> 6632a532
async def sms_alert(input: SmsAlertInput, response: Response):
    """
    Send an SMS alert to a phone number.
    :param input: A JSON formated request body with schema specified by the
        SmsAlertInput model.
    """

    env = check_for_environment_variables()
    communication_service_name = env.get("communication_service_name")
    if communication_service_name is None:
        response.status_code = status.HTTP_400_BAD_REQUEST
        return "The communication_service_name environment variable is not set."

    endpoint = f"https://{communication_service_name}.communication.azure.com"
    credential = DefaultAzureCredential()
    from_number = get_phone_number(endpoint, credential)["phone_number"]
    create_identity_and_get_token(endpoint, credential)
    return send_sms(
        endpoint,
        credential,
        from_number,
        input.phone_number,
        input.message,
    )


@app.post("/slack-alert", status_code=200)
async def slack_alert(input: SlackAlertInput, response: Response):
    """
    Send a Slack alert to a channel.
    :param input: A JSON formated request body with schema specified by the
        SlackAlertInput model.
    """

    env = check_for_environment_variables()
    slack_bot_token = env.get("slack_bot_token")
    if slack_bot_token is None:
        response.status_code = status.HTTP_400_BAD_REQUEST
        return "The slack_bot_token environment variable is not set."

    client = WebClient(token=slack_bot_token)

    try:
        res = client.chat_postMessage(
            channel=input.channel_id,
            text=input.message,
        )
        return res.data
    except SlackApiError as e:
        response.status_code = status.HTTP_500_INTERNAL_SERVER_ERROR
        return e.response


@app.post("/teams-alert", status_code=200)
async def teams_alert(input: TeamsAlertInput, response: Response):
    """
    Send a Teams alert to a channel.
    :param input: A JSON formated request body with schema specified by the
        TeamsAlertInput model.
    """

    env = check_for_environment_variables()
    teams_webhook_url = env.get("teams_webhook_url")
    if teams_webhook_url is None:
        response.status_code = status.HTTP_400_BAD_REQUEST
        return "The teams_webhook_url environment variable is not set."

    myTeamsMessage = pymsteams.connectorcard(teams_webhook_url)
    myTeamsMessage.text(input.message)
    return myTeamsMessage.send()


@lru_cache()
def get_settings() -> dict:
    """
    Load the values specified in the Settings class from the environment and return a
    dictionary containing them. The dictionary is cached to reduce overhead accessing
    these values.

    :return: A dictionary with keys specified by the Settings. The value of each key is
    read from the corresponding environment variable.
    """
    return Settings().dict()


def check_for_environment_variables():
    """
    Read the environment variables needed for alerts and return a dictionary containing
    them.
    """

    return {
        "communication_service_name": get_settings().get("communication_service_name"),
        "slack_bot_token": get_settings().get("slack_bot_token"),
        "teams_webhook_url": get_settings().get("teams_webhook_url"),
    }


def get_phone_number(endpoint, credential):
    """
    Purchase a phone number to use for sending SMS messages, or find an existing phone
    number that has already been purchased.
    """

    phone_numbers_client = PhoneNumbersClient(endpoint, credential)
    capabilities = PhoneNumberCapabilities(
        calling=PhoneNumberCapabilityType.OUTBOUND,
        sms=PhoneNumberCapabilityType.OUTBOUND,
    )

    # Check if any phone numbers have already been purchased
    purchased_phone_numbers = check_for_purchased_phone_numbers(phone_numbers_client)
    if purchased_phone_numbers["status"] == "Purchased":
        return purchased_phone_numbers

    search_poller = phone_numbers_client.begin_search_available_phone_numbers(
        "US",
        PhoneNumberType.TOLL_FREE,
        PhoneNumberAssignmentType.APPLICATION,
        capabilities,
        quantity=1,
        polling=True,
    )
    search_result = search_poller.result()

    purchase_poller = phone_numbers_client.begin_purchase_phone_numbers(
        search_result.search_id, polling=True
    )
    purchase_poller.result()

    return check_for_purchased_phone_numbers(phone_numbers_client)


def check_for_purchased_phone_numbers(phone_numbers_client):
    """
    Check if any phone numbers have already been purchased.
    """

    purchased_phone_numbers = phone_numbers_client.list_purchased_phone_numbers()
    for purchased_phone_number in purchased_phone_numbers:
        return {
            "status": "Purchased",
            "phone_number": purchased_phone_number.phone_number,
        }
    return {"status": "No phone numbers purchased"}


def create_identity_and_get_token(resource_endpoint, credential):
    """
    Create a new user identity and get a token for that identity.
    """

    client = CommunicationIdentityClient(resource_endpoint, credential)
    client.create_user_and_token(scopes=["voip"])


def send_sms(
    resource_endpoint, credential, from_phone_number, to_phone_number, message_content
):
    """
    Send an SMS message.
    """

    sms_client = SmsClient(resource_endpoint, credential)

    response = sms_client.send(
        from_=from_phone_number,
        to=[to_phone_number],
        message=message_content,
        enable_delivery_report=True,
    )
    return response<|MERGE_RESOLUTION|>--- conflicted
+++ resolved
@@ -1,4 +1,3 @@
-from phdi.containers.base_service import BaseService
 from azure.communication.identity import CommunicationIdentityClient
 from azure.communication.phonenumbers import (
     PhoneNumbersClient,
@@ -20,14 +19,10 @@
 from phdi.containers.base_service import BaseService
 
 
-<<<<<<< HEAD
 # Instantiate FastAPI via PHDI's BaseService class
-api = BaseService(
-=======
-# Instantiate FastAPI and set metadata.
 app = BaseService(
->>>>>>> 6632a532
-    "PHDI Alerts Service", Path(__file__).parent.parent / "description.md"
+    service_name="PHDI Alerts Service",
+    description_path=Path(__file__).parent.parent / "description.md",
 ).start()
 
 
@@ -67,20 +62,7 @@
     message: str = Field(description="The message to send to the Teams channel.")
 
 
-<<<<<<< HEAD
-@api.post("/sms-alert", status_code=200)
-=======
-@app.get("/")
-async def health_check():
-    """
-    Check service status. If an HTTP 200 status code is returned along with
-    '{"status": "OK"}' then the alerts service is available and running properly.
-    """
-    return {"status": "OK"}
-
-
 @app.post("/sms-alert", status_code=200)
->>>>>>> 6632a532
 async def sms_alert(input: SmsAlertInput, response: Response):
     """
     Send an SMS alert to a phone number.
