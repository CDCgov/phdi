--- conflicted
+++ resolved
@@ -13,7 +13,6 @@
     }
 
 
-<<<<<<< HEAD
 test_xml = '<?xml version="1.0" encoding="UTF-8"?>'
 
 
@@ -48,10 +47,5 @@
 
     actual_response = client.post(endpoint, content=content)
 
-=======
-def test_ecr_refiner():
-    expected_successful_response = {"refined_message": test_xml}
-    actual_response = client.post("/ecr", json={"message": test_xml})
->>>>>>> 069ca5d6
     assert actual_response.status_code == 200
     assert actual_response.content.decode() == expected_result