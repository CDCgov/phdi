from pathlib import Path

from dibbs.base_service import BaseService
<<<<<<< HEAD
from app.models import RefinerInput, RefinerResponse
=======
>>>>>>> cb77bd0d

from app.models import RefinerInput
from app.models import RefinerResponse

# Instantiate FastAPI via DIBBs' BaseService class
app = BaseService(
    service_name="eCR Refiner",
    service_path="/refiner",
    description_path=Path(__file__).parent.parent / "description.md",
    include_health_check_endpoint=False,
).start()


@app.get("/")
async def health_check():
    """
    Check service status. If an HTTP 200 status code is returned along with
    '{"status": "OK"}' then the refiner service is available and running
    properly.
    """
    return {"status": "OK"}


@app.post("/refine-ecr")
async def refine_ecr(
    input: RefinerInput,
) -> RefinerResponse:
    """
    Refines an incoming XML message based on the fields to include and whether
    to include headers.

    :param input: The input to the refiner service.
    :return: The RefinerResponse which includes the `refined_message` and a
    `status`.
    """
    return RefinerResponse(refined_message=input.message, status="OK")<|MERGE_RESOLUTION|>--- conflicted
+++ resolved
@@ -1,10 +1,7 @@
 from pathlib import Path
 
 from dibbs.base_service import BaseService
-<<<<<<< HEAD
 from app.models import RefinerInput, RefinerResponse
-=======
->>>>>>> cb77bd0d
 
 from app.models import RefinerInput
 from app.models import RefinerResponse
