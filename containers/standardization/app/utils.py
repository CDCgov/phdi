import copy
import json
import pathlib
from datetime import datetime
from typing import Dict, Callable, Literal, List, Union

from detect_delimiter import detect
from fhirpathpy import evaluate as fhirpath_evaluate


FHIR_DATE_FORMAT = "%Y-%m-%d"
FHIR_DATE_DELIM = "-"

import phonenumbers
import pycountry


def read_json_from_assets(filename: str):
    return json.load(open((pathlib.Path(__file__).parent.parent / "assets" / filename)))


def is_fhir_bundle(bundle) -> bool:
    """
    Check if the given data is a valid FHIR bundle.

    :param bundle: The data to check.
    :return: True if it's a FHIR bundle, False otherwise.
    """
    if not isinstance(bundle, dict):
        return False

    if bundle.get("resourceType") != "Bundle":
        return False

    entries = bundle.get("entry", [])
    if not isinstance(entries, list) or not all(
        "resource" in entry for entry in entries
    ):
        return False

    return True


def is_patient_resource(resource) -> bool:
    """
    Check if the given data is a valid FHIR patient resource.

    :param resource: The data to check.
    :return: True if it's a Patient resource, False otherwise.
    """
    return isinstance(resource, dict) and resource.get("resourceType") == "Patient"


def apply_function_to_fhirpath(bundle: Dict, fhirpath: str, function: Callable) -> Dict:
    """
    Applies a given function to elements in a FHIR bundle identified by a FHIRPath
    expression.

    :param bundle: A FHIR bundle.
    :param fhirpath: A FHIRPath expression to select elements in the resource.
    :param function: A function to be applied to each selected element.
    :return: The modified resource or bundle.
    """
    if not is_fhir_bundle(bundle):
        raise ValueError("The provided :param bundle is not a valid FHIR bundle.")

    elements = fhirpath_evaluate(bundle, fhirpath)

    for element in elements:
        # apply the function to each element
        function(element)

    return bundle


def standardize_name(
    raw_name: Union[str, List[str]],
    trim: bool = True,
    case: Literal["upper", "lower", "title"] = "upper",
    remove_numbers: bool = True,
) -> Union[str, List[str]]:
    """
    Performs basic standardization (described below) on each given name. Removes
    punctuation characters and performs a variety of additional cleaning operations.
    Other options can be toggled on or off using the relevant parameter.

    All options specified will be applied uniformly to each input name,
    i.e., specifying case = "lower" will make all given names lower case.

    :param raw_name: Either a single string name or a list of strings,
      each representing a name.
    :param trim: If true, strips leading/trailing whitespace;
      if false, retains whitespace. Default: `True`
    :param case: What case to enforce on each name.

      * `upper`: All upper case
      * `lower`: All lower case
      * `title`: Title case

      Default: `upper`
    :remove_numbers: If true, removes numeric characters from inputs;
      if false, retains numeric characters. Default `True`
    :return: Either a string or a list of strings, depending on the
      input of raw_name, holding the cleaned name(s).
    """
    names_to_clean = raw_name
    if isinstance(raw_name, str):
        names_to_clean = [raw_name]
    outputs = []

    for name in names_to_clean:
        # Remove all punctuation
        cleaned_name = "".join([ltr for ltr in name if ltr.isalnum() or ltr == " "])
        if remove_numbers:
            cleaned_name = "".join([ltr for ltr in cleaned_name if not ltr.isnumeric()])
        if trim:
            cleaned_name = cleaned_name.strip()
        if case == "upper":
            cleaned_name = cleaned_name.upper()
        if case == "lower":
            cleaned_name = cleaned_name.lower()
        if case == "title":
            cleaned_name = cleaned_name.title()
        outputs.append(cleaned_name)

    if isinstance(raw_name, str):
        return outputs[0]
    return outputs


<<<<<<< HEAD
def standardize_phone(
    raw_phone: Union[str, List[str]], countries: List = [None, "US"]
) -> Union[str, List[str]]:
    """
    Parses phone number(s) and generates the standardized ISO E.164 international format
    for each given phone number as well as optional list of associated countries. If an
    input phone number can't be parsed, that number returns an empty string. Parsing
    uses the first successful strategy out of the following:

    1. parses the phone number on its own
    2. parses the phone number using the provided list of possible
       associated countries
    3. parses the phone number using the US as country

    :param raw_phone: One or more raw phone number(s) to standardize.
    :param countries: An optional list containing 2 letter ISO codes
      associated with the phone numbers, signifying to which countries
      the phone numbers might belong.
    :return: Either a string or a list of strings, depending on the
      input of raw_phone, holding the standardized phone number(s).
    """

    # Base cases: we always want to try the phone # on its own first;
    # we also want to try the phone # with the US if all else fails
    if None not in countries:
        countries.insert(0, None)
    if "US" not in countries:
        countries.append("US")

    phones_to_clean = raw_phone
    if isinstance(raw_phone, str):
        phones_to_clean = [raw_phone]
    outputs = []

    for phone in phones_to_clean:
        standardized = ""
        for country in countries:
            # We were able to pull the phone # and corresponding country
            try:
                standardized = phonenumbers.parse(phone, country)
                break

            # This combo of given phone # and country isn't valid
            except phonenumbers.phonenumberutil.NumberParseException:
                continue

        # If we got a match, format it according to ISO standards
        if standardized != "" and phonenumbers.is_possible_number(standardized):
            standardized = str(
                phonenumbers.format_number(
                    standardized, phonenumbers.PhoneNumberFormat.E164
                )
            )
            outputs.append(standardized)
        else:
            outputs.append("")

    if isinstance(raw_phone, str):
        return outputs[0]
    return outputs


def standardize_country_code(
    raw_country: str, code_type: Literal["alpha_2", "alpha_3", "numeric"] = "alpha_2"
) -> str:
    """
    Identifies the country represented and generates the desired type of the ISO
    3611 standardized country identifier for a given string representation of a country
    (whether a full name such as "United States," or an abbreviation such as "US"
    or "USA"). If the country identifier cannot be determined, returns None.

    Example: If raw_country = "United States of America," then

    * alpha_2 would be "US"
    * alpha_3 would be "USA"
    * numeric would be "840"

    :param raw_country: The string representation of the country to be
      put in ISO 3611 standardized form.
    :param code_type: One of 'alpha_2', 'alpha_3', or 'numeric'; the
      desired identifier type to generate.
    :return: The standardized country identifier found in the resource's addresses.
    """

    # First, identify what country the input is referencing
    standard = None
    raw_country = raw_country.strip().upper()
    if len(raw_country) == 2:
        standard = pycountry.countries.get(alpha_2=raw_country)
    elif len(raw_country) == 3:
        standard = pycountry.countries.get(alpha_3=raw_country)
        if standard is None:
            standard = pycountry.countries.get(numeric=raw_country)
    elif len(raw_country) >= 4:
        standard = pycountry.countries.get(name=raw_country)
        if standard is None:
            standard = pycountry.countries.get(official_name=raw_country)

    # Then, if we figured that out, convert it to desired form
    if standard is not None:
        if code_type == "alpha_2":
            standard = standard.alpha_2
        elif code_type == "alpha_3":
            standard = standard.alpha_3
        elif code_type == "numeric":
            standard = standard.numeric

    return standard


def _extract_countries_from_resource(
    resource: dict, code_type: Literal["alpha_2", "alpha_3", "numeric"] = "alpha_2"
) -> List[str]:
    """
    Builds a list containing all of the countries, standardized by code_type, in the
    addresses of a given FHIR resource as interpreted by the ISO 3611: standardized
    country identifier. If the resource is not of a supported type, no
    countries will be returned. Currently supported resource types are:

    * Patient

    :param resource: A FHIR resource or FHIR-formatted JSON dict.
    :param code_type: A string equal to 'alpha_2', 'alpha_3', or 'numeric'
      to specify which type of standard country identifier to generate.
      Default: `alpha_2`
    :return: A list of all the standardized countries found in the resource's
      addresses.
    """
    countries = []
    resource_type = resource.get("resourceType")
    if resource_type == "Patient":
        for address in resource.get("address"):
            country = address.get("country")
            if country:
                countries.append(standardize_country_code(country, code_type))
    return countries


def _standardize_phones_in_resource(
    resource: dict, overwrite=True
) -> Union[dict, None]:
    """
    Standardizes all phone numbers in a FHIR-formatted Patient resource.

    :param resource: A FHIR resource or FHIR-formatted JSON dict.
    :param overwrite: If true, `data` is modified in-place;
      if false, a copy of `data` modified and returned. Default: `True`.
    :return: The resource with phone numbers appropriately standardized.
    """
    if not overwrite:
        resource = copy.deepcopy(resource)

    if resource.get("resourceType", "") == "Patient":
        for telecom in resource.get("telecom", []):
            if telecom.get("system") == "phone" and "value" in telecom:
                countries = _extract_countries_from_resource(resource)
                transformed_phone = standardize_phone(
                    telecom.get("value", ""), countries
                )
                telecom["value"] = transformed_phone
    return resource


def standardize_phones_in_bundle(data: dict, overwrite=True) -> dict:
    """
    Standardizes all phone numbers in a given FHIR bundle or a FHIR resource.
    Standardization is done according to the underlying `standardize_phone`
    function in `phdi.harmonization`.

    :param data: A FHIR bundle or FHIR-formatted JSON dict.
    :param overwrite: If true, `data` is modified in-place;
      if false, a copy of `data` modified and returned.  Default: `True`
    :return: The bundle or resource with phones appropriately standardized.
    """

    if not overwrite:
        data = copy.deepcopy(data)

    # Allow users to pass in either a resource or a bundle
    bundle = data
    if "entry" not in data:
        bundle = {"entry": [{"resource": data}]}

    for entry in bundle.get("entry"):
        resource = entry.get("resource", {})
        resource = _standardize_phones_in_resource(resource, overwrite)

    if "entry" not in data:
        return bundle.get("entry", [{}])[0].get("resource", {})
    return bundle
=======
def _validate_date(year: str, month: str, day: str, future: bool = False) -> bool:
    """
    Validates that a date supplied, split out by the different date components
        is a valid date (ie. not 02-30-2000 or 12-32-2000). This function can
        also verify that the date supplied is not greater than now

    :param raw_date: One date in string format to standardize.
    :param existing_format: A python DateTime format used to parse the date
        supplied.  Default: `%Y-%m-%d` (YYYY-MM-DD).
    :param new_format: A python DateTime format used to convert the date
        supplied into.  Default: `%Y-%m-%d` (YYYY-MM-DD).
    :return: A date as a string in the format supplied by new_format.
    """
    is_valid_date = True
    try:
        valid_date = datetime(int(year), int(month), int(day))
        if future and valid_date > datetime.now():
            is_valid_date = False
    except ValueError:
        is_valid_date = False

    return is_valid_date


def _standardize_date(
    raw_date: str, date_format: str = FHIR_DATE_FORMAT, future: bool = False
) -> str:
    """
    Validates a date string is a proper date and then standardizes the
    date string into the FHIR Date Standard (YYYY-MM-DD)

    :param raw_date: A date string to standardize.
    :param date_format: A python Date format used to parse and order
        the date components from the date string.
        Default: `%Y-%m-%d` (YYYY-MM-DD).
    :param future: A boolean that if True will verify that the date
        supplied is not in the future.
        Default: False
    :return: A date as a string in the FHIR Date Format.
    """
    # TODO: detect function from detect-delimiter hasn't been updated
    # since 2018; might be worth replacing with a more robust library
    # or writing our own detection function
    delim = detect(raw_date)
    format_delim = detect(date_format.replace("%", ""))

    # parse out the different date components (year, month, day)
    date_values = raw_date.split(delim)
    format_values = date_format.replace("%", "").lower().split(format_delim)
    date_dict = {}

    # loop through date values and the format values
    #   and create a date dictionary where the format is the key
    #   and the date values are the value ordering the date component values
    #   using the date format supplied
    for format_value, date_value in zip(format_values, date_values):
        date_dict[format_value[0]] = date_value

    # check that all the necessary date components are present within the date_dict
    if not all(key in date_dict for key in ["y", "m", "d"]):
        raise ValueError(
            f"Invalid date format or missing components in date: {raw_date}"
        )

    # verify that the date components in the date dictionary create a valid
    # date and based upon the future param that the date is not in the future
    if not _validate_date(date_dict["y"], date_dict["m"], date_dict["d"], future):
        raise ValueError(f"Invalid date format supplied: {raw_date}")

    return (
        date_dict["y"]
        + FHIR_DATE_DELIM
        + date_dict["m"]
        + FHIR_DATE_DELIM
        + date_dict["d"]
    )


def standardize_dob(raw_dob: str, existing_format: str = FHIR_DATE_FORMAT) -> str:
    """
    Validates and standardizes a date of birth string into YYYY-MM-DD format.

    :param raw_dob: One date of birth (dob) to standardize.
    :param existing_format: A python DateTime format used to parse the date of
        birth within the Patient resource.  Default: `%Y-%m-%d` (YYYY-MM-DD).
    :return: Date of birth as a string in YYYY-MM-DD format
        or None if date of birth is invalid.
    """
    #  Need to make sure dob is not None or null ("")
    #  or detect() will end up in an infinite loop
    if raw_dob is None or len(raw_dob) == 0:
        raise ValueError("Date of Birth must be supplied!")

    standardized_dob = _standardize_date(
        raw_date=raw_dob, date_format=existing_format, future=True
    )

    return standardized_dob


def standardize_dob_fhir(
    data: Dict, date_format: str = "%Y-%m-%d", overwrite: bool = True
) -> Dict:
    """
    Standardizes all birth dates in a given FHIR bundle or a FHIR patient resource.
    Standardization is done according to the 'standardize_dob' function.
    The final birthDate will follow the FHIR STu3/R4 format of YYYY-MM-DD.

    :param data: A FHIR bundle or FHIR patient resource.
    :param date_format: A python DateTime format used to parse the birthDate.
                        Default: '%Y-%m-%d' (YYYY-MM-DD).
    :param overwrite: If true, `data` is modified in-place;
                      if false, a copy of `data` is modified and returned.
                      Default: True.
    :return: The modified bundle or patient resource.
    """
    if not overwrite:
        data = copy.deepcopy(data)

    if is_fhir_bundle(data):
        fhirpath = "Bundle.entry.resource.where(resourceType='Patient').birthDate"
    elif is_patient_resource(data):
        fhirpath = "Patient.birthDate"
    else:
        raise ValueError(
            "The provided data is neither a valid FHIR Bundle nor a Patient resource."
        )

    def standardize_dob_in_element(element):
        if "value" in element:
            element["value"] = standardize_dob(element["value"], date_format)

    return apply_function_to_fhirpath(data, fhirpath, standardize_dob_in_element)
>>>>>>> caf703aa
<|MERGE_RESOLUTION|>--- conflicted
+++ resolved
@@ -4,15 +4,15 @@
 from datetime import datetime
 from typing import Dict, Callable, Literal, List, Union
 
+
 from detect_delimiter import detect
+import phonenumbers
+import pycountry
 from fhirpathpy import evaluate as fhirpath_evaluate
 
 
 FHIR_DATE_FORMAT = "%Y-%m-%d"
 FHIR_DATE_DELIM = "-"
-
-import phonenumbers
-import pycountry
 
 
 def read_json_from_assets(filename: str):
@@ -128,7 +128,141 @@
     return outputs
 
 
-<<<<<<< HEAD
+def _validate_date(year: str, month: str, day: str, future: bool = False) -> bool:
+    """
+    Validates that a date supplied, split out by the different date components
+        is a valid date (ie. not 02-30-2000 or 12-32-2000). This function can
+        also verify that the date supplied is not greater than now
+
+    :param raw_date: One date in string format to standardize.
+    :param existing_format: A python DateTime format used to parse the date
+        supplied.  Default: `%Y-%m-%d` (YYYY-MM-DD).
+    :param new_format: A python DateTime format used to convert the date
+        supplied into.  Default: `%Y-%m-%d` (YYYY-MM-DD).
+    :return: A date as a string in the format supplied by new_format.
+    """
+    is_valid_date = True
+    try:
+        valid_date = datetime(int(year), int(month), int(day))
+        if future and valid_date > datetime.now():
+            is_valid_date = False
+    except ValueError:
+        is_valid_date = False
+
+    return is_valid_date
+
+
+def _standardize_date(
+    raw_date: str, date_format: str = FHIR_DATE_FORMAT, future: bool = False
+) -> str:
+    """
+    Validates a date string is a proper date and then standardizes the
+    date string into the FHIR Date Standard (YYYY-MM-DD)
+
+    :param raw_date: A date string to standardize.
+    :param date_format: A python Date format used to parse and order
+        the date components from the date string.
+        Default: `%Y-%m-%d` (YYYY-MM-DD).
+    :param future: A boolean that if True will verify that the date
+        supplied is not in the future.
+        Default: False
+    :return: A date as a string in the FHIR Date Format.
+    """
+    # TODO: detect function from detect-delimiter hasn't been updated
+    # since 2018; might be worth replacing with a more robust library
+    # or writing our own detection function
+    delim = detect(raw_date)
+    format_delim = detect(date_format.replace("%", ""))
+
+    # parse out the different date components (year, month, day)
+    date_values = raw_date.split(delim)
+    format_values = date_format.replace("%", "").lower().split(format_delim)
+    date_dict = {}
+
+    # loop through date values and the format values
+    #   and create a date dictionary where the format is the key
+    #   and the date values are the value ordering the date component values
+    #   using the date format supplied
+    for format_value, date_value in zip(format_values, date_values):
+        date_dict[format_value[0]] = date_value
+
+    # check that all the necessary date components are present within the date_dict
+    if not all(key in date_dict for key in ["y", "m", "d"]):
+        raise ValueError(
+            f"Invalid date format or missing components in date: {raw_date}"
+        )
+
+    # verify that the date components in the date dictionary create a valid
+    # date and based upon the future param that the date is not in the future
+    if not _validate_date(date_dict["y"], date_dict["m"], date_dict["d"], future):
+        raise ValueError(f"Invalid date format supplied: {raw_date}")
+
+    return (
+        date_dict["y"]
+        + FHIR_DATE_DELIM
+        + date_dict["m"]
+        + FHIR_DATE_DELIM
+        + date_dict["d"]
+    )
+
+
+def standardize_dob(raw_dob: str, existing_format: str = FHIR_DATE_FORMAT) -> str:
+    """
+    Validates and standardizes a date of birth string into YYYY-MM-DD format.
+
+    :param raw_dob: One date of birth (dob) to standardize.
+    :param existing_format: A python DateTime format used to parse the date of
+        birth within the Patient resource.  Default: `%Y-%m-%d` (YYYY-MM-DD).
+    :return: Date of birth as a string in YYYY-MM-DD format
+        or None if date of birth is invalid.
+    """
+    #  Need to make sure dob is not None or null ("")
+    #  or detect() will end up in an infinite loop
+    if raw_dob is None or len(raw_dob) == 0:
+        raise ValueError("Date of Birth must be supplied!")
+
+    standardized_dob = _standardize_date(
+        raw_date=raw_dob, date_format=existing_format, future=True
+    )
+
+    return standardized_dob
+
+
+def standardize_dob_fhir(
+    data: Dict, date_format: str = "%Y-%m-%d", overwrite: bool = True
+) -> Dict:
+    """
+    Standardizes all birth dates in a given FHIR bundle or a FHIR patient resource.
+    Standardization is done according to the 'standardize_dob' function.
+    The final birthDate will follow the FHIR STu3/R4 format of YYYY-MM-DD.
+
+    :param data: A FHIR bundle or FHIR patient resource.
+    :param date_format: A python DateTime format used to parse the birthDate.
+                        Default: '%Y-%m-%d' (YYYY-MM-DD).
+    :param overwrite: If true, `data` is modified in-place;
+                      if false, a copy of `data` is modified and returned.
+                      Default: True.
+    :return: The modified bundle or patient resource.
+    """
+    if not overwrite:
+        data = copy.deepcopy(data)
+
+    if is_fhir_bundle(data):
+        fhirpath = "Bundle.entry.resource.where(resourceType='Patient').birthDate"
+    elif is_patient_resource(data):
+        fhirpath = "Patient.birthDate"
+    else:
+        raise ValueError(
+            "The provided data is neither a valid FHIR Bundle nor a Patient resource."
+        )
+
+    def standardize_dob_in_element(element):
+        if "value" in element:
+            element["value"] = standardize_dob(element["value"], date_format)
+
+    return apply_function_to_fhirpath(data, fhirpath, standardize_dob_in_element)
+
+
 def standardize_phone(
     raw_phone: Union[str, List[str]], countries: List = [None, "US"]
 ) -> Union[str, List[str]]:
@@ -318,139 +452,4 @@
 
     if "entry" not in data:
         return bundle.get("entry", [{}])[0].get("resource", {})
-    return bundle
-=======
-def _validate_date(year: str, month: str, day: str, future: bool = False) -> bool:
-    """
-    Validates that a date supplied, split out by the different date components
-        is a valid date (ie. not 02-30-2000 or 12-32-2000). This function can
-        also verify that the date supplied is not greater than now
-
-    :param raw_date: One date in string format to standardize.
-    :param existing_format: A python DateTime format used to parse the date
-        supplied.  Default: `%Y-%m-%d` (YYYY-MM-DD).
-    :param new_format: A python DateTime format used to convert the date
-        supplied into.  Default: `%Y-%m-%d` (YYYY-MM-DD).
-    :return: A date as a string in the format supplied by new_format.
-    """
-    is_valid_date = True
-    try:
-        valid_date = datetime(int(year), int(month), int(day))
-        if future and valid_date > datetime.now():
-            is_valid_date = False
-    except ValueError:
-        is_valid_date = False
-
-    return is_valid_date
-
-
-def _standardize_date(
-    raw_date: str, date_format: str = FHIR_DATE_FORMAT, future: bool = False
-) -> str:
-    """
-    Validates a date string is a proper date and then standardizes the
-    date string into the FHIR Date Standard (YYYY-MM-DD)
-
-    :param raw_date: A date string to standardize.
-    :param date_format: A python Date format used to parse and order
-        the date components from the date string.
-        Default: `%Y-%m-%d` (YYYY-MM-DD).
-    :param future: A boolean that if True will verify that the date
-        supplied is not in the future.
-        Default: False
-    :return: A date as a string in the FHIR Date Format.
-    """
-    # TODO: detect function from detect-delimiter hasn't been updated
-    # since 2018; might be worth replacing with a more robust library
-    # or writing our own detection function
-    delim = detect(raw_date)
-    format_delim = detect(date_format.replace("%", ""))
-
-    # parse out the different date components (year, month, day)
-    date_values = raw_date.split(delim)
-    format_values = date_format.replace("%", "").lower().split(format_delim)
-    date_dict = {}
-
-    # loop through date values and the format values
-    #   and create a date dictionary where the format is the key
-    #   and the date values are the value ordering the date component values
-    #   using the date format supplied
-    for format_value, date_value in zip(format_values, date_values):
-        date_dict[format_value[0]] = date_value
-
-    # check that all the necessary date components are present within the date_dict
-    if not all(key in date_dict for key in ["y", "m", "d"]):
-        raise ValueError(
-            f"Invalid date format or missing components in date: {raw_date}"
-        )
-
-    # verify that the date components in the date dictionary create a valid
-    # date and based upon the future param that the date is not in the future
-    if not _validate_date(date_dict["y"], date_dict["m"], date_dict["d"], future):
-        raise ValueError(f"Invalid date format supplied: {raw_date}")
-
-    return (
-        date_dict["y"]
-        + FHIR_DATE_DELIM
-        + date_dict["m"]
-        + FHIR_DATE_DELIM
-        + date_dict["d"]
-    )
-
-
-def standardize_dob(raw_dob: str, existing_format: str = FHIR_DATE_FORMAT) -> str:
-    """
-    Validates and standardizes a date of birth string into YYYY-MM-DD format.
-
-    :param raw_dob: One date of birth (dob) to standardize.
-    :param existing_format: A python DateTime format used to parse the date of
-        birth within the Patient resource.  Default: `%Y-%m-%d` (YYYY-MM-DD).
-    :return: Date of birth as a string in YYYY-MM-DD format
-        or None if date of birth is invalid.
-    """
-    #  Need to make sure dob is not None or null ("")
-    #  or detect() will end up in an infinite loop
-    if raw_dob is None or len(raw_dob) == 0:
-        raise ValueError("Date of Birth must be supplied!")
-
-    standardized_dob = _standardize_date(
-        raw_date=raw_dob, date_format=existing_format, future=True
-    )
-
-    return standardized_dob
-
-
-def standardize_dob_fhir(
-    data: Dict, date_format: str = "%Y-%m-%d", overwrite: bool = True
-) -> Dict:
-    """
-    Standardizes all birth dates in a given FHIR bundle or a FHIR patient resource.
-    Standardization is done according to the 'standardize_dob' function.
-    The final birthDate will follow the FHIR STu3/R4 format of YYYY-MM-DD.
-
-    :param data: A FHIR bundle or FHIR patient resource.
-    :param date_format: A python DateTime format used to parse the birthDate.
-                        Default: '%Y-%m-%d' (YYYY-MM-DD).
-    :param overwrite: If true, `data` is modified in-place;
-                      if false, a copy of `data` is modified and returned.
-                      Default: True.
-    :return: The modified bundle or patient resource.
-    """
-    if not overwrite:
-        data = copy.deepcopy(data)
-
-    if is_fhir_bundle(data):
-        fhirpath = "Bundle.entry.resource.where(resourceType='Patient').birthDate"
-    elif is_patient_resource(data):
-        fhirpath = "Patient.birthDate"
-    else:
-        raise ValueError(
-            "The provided data is neither a valid FHIR Bundle nor a Patient resource."
-        )
-
-    def standardize_dob_in_element(element):
-        if "value" in element:
-            element["value"] = standardize_dob(element["value"], date_format)
-
-    return apply_function_to_fhirpath(data, fhirpath, standardize_dob_in_element)
->>>>>>> caf703aa
+    return bundle