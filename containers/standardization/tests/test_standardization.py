--- conflicted
+++ resolved
@@ -1,28 +1,21 @@
-<<<<<<< HEAD
 import copy
 import json
 import pathlib
 
-=======
 import pytest
->>>>>>> caf703aa
 from fastapi.testclient import TestClient
 
 from app.main import app
 from app.utils import (
-<<<<<<< HEAD
     standardize_name,
     standardize_country_code,
     standardize_phone,
     standardize_phones_in_bundle,
     _standardize_phones_in_resource,
     _extract_countries_from_resource,
-=======
     read_json_from_assets,
-    standardize_name,
     _standardize_date,
     _validate_date,
->>>>>>> caf703aa
 )
 
 client = TestClient(app)
@@ -65,7 +58,54 @@
     ]
 
 
-<<<<<<< HEAD
+@pytest.mark.parametrize(
+    "input_date, format_string, future, expected",
+    [
+        ("1977-11-21", None, False, "1977-11-21"),
+        ("1980-01-31", None, False, "1980-01-31"),
+        ("1977/11/21", "%Y/%m/%d", False, "1977-11-21"),
+        ("1980/01/31", "%Y/%m/%d", False, "1980-01-31"),
+        ("01/1980/31", "%m/%Y/%d", False, "1980-01-31"),
+        ("11-1977-21", "%m-%Y-%d", False, "1977-11-21"),
+    ],
+)
+def test_standardize_date(input_date, format_string, future, expected):
+    if format_string:
+        assert _standardize_date(input_date, format_string, future) == expected
+    else:
+        assert _standardize_date(input_date, future=future) == expected
+
+
+def test_standardize_date_invalid():
+    with pytest.raises(ValueError) as e:
+        _standardize_date("blah")
+    assert "Invalid date format or missing components in date: blah" in str(e.value)
+
+
+def test_standardize_date_format_mismatch():
+    with pytest.raises(ValueError) as e:
+        _standardize_date("abc-def-ghi", "%Y-%m-%d")
+    assert "Invalid date format supplied:" in str(e.value)
+
+    with pytest.raises(ValueError) as e:
+        _standardize_date("1980-01-31", "%H:%M:%S")
+    assert "Invalid date format or missing components in date:" in str(e.value)
+
+
+@pytest.mark.parametrize(
+    "year, month, day, allow_future, expected",
+    [
+        ("1980", "10", "15", False, True),
+        ("3030", "10", "15", False, True),
+        ("3030", "10", "15", True, False),
+        ("2005", "15", "10", False, False),
+        ("2005", "02", "30", False, False),
+    ],
+)
+def test_validate_date(year, month, day, allow_future, expected):
+    assert _validate_date(year, month, day, allow_future) == expected
+
+
 def test_standardize_country_code():
     assert standardize_country_code("US") == "US"
     assert standardize_country_code("USA") == "US"
@@ -184,52 +224,4 @@
     ] == ["USA"] * 3
     assert [
         country for country in _extract_countries_from_resource(patient, "numeric")
-    ] == ["840"] * 3
-=======
-@pytest.mark.parametrize(
-    "input_date, format_string, future, expected",
-    [
-        ("1977-11-21", None, False, "1977-11-21"),
-        ("1980-01-31", None, False, "1980-01-31"),
-        ("1977/11/21", "%Y/%m/%d", False, "1977-11-21"),
-        ("1980/01/31", "%Y/%m/%d", False, "1980-01-31"),
-        ("01/1980/31", "%m/%Y/%d", False, "1980-01-31"),
-        ("11-1977-21", "%m-%Y-%d", False, "1977-11-21"),
-    ],
-)
-def test_standardize_date(input_date, format_string, future, expected):
-    if format_string:
-        assert _standardize_date(input_date, format_string, future) == expected
-    else:
-        assert _standardize_date(input_date, future=future) == expected
-
-
-def test_standardize_date_invalid():
-    with pytest.raises(ValueError) as e:
-        _standardize_date("blah")
-    assert "Invalid date format or missing components in date: blah" in str(e.value)
-
-
-def test_standardize_date_format_mismatch():
-    with pytest.raises(ValueError) as e:
-        _standardize_date("abc-def-ghi", "%Y-%m-%d")
-    assert "Invalid date format supplied:" in str(e.value)
-
-    with pytest.raises(ValueError) as e:
-        _standardize_date("1980-01-31", "%H:%M:%S")
-    assert "Invalid date format or missing components in date:" in str(e.value)
-
-
-@pytest.mark.parametrize(
-    "year, month, day, allow_future, expected",
-    [
-        ("1980", "10", "15", False, True),
-        ("3030", "10", "15", False, True),
-        ("3030", "10", "15", True, False),
-        ("2005", "15", "10", False, False),
-        ("2005", "02", "30", False, False),
-    ],
-)
-def test_validate_date(year, month, day, allow_future, expected):
-    assert _validate_date(year, month, day, allow_future) == expected
->>>>>>> caf703aa
+    ] == ["840"] * 3