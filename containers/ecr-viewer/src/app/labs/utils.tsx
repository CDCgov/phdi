--- conflicted
+++ resolved
@@ -414,10 +414,6 @@
   let organizationElements: ResultObject = {};
 
   labReports.map((report) => {
-<<<<<<< HEAD
-    const labTable = evaluateDiagnosticReportData(report, fhirBundle, mappings);
-    const rrInfo: DisplayDataProps[] = [
-=======
     const labTableDiagnostic = evaluateDiagnosticReportData(
       report,
       fhirBundle,
@@ -429,7 +425,6 @@
       mappings,
     );
     const rrInfo: DisplayData[] = [
->>>>>>> 0e6a70ad
       {
         title: "Analysis Time",
         value: returnAnalysisTime(
