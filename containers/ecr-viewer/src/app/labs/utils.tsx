import React from "react";
import { Bundle, Observation, Organization, Reference } from "fhir/r4";
import {
  PathMappings,
  DisplayData,
  DataDisplay,
  ColumnInfoInput,
  noData,
} from "@/app/utils";
import { evaluateReference, evaluateTable } from "@/app/evaluate-service";
import { evaluate } from "fhirpath";
import { AccordionLabResults } from "@/app/view-data/components/AccordionLabResults";
import {
  formatDateTime,
  formatTablesToJSON,
  extractNumbersAndPeriods,
<<<<<<< HEAD
  TableJson,
=======
  formatAddress,
  formatPhoneNumber,
>>>>>>> 269b5115
} from "@/app/format-service";

export interface LabReport {
  result: Array<Reference>;
}

<<<<<<< HEAD
=======
export interface LabJson {
  resultId: string | null;
  resultName: string;
  tables: Array<Array<{}>>;
}

export interface ResultObject {
  [key: string]: JSX.Element[];
}

export interface LabReportElementData {
  organizationId: string;
  diagnosticReportDataElements: React.JSX.Element[];
  organizationDisplayData: DisplayData[];
}

const noData = <span className="no-data text-italic text-base">No data</span>;

>>>>>>> 269b5115
/**
 * Extracts an array of `Observation` resources from a given FHIR bundle based on a list of observation references.
 *
 * @param {LabReport} report - The lab report containing the results to be processed.
 * @param {Bundle} fhirBundle - The FHIR bundle containing related resources for the lab report.
 * @param {PathMappings} mappings - An object containing paths to relevant fields within the FHIR resources.
 * @returns {Array<Observation>} An array of `Observation` resources from the FHIR bundle that correspond to the
 * given references. If no matching observations are found or if the input references array is empty, an empty array
 * is returned.
 */
export const getObservations = (
  report: LabReport,
  fhirBundle: Bundle,
  mappings: PathMappings,
): Array<Observation> => {
  if (!report || !Array.isArray(report.result) || report.result.length === 0)
    return [];
  return report.result
    .map((obsRef) => {
      return (
        obsRef.reference &&
        evaluateReference(fhirBundle, mappings, obsRef.reference)
      );
    })
    .filter((obs) => obs);
};

/**
 * Retrieves the JSON representation of a lab report from the labs HTML string.
 * @param {LabReport} report - The LabReport object containing information about the lab report.
 * @param {Bundle} fhirBundle - The FHIR Bundle object containing relevant FHIR resources.
 * @param {PathMappings} mappings - The PathMappings object containing mappings for extracting data.
 * @returns {TableJson} The JSON representation of the lab report.
 */
export const getLabJsonObject = (
  report: LabReport,
  fhirBundle: Bundle,
  mappings: PathMappings,
): TableJson => {
  // Get reference value (result ID) from Observations
  const observations = getObservations(report, fhirBundle, mappings);
  const observationRefValsArray = observations.flatMap((observation) => {
    const refVal = evaluate(observation, mappings["observationReferenceValue"]);
    return extractNumbersAndPeriods(refVal);
  });
  const observationRefVal = [...new Set(observationRefValsArray)].join(", "); // should only be 1

  // Get lab reports HTML String (for all lab reports) & convert to JSON
  const labsString = evaluate(fhirBundle, mappings["labResultDiv"])[0].div;
  const labsJson = formatTablesToJSON(labsString);

  // Get specified lab report (by reference value)
<<<<<<< HEAD
  return labsJson.filter((obj) => obj.resultId?.includes(observationRefVal))[0];
=======
  return labsJson.filter((obj) => {
    return obj.resultId?.includes(observationRefVal);
  })[0];
>>>>>>> 269b5115
};

/**
 * Checks whether the result name of a lab report includes the term "abnormal"
 * @param {LabReport} report - The LabReport object containing information about the lab report.
 * @param {Bundle} fhirBundle - The FHIR Bundle object containing relevant FHIR resources.
 * @param {PathMappings} mappings - The PathMappings object containing mappings for extracting data.
 * @returns {boolean} True if the result name includes "abnormal" (case insensitive), otherwise false. Will also return false if lab does not have JSON object.
 */
export const checkAbnormalTag = (
  report: LabReport,
  fhirBundle: Bundle,
  mappings: PathMappings,
): boolean => {
  const labResult = getLabJsonObject(report, fhirBundle, mappings);
  if (!labResult) {
    return false;
  }
  const labResultName = labResult.resultName;

  return labResultName?.toLowerCase().includes("abnormal") ?? false;
};

/**
 * Recursively searches through a nested array of objects to find values associated with a specified search key.
 * @param {any[]} result - The array of objects to search through.
 * @param {string} searchKey - The key to search for within the objects.
 * @returns {string} - A comma-separated string containing unique search key values.
 *
 * @example result - JSON object that contains the tables for all lab reports
 * @example searchKey - Ex. "Analysis Time" or the field that we are searching data for.
 */
export function searchResultRecord(result: any[], searchKey: string) {
  let resultsArray: any[] = [];

  // Loop through each table
  for (const table of result) {
    // For each table, recursively search through all nodes
    if (Array.isArray(table)) {
      const nestedResult: string = searchResultRecord(table, searchKey);
      if (nestedResult) {
        return nestedResult;
      }
    } else {
      const keys = Object.keys(table);
      let searchKeyValue: string = "";
      keys.forEach((key) => {
        // Search for search key value
        if (key === searchKey && table[key].hasOwnProperty("value")) {
          searchKeyValue = table[key]["value"];
        }
      });

      if (searchKeyValue !== "") {
        resultsArray.push(searchKeyValue);
      }
    }
  }
  return [...new Set(resultsArray)].join(", ");
}

/**
 * Extracts and consolidates the specimen source descriptions from observations within a lab report.
 *
 * @param {LabReport} report - The lab report containing the results to be processed.
 * @param {Bundle} fhirBundle - The FHIR bundle containing related resources for the lab report.
 * @param {PathMappings} mappings - An object containing paths to relevant fields within the FHIR resources.
 * @returns {React.ReactNode} A comma-separated string of unique collection times, or a 'No data' JSX element if none are found.
 */
const returnSpecimenSource = (
  report: LabReport,
  fhirBundle: Bundle,
  mappings: PathMappings,
): React.ReactNode => {
  const observations = getObservations(report, fhirBundle, mappings);
  const specimenSource = observations.flatMap((observation) => {
    return evaluate(observation, mappings["specimenSource"]);
  });
  if (!specimenSource || specimenSource.length === 0) {
    return noData;
  }
  return [...new Set(specimenSource)].join(", ");
};

/**
 * Extracts and formats the specimen collection time(s) from observations within a lab report.
 *
 * @param {LabReport} report - The lab report containing the results to be processed.
 * @param {Bundle} fhirBundle - The FHIR bundle containing related resources for the lab report.
 * @param {PathMappings} mappings - An object containing paths to relevant fields within the FHIR resources.
 * @returns {React.ReactNode} A comma-separated string of unique collection times, or a 'No data' JSX element if none are found.
 */
const returnCollectionTime = (
  report: LabReport,
  fhirBundle: Bundle,
  mappings: PathMappings,
): React.ReactNode => {
  const observations = getObservations(report, fhirBundle, mappings);
  const collectionTime = observations.flatMap((observation) => {
    const rawTime = evaluate(observation, mappings["specimenCollectionTime"]);
    return rawTime.map((dateTimeString) => formatDateTime(dateTimeString));
  });

  if (!collectionTime || collectionTime.length === 0) {
    return noData;
  }

  return [...new Set(collectionTime)].join(", ");
};

/**
 * Extracts and formats the specimen received time(s) from observations within a lab report.
 *
 * @param {LabReport} report - The lab report containing the results to be processed.
 * @param {Bundle} fhirBundle - The FHIR bundle containing related resources for the lab report.
 * @param {PathMappings} mappings - An object containing paths to relevant fields within the FHIR resources.
 * @returns {React.ReactNode} A comma-separated string of unique collection times, or a 'No data' JSX element if none are found.
 */
const returnReceivedTime = (
  report: LabReport,
  fhirBundle: Bundle,
  mappings: PathMappings,
): React.ReactNode => {
  const observations = getObservations(report, fhirBundle, mappings);
  const receivedTime = observations.flatMap((observation) => {
    const rawTime = evaluate(observation, mappings["specimenReceivedTime"]);
    return rawTime.map((dateTimeString) => formatDateTime(dateTimeString));
  });

  if (!receivedTime || receivedTime.length === 0) {
    return noData;
  }

  return [...new Set(receivedTime)].join(", ");
};

/**
 * Extracts and formats a field value from within a lab report (sourced from HTML string).
 *
 * @param {LabReport} report - The lab report containing the results to be processed.
 * @param {Bundle} fhirBundle - The FHIR bundle containing related resources for the lab report.
 * @param {PathMappings} mappings - An object containing paths to relevant fields within the FHIR resources.
 * @param {string} fieldName - A string containing the field name for which the value is being searched.
 * @returns {React.ReactNode} A comma-separated string of unique collection times, or a 'No data' JSX element if none are found.
 */
export const returnFieldValueFromLabHtmlString = (
  report: LabReport,
  fhirBundle: Bundle,
  mappings: PathMappings,
  fieldName: string,
): React.ReactNode => {
  const labReportJson = getLabJsonObject(report, fhirBundle, mappings);
  if (!labReportJson) {
    return noData;
  }
  const labTables = labReportJson.tables;
  const fieldValue = searchResultRecord(labTables ?? [], fieldName);

  if (!fieldValue || fieldValue.length === 0) {
    return noData;
  }

  return fieldValue;
};

/**
 * Extracts and formats the analysis date/time(s) from within a lab report (sourced from HTML string).
 *
 * @param {LabReport} report - The lab report containing the analysis times to be processed.
 * @param {Bundle} fhirBundle - The FHIR bundle containing related resources for the lab report.
 * @param {PathMappings} mappings - An object containing paths to relevant fields within the FHIR resources.
 * @param {string} fieldName - A string containing the field name for Analysis Time
 * @returns {React.ReactNode} A comma-separated string of unique collection times, or a 'No data' JSX element if none are found.
 */
const returnAnalysisTime = (
  report: LabReport,
  fhirBundle: Bundle,
  mappings: PathMappings,
  fieldName: string,
): React.ReactNode => {
  const fieldVals = returnFieldValueFromLabHtmlString(
    report,
    fhirBundle,
    mappings,
    fieldName,
  );

  if (fieldVals === noData) {
    return noData;
  }

  const analysisTimeArray =
    typeof fieldVals === "string" ? fieldVals.split(", ") : [];
  const analysisTimeArrayFormatted = analysisTimeArray.map((dateTime) => {
    return formatDateTime(dateTime);
  });

  return [...new Set(analysisTimeArrayFormatted)].join(", ");
};

/**
 * Evaluates and generates a table of observations based on the provided DiagnosticReport,
 * FHIR bundle, mappings, and column information.
 * @param {LabReport} report - The DiagnosticReport containing observations to be evaluated.
 * @param {Bundle} fhirBundle - The FHIR bundle containing observation data.
 * @param {PathMappings} mappings - An object containing the FHIR path mappings.
 * @param {ColumnInfoInput[]} columnInfo - An array of column information objects specifying column names and information paths.
 * @returns {React.JSX.Element | undefined} The JSX representation of the evaluated observation table, or undefined if there are no observations.
 */
export function evaluateObservationTable(
  report: LabReport,
  fhirBundle: Bundle,
  mappings: PathMappings,
  columnInfo: ColumnInfoInput[],
): React.JSX.Element | undefined {
  const observations: Observation[] =
    report.result?.map((obsRef: Reference) =>
      evaluateReference(fhirBundle, mappings, obsRef.reference ?? ""),
    ) ?? [];
  let obsTable;
  if (observations?.length > 0) {
    obsTable = evaluateTable(
      observations,
      mappings,
      columnInfo,
      "",
      true,
      false,
    );
  }
  return obsTable;
}

/**
 * Evaluates diagnostic report data and generates the lab observations for each report.
 * @param {LabReport} report - An object containing an array of result references.
 * @param {Bundle} fhirBundle - The FHIR bundle containing diagnostic report data.
 * @param {PathMappings} mappings - An object containing the FHIR path mappings.
 * @returns {React.JSX.Element | undefined} - An array of React elements representing the lab observations.
 */
export const evaluateDiagnosticReportData = (
  report: LabReport,
  fhirBundle: Bundle,
  mappings: PathMappings,
): React.JSX.Element | undefined => {
  const columnInfo: ColumnInfoInput[] = [
    { columnName: "Component", infoPath: "observationComponent" },
    { columnName: "Value", infoPath: "observationValue" },
    { columnName: "Ref Range", infoPath: "observationReferenceRange" },
    {
      columnName: "Test Method",
      value: returnFieldValueFromLabHtmlString(
        report,
        fhirBundle,
        mappings,
        "Test Method",
      ) as string,
    },
  ];
  return evaluateObservationTable(report, fhirBundle, mappings, columnInfo);
};

/**
 * Evaluates lab information and RR data from the provided FHIR bundle and mappings.
 * @param {Bundle} fhirBundle - The FHIR bundle containing lab and RR data.
 * @param {PathMappings} mappings - An object containing the FHIR path mappings.
 * @returns {LabReportElementData} An array of the Diagnostic reports Elements and Organization Display Data
 */
export const evaluateLabInfoData = (
  fhirBundle: Bundle,
  mappings: PathMappings,
): LabReportElementData[] => {
  const labReports = evaluate(fhirBundle, mappings["diagnosticReports"]);
  // the keys are the organization id, the value is an array of jsx elements of diagnsotic reports
  let organizationElements: ResultObject = {};

  labReports.map((report) => {
    const labTable = evaluateDiagnosticReportData(report, fhirBundle, mappings);
    const rrInfo: DisplayData[] = [
      {
        title: "Analysis Time",
        value: returnAnalysisTime(
          report,
          fhirBundle,
          mappings,
          "Analysis Time",
        ),
        className: "lab-text-content",
      },
      {
        title: "Collection Time",
        value: returnCollectionTime(report, fhirBundle, mappings),
        className: "lab-text-content",
      },
      {
        title: "Received Time",
        value: returnReceivedTime(report, fhirBundle, mappings),
        className: "lab-text-content",
      },
      {
        title: "Specimen (Source)",
        value: returnSpecimenSource(report, fhirBundle, mappings),
        className: "lab-text-content",
      },
      {
        title: "Anatomical Location/Laterality",
        value: returnFieldValueFromLabHtmlString(
          report,
          fhirBundle,
          mappings,
          "Anatomical Location / Laterality",
        ),
        className: "lab-text-content",
      },
      {
        title: "Resulting Agency Comment",
        value: returnFieldValueFromLabHtmlString(
          report,
          fhirBundle,
          mappings,
          "Resulting Agency Comment",
        ),
        className: "lab-text-content",
      },
      {
        title: "Authorizing Provider",
        value: returnFieldValueFromLabHtmlString(
          report,
          fhirBundle,
          mappings,
          "Authorizing Provider",
        ),
        className: "lab-text-content",
      },
      {
        title: "Result Type",
        value: returnFieldValueFromLabHtmlString(
          report,
          fhirBundle,
          mappings,
          "Result Type",
        ),
        className: "lab-text-content",
      },
    ];
    const content: Array<React.JSX.Element> = [];
    if (labTable)
      content.push(
        <React.Fragment key={"lab-table"}>{labTable}</React.Fragment>,
      );
    content.push(
      ...rrInfo.map((item) => {
        return <DataDisplay key={`${item.title}-${item.value}`} item={item} />;
      }),
    );
    const organizationId = (report.performer?.[0].reference ?? "").replace(
      "Organization/",
      "",
    );
    const element = (
      <AccordionLabResults
        key={report.id}
        title={report.code.coding[0].display}
        abnormalTag={checkAbnormalTag(report, fhirBundle, mappings)}
        content={content}
        organizationId={organizationId}
      />
    );
    organizationElements = groupElementByOrgId(
      organizationElements,
      organizationId,
      element,
    );
  });
  return combineOrgAndReportData(organizationElements, fhirBundle, mappings);
};

/**
 * Combines the org display data with the diagnostic report elements
 * @param {ResultObject} organizationElements - Object contianing the keys of org data, values of the diagnostic report elements
 * @param {Bundle} fhirBundle - The FHIR bundle containing lab and RR data.
 * @param {PathMappings} mappings - An object containing the FHIR path mappings.
 * @returns {LabReportElementData} An array of the Diagnostic reports Elements and Organization Display Data
 */
export const combineOrgAndReportData = (
  organizationElements: ResultObject,
  fhirBundle: Bundle,
  mappings: PathMappings,
): LabReportElementData[] => {
  return Object.keys(organizationElements).map((key: string) => {
    const organizationId = key.replace("Organization/", "");
    const orgData = evaluateLabOrganizationData(
      organizationId,
      fhirBundle,
      mappings,
    );
    return {
      organizationId: organizationId,
      diagnosticReportDataElements: organizationElements[key],
      organizationDisplayData: orgData,
    };
  });
};

/**
 * Finds the Orgnization that matches the id and creates a DisplayData array
 * @param {string} id - id of the organization
 * @param {Bundle} fhirBundle - The FHIR bundle containing lab and RR data.
 * @param {PathMappings} mappings - An object containing the FHIR path mappings.
 * @returns {DisplayData[]} The organization display data as an array
 */
export const evaluateLabOrganizationData = (
  id: string,
  fhirBundle: Bundle,
  mappings: PathMappings,
) => {
  const orgMappings = evaluate(fhirBundle, mappings["organizations"]);
  const matchingOrg: Organization = orgMappings.filter(
    (organization) => organization.id === id,
  )[0];
  const orgAddress = matchingOrg?.address?.[0];
  const streetAddress = orgAddress?.line ?? [];
  const city = orgAddress?.city ?? "";
  const state = orgAddress?.state ?? "";
  const postalCode = orgAddress?.postalCode ?? "";
  const country = orgAddress?.country ?? "";
  const formattedAddress = formatAddress(
    streetAddress,
    city,
    state,
    postalCode,
    country,
  );

  const contactInfo = formatPhoneNumber(matchingOrg?.telecom?.[0].value ?? "");
  const name = matchingOrg?.name ?? "";
  const matchingOrgData: DisplayData[] = [
    { title: "Lab Performing Name", value: name },
    { title: "Lab Address", value: formattedAddress },
    { title: "Lab Contact", value: contactInfo },
  ];
  return matchingOrgData;
};

/**
 * Groups element by org ID
 */
const groupElementByOrgId = (
  resultObject: ResultObject,
  organizationId: string,
  element: React.JSX.Element,
) => {
  if (resultObject.hasOwnProperty(organizationId)) {
    resultObject[organizationId].push(element);
  } else {
    resultObject[organizationId] = [element];
  }
  return resultObject;
};<|MERGE_RESOLUTION|>--- conflicted
+++ resolved
@@ -14,24 +14,13 @@
   formatDateTime,
   formatTablesToJSON,
   extractNumbersAndPeriods,
-<<<<<<< HEAD
-  TableJson,
-=======
   formatAddress,
   formatPhoneNumber,
->>>>>>> 269b5115
+  TableJson,
 } from "@/app/format-service";
 
 export interface LabReport {
   result: Array<Reference>;
-}
-
-<<<<<<< HEAD
-=======
-export interface LabJson {
-  resultId: string | null;
-  resultName: string;
-  tables: Array<Array<{}>>;
 }
 
 export interface ResultObject {
@@ -46,7 +35,6 @@
 
 const noData = <span className="no-data text-italic text-base">No data</span>;
 
->>>>>>> 269b5115
 /**
  * Extracts an array of `Observation` resources from a given FHIR bundle based on a list of observation references.
  *
@@ -99,13 +87,7 @@
   const labsJson = formatTablesToJSON(labsString);
 
   // Get specified lab report (by reference value)
-<<<<<<< HEAD
   return labsJson.filter((obj) => obj.resultId?.includes(observationRefVal))[0];
-=======
-  return labsJson.filter((obj) => {
-    return obj.resultId?.includes(observationRefVal);
-  })[0];
->>>>>>> 269b5115
 };
 
 /**
