import React from "react";
import { Bundle, Observation, Organization, Reference } from "fhir/r4";
import {
  PathMappings,
  DisplayData,
  DataDisplay,
  ColumnInfoInput,
  noData,
} from "@/app/utils";
import { evaluateReference, evaluateTable } from "@/app/evaluate-service";
import { evaluate } from "fhirpath";
import { AccordionLabResults } from "@/app/view-data/components/AccordionLabResults";
import {
  formatDateTime,
  formatTablesToJSON,
  extractNumbersAndPeriods,
  formatAddress,
  formatPhoneNumber,
  TableJson,
} from "@/app/format-service";

export interface LabReport {
  result: Array<Reference>;
}

export interface ResultObject {
  [key: string]: JSX.Element[];
}

export interface LabReportElementData {
  organizationId: string;
  diagnosticReportDataElements: React.JSX.Element[];
  organizationDisplayData: DisplayData[];
}

/**
 * Extracts an array of `Observation` resources from a given FHIR bundle based on a list of observation references.
 * @param report - The lab report containing the results to be processed.
 * @param fhirBundle - The FHIR bundle containing related resources for the lab report.
 * @param mappings - An object containing paths to relevant fields within the FHIR resources.
 * @returns An array of `Observation` resources from the FHIR bundle that correspond to the
 * given references. If no matching observations are found or if the input references array is empty, an empty array
 * is returned.
 */
export const getObservations = (
  report: LabReport,
  fhirBundle: Bundle,
  mappings: PathMappings,
): Array<Observation> => {
  if (!report || !Array.isArray(report.result) || report.result.length === 0)
    return [];
  return report.result
    .map((obsRef) => {
      return (
        obsRef.reference &&
        evaluateReference(fhirBundle, mappings, obsRef.reference)
      );
    })
    .filter((obs) => obs);
};

/**
 * Retrieves the JSON representation of a lab report from the labs HTML string.
<<<<<<< HEAD
 * @param {LabReport} report - The LabReport object containing information about the lab report.
 * @param {Bundle} fhirBundle - The FHIR Bundle object containing relevant FHIR resources.
 * @param {PathMappings} mappings - The PathMappings object containing mappings for extracting data.
 * @returns {TableJson} The JSON representation of the lab report.
=======
 * @param report - The LabReport object containing information about the lab report.
 * @param fhirBundle - The FHIR Bundle object containing relevant FHIR resources.
 * @param mappings - The PathMappings object containing mappings for extracting data.
 * @returns The JSON representation of the lab report.
>>>>>>> fc36ea5d
 */
export const getLabJsonObject = (
  report: LabReport,
  fhirBundle: Bundle,
  mappings: PathMappings,
): TableJson => {
  // Get reference value (result ID) from Observations
  const observations = getObservations(report, fhirBundle, mappings);
  const observationRefValsArray = observations.flatMap((observation) => {
    const refVal = evaluate(observation, mappings["observationReferenceValue"]);
    return extractNumbersAndPeriods(refVal);
  });
  const observationRefVal = [...new Set(observationRefValsArray)].join(", "); // should only be 1

  // Get lab reports HTML String (for all lab reports) & convert to JSON
  const labsString = evaluate(fhirBundle, mappings["labResultDiv"])[0].div;
  const labsJson = formatTablesToJSON(labsString);

  // Get specified lab report (by reference value)
  return labsJson.filter((obj) => obj.resultId?.includes(observationRefVal))[0];
};

/**
 * Checks whether the result name of a lab report includes the term "abnormal"
 * @param report - The LabReport object containing information about the lab report.
 * @param fhirBundle - The FHIR Bundle object containing relevant FHIR resources.
 * @param mappings - The PathMappings object containing mappings for extracting data.
 * @returns True if the result name includes "abnormal" (case insensitive), otherwise false. Will also return false if lab does not have JSON object.
 */
export const checkAbnormalTag = (
  report: LabReport,
  fhirBundle: Bundle,
  mappings: PathMappings,
): boolean => {
  const labResult = getLabJsonObject(report, fhirBundle, mappings);
  if (!labResult) {
    return false;
  }
  const labResultName = labResult.resultName;

  return labResultName?.toLowerCase().includes("abnormal") ?? false;
};

/**
 * Recursively searches through a nested array of objects to find values associated with a specified search key.
 * @param result - The array of objects to search through.
 * @param searchKey - The key to search for within the objects.
 * @returns - A comma-separated string containing unique search key values.
 * @example result - JSON object that contains the tables for all lab reports
 * @example searchKey - Ex. "Analysis Time" or the field that we are searching data for.
 */
export function searchResultRecord(result: any[], searchKey: string) {
  let resultsArray: any[] = [];

  // Loop through each table
  for (const table of result) {
    // For each table, recursively search through all nodes
    if (Array.isArray(table)) {
      const nestedResult: string = searchResultRecord(table, searchKey);
      if (nestedResult) {
        return nestedResult;
      }
    } else {
      const keys = Object.keys(table);
      let searchKeyValue: string = "";
      keys.forEach((key) => {
        // Search for search key value
        if (key === searchKey && table[key].hasOwnProperty("value")) {
          searchKeyValue = table[key]["value"];
        }
      });

      if (searchKeyValue !== "") {
        resultsArray.push(searchKeyValue);
      }
    }
  }
  return [...new Set(resultsArray)].join(", ");
}

/**
 * Extracts and consolidates the specimen source descriptions from observations within a lab report.
 * @param report - The lab report containing the results to be processed.
 * @param fhirBundle - The FHIR bundle containing related resources for the lab report.
 * @param mappings - An object containing paths to relevant fields within the FHIR resources.
 * @returns A comma-separated string of unique collection times, or a 'No data' JSX element if none are found.
 */
const returnSpecimenSource = (
  report: LabReport,
  fhirBundle: Bundle,
  mappings: PathMappings,
): React.ReactNode => {
  const observations = getObservations(report, fhirBundle, mappings);
  const specimenSource = observations.flatMap((observation) => {
    return evaluate(observation, mappings["specimenSource"]);
  });
  if (!specimenSource || specimenSource.length === 0) {
    return noData;
  }
  return [...new Set(specimenSource)].join(", ");
};

/**
 * Extracts and formats the specimen collection time(s) from observations within a lab report.
 * @param report - The lab report containing the results to be processed.
 * @param fhirBundle - The FHIR bundle containing related resources for the lab report.
 * @param mappings - An object containing paths to relevant fields within the FHIR resources.
 * @returns A comma-separated string of unique collection times, or a 'No data' JSX element if none are found.
 */
const returnCollectionTime = (
  report: LabReport,
  fhirBundle: Bundle,
  mappings: PathMappings,
): React.ReactNode => {
  const observations = getObservations(report, fhirBundle, mappings);
  const collectionTime = observations.flatMap((observation) => {
    const rawTime = evaluate(observation, mappings["specimenCollectionTime"]);
    return rawTime.map((dateTimeString) => formatDateTime(dateTimeString));
  });

  if (!collectionTime || collectionTime.length === 0) {
    return noData;
  }

  return [...new Set(collectionTime)].join(", ");
};

/**
 * Extracts and formats the specimen received time(s) from observations within a lab report.
 * @param report - The lab report containing the results to be processed.
 * @param fhirBundle - The FHIR bundle containing related resources for the lab report.
 * @param mappings - An object containing paths to relevant fields within the FHIR resources.
 * @returns A comma-separated string of unique collection times, or a 'No data' JSX element if none are found.
 */
const returnReceivedTime = (
  report: LabReport,
  fhirBundle: Bundle,
  mappings: PathMappings,
): React.ReactNode => {
  const observations = getObservations(report, fhirBundle, mappings);
  const receivedTime = observations.flatMap((observation) => {
    const rawTime = evaluate(observation, mappings["specimenReceivedTime"]);
    return rawTime.map((dateTimeString) => formatDateTime(dateTimeString));
  });

  if (!receivedTime || receivedTime.length === 0) {
    return noData;
  }

  return [...new Set(receivedTime)].join(", ");
};

/**
 * Extracts and formats a field value from within a lab report (sourced from HTML string).
 * @param report - The lab report containing the results to be processed.
 * @param fhirBundle - The FHIR bundle containing related resources for the lab report.
 * @param mappings - An object containing paths to relevant fields within the FHIR resources.
 * @param fieldName - A string containing the field name for which the value is being searched.
 * @returns A comma-separated string of unique collection times, or a 'No data' JSX element if none are found.
 */
export const returnFieldValueFromLabHtmlString = (
  report: LabReport,
  fhirBundle: Bundle,
  mappings: PathMappings,
  fieldName: string,
): React.ReactNode => {
  const labReportJson = getLabJsonObject(report, fhirBundle, mappings);
  if (!labReportJson) {
    return noData;
  }
  const labTables = labReportJson.tables;
  const fieldValue = searchResultRecord(labTables ?? [], fieldName);

  if (!fieldValue || fieldValue.length === 0) {
    return noData;
  }

  return fieldValue;
};

/**
 * Extracts and formats the analysis date/time(s) from within a lab report (sourced from HTML string).
 * @param report - The lab report containing the analysis times to be processed.
 * @param fhirBundle - The FHIR bundle containing related resources for the lab report.
 * @param mappings - An object containing paths to relevant fields within the FHIR resources.
 * @param fieldName - A string containing the field name for Analysis Time
 * @returns A comma-separated string of unique collection times, or a 'No data' JSX element if none are found.
 */
const returnAnalysisTime = (
  report: LabReport,
  fhirBundle: Bundle,
  mappings: PathMappings,
  fieldName: string,
): React.ReactNode => {
  const fieldVals = returnFieldValueFromLabHtmlString(
    report,
    fhirBundle,
    mappings,
    fieldName,
  );

  if (fieldVals === noData) {
    return noData;
  }

  const analysisTimeArray =
    typeof fieldVals === "string" ? fieldVals.split(", ") : [];
  const analysisTimeArrayFormatted = analysisTimeArray.map((dateTime) => {
    return formatDateTime(dateTime);
  });

  return [...new Set(analysisTimeArrayFormatted)].join(", ");
};

/**
 * Evaluates and generates a table of observations based on the provided DiagnosticReport,
 * FHIR bundle, mappings, and column information.
 * @param report - The DiagnosticReport containing observations to be evaluated.
 * @param fhirBundle - The FHIR bundle containing observation data.
 * @param mappings - An object containing the FHIR path mappings.
 * @param columnInfo - An array of column information objects specifying column names and information paths.
 * @returns The JSX representation of the evaluated observation table, or undefined if there are no observations.
 */
export function evaluateObservationTable(
  report: LabReport,
  fhirBundle: Bundle,
  mappings: PathMappings,
  columnInfo: ColumnInfoInput[],
): React.JSX.Element | undefined {
  const observations: Observation[] =
    report.result?.map((obsRef: Reference) =>
      evaluateReference(fhirBundle, mappings, obsRef.reference ?? ""),
    ) ?? [];
  let obsTable;
  if (observations?.length > 0) {
    obsTable = evaluateTable(
      observations,
      mappings,
      columnInfo,
      "",
      true,
      false,
    );
  }
  return obsTable;
}

/**
 * Evaluates diagnostic report data and generates the lab observations for each report.
 * @param report - An object containing an array of result references.
 * @param fhirBundle - The FHIR bundle containing diagnostic report data.
 * @param mappings - An object containing the FHIR path mappings.
 * @returns - An array of React elements representing the lab observations.
 */
export const evaluateDiagnosticReportData = (
  report: LabReport,
  fhirBundle: Bundle,
  mappings: PathMappings,
): React.JSX.Element | undefined => {
  const columnInfo: ColumnInfoInput[] = [
    { columnName: "Component", infoPath: "observationComponent" },
    { columnName: "Value", infoPath: "observationValue" },
    { columnName: "Ref Range", infoPath: "observationReferenceRange" },
    {
      columnName: "Test Method",
      value: returnFieldValueFromLabHtmlString(
        report,
        fhirBundle,
        mappings,
        "Test Method",
      ) as string,
    },
  ];
  return evaluateObservationTable(report, fhirBundle, mappings, columnInfo);
};

/**
 * Evaluates lab information and RR data from the provided FHIR bundle and mappings.
 * @param fhirBundle - The FHIR bundle containing lab and RR data.
 * @param mappings - An object containing the FHIR path mappings.
 * @returns An array of the Diagnostic reports Elements and Organization Display Data
 */
export const evaluateLabInfoData = (
  fhirBundle: Bundle,
  mappings: PathMappings,
): LabReportElementData[] => {
  const labReports = evaluate(fhirBundle, mappings["diagnosticReports"]);
  // the keys are the organization id, the value is an array of jsx elements of diagnsotic reports
  let organizationElements: ResultObject = {};

  labReports.map((report) => {
    const labTable = evaluateDiagnosticReportData(report, fhirBundle, mappings);
    const rrInfo: DisplayData[] = [
      {
        title: "Analysis Time",
        value: returnAnalysisTime(
          report,
          fhirBundle,
          mappings,
          "Analysis Time",
        ),
        className: "lab-text-content",
      },
      {
        title: "Collection Time",
        value: returnCollectionTime(report, fhirBundle, mappings),
        className: "lab-text-content",
      },
      {
        title: "Received Time",
        value: returnReceivedTime(report, fhirBundle, mappings),
        className: "lab-text-content",
      },
      {
        title: "Specimen (Source)",
        value: returnSpecimenSource(report, fhirBundle, mappings),
        className: "lab-text-content",
      },
      {
        title: "Anatomical Location/Laterality",
        value: returnFieldValueFromLabHtmlString(
          report,
          fhirBundle,
          mappings,
          "Anatomical Location / Laterality",
        ),
        className: "lab-text-content",
      },
      {
        title: "Collection Method/Volume",
        value: returnFieldValueFromLabHtmlString(
          report,
          fhirBundle,
          mappings,
          "Collection Method / Volume",
        ),
        className: "lab-text-content",
      },
      {
        title: "Resulting Agency Comment",
        value: returnFieldValueFromLabHtmlString(
          report,
          fhirBundle,
          mappings,
          "Resulting Agency Comment",
        ),
        className: "lab-text-content",
      },
      {
        title: "Authorizing Provider",
        value: returnFieldValueFromLabHtmlString(
          report,
          fhirBundle,
          mappings,
          "Authorizing Provider",
        ),
        className: "lab-text-content",
      },
      {
        title: "Result Type",
        value: returnFieldValueFromLabHtmlString(
          report,
          fhirBundle,
          mappings,
          "Result Type",
        ),
        className: "lab-text-content",
      },
    ];
    const content: Array<React.JSX.Element> = [];
    if (labTable)
      content.push(
        <React.Fragment key={"lab-table"}>{labTable}</React.Fragment>,
      );
    content.push(
      ...rrInfo.map((item) => {
        return <DataDisplay key={`${item.title}-${item.value}`} item={item} />;
      }),
    );
    const organizationId = (report.performer?.[0].reference ?? "").replace(
      "Organization/",
      "",
    );
    const element = (
      <AccordionLabResults
        key={report.id}
        title={report.code.coding[0].display}
        abnormalTag={checkAbnormalTag(report, fhirBundle, mappings)}
        content={content}
        organizationId={organizationId}
      />
    );
    organizationElements = groupElementByOrgId(
      organizationElements,
      organizationId,
      element,
    );
  });
  return combineOrgAndReportData(organizationElements, fhirBundle, mappings);
};

/**
 * Combines the org display data with the diagnostic report elements
 * @param organizationElements - Object contianing the keys of org data, values of the diagnostic report elements
 * @param fhirBundle - The FHIR bundle containing lab and RR data.
 * @param mappings - An object containing the FHIR path mappings.
 * @returns An array of the Diagnostic reports Elements and Organization Display Data
 */
export const combineOrgAndReportData = (
  organizationElements: ResultObject,
  fhirBundle: Bundle,
  mappings: PathMappings,
): LabReportElementData[] => {
  return Object.keys(organizationElements).map((key: string) => {
    const organizationId = key.replace("Organization/", "");
    const orgData = evaluateLabOrganizationData(
      organizationId,
      fhirBundle,
      mappings,
    );
    return {
      organizationId: organizationId,
      diagnosticReportDataElements: organizationElements[key],
      organizationDisplayData: orgData,
    };
  });
};

/**
 * Finds the Orgnization that matches the id and creates a DisplayData array
 * @param id - id of the organization
 * @param fhirBundle - The FHIR bundle containing lab and RR data.
 * @param mappings - An object containing the FHIR path mappings.
 * @returns The organization display data as an array
 */
export const evaluateLabOrganizationData = (
  id: string,
  fhirBundle: Bundle,
  mappings: PathMappings,
) => {
  const orgMappings = evaluate(fhirBundle, mappings["organizations"]);
  const matchingOrg: Organization = orgMappings.filter(
    (organization) => organization.id === id,
  )[0];
  const orgAddress = matchingOrg?.address?.[0];
  const streetAddress = orgAddress?.line ?? [];
  const city = orgAddress?.city ?? "";
  const state = orgAddress?.state ?? "";
  const postalCode = orgAddress?.postalCode ?? "";
  const country = orgAddress?.country ?? "";
  const formattedAddress = formatAddress(
    streetAddress,
    city,
    state,
    postalCode,
    country,
  );

  const contactInfo = formatPhoneNumber(matchingOrg?.telecom?.[0].value ?? "");
  const name = matchingOrg?.name ?? "";
  const matchingOrgData: DisplayData[] = [
    { title: "Lab Performing Name", value: name },
    { title: "Lab Address", value: formattedAddress },
    { title: "Lab Contact", value: contactInfo },
  ];
  return matchingOrgData;
};

/**
 * Groups a JSX element under a specific organization ID within a result object. If the organization ID
 * already exists in the result object, the element is added to the existing array. If the organization ID
 * does not exist, a new array is created for that ID and the element is added to it.
 * @param resultObject - An object that accumulates grouped elements, where each key is an
 *   organization ID and its value is an array of JSX elements associated
 *   with that organization.
 * @param organizationId - The organization ID used to group the element. This ID determines the key
 *   under which the element is stored in the result object.
 * @param element - The JSX element to be grouped under the specified organization ID.
 * @returns The updated result object with the element added to the appropriate group.
 */
const groupElementByOrgId = (
  resultObject: ResultObject,
  organizationId: string,
  element: React.JSX.Element,
) => {
  if (resultObject.hasOwnProperty(organizationId)) {
    resultObject[organizationId].push(element);
  } else {
    resultObject[organizationId] = [element];
  }
  return resultObject;
};<|MERGE_RESOLUTION|>--- conflicted
+++ resolved
@@ -61,17 +61,10 @@
 
 /**
  * Retrieves the JSON representation of a lab report from the labs HTML string.
-<<<<<<< HEAD
- * @param {LabReport} report - The LabReport object containing information about the lab report.
- * @param {Bundle} fhirBundle - The FHIR Bundle object containing relevant FHIR resources.
- * @param {PathMappings} mappings - The PathMappings object containing mappings for extracting data.
- * @returns {TableJson} The JSON representation of the lab report.
-=======
  * @param report - The LabReport object containing information about the lab report.
  * @param fhirBundle - The FHIR Bundle object containing relevant FHIR resources.
  * @param mappings - The PathMappings object containing mappings for extracting data.
  * @returns The JSON representation of the lab report.
->>>>>>> fc36ea5d
  */
 export const getLabJsonObject = (
   report: LabReport,
