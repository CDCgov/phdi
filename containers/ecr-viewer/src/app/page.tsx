--- conflicted
+++ resolved
@@ -1,11 +1,8 @@
 import React from "react";
 import ListECRViewer from "@/app/ListEcrViewer";
-<<<<<<< HEAD
 import { listEcrData } from "@/app/api/services/listEcrDataService";
 import Header from "./Header";
-=======
 import { Ecr, listEcrData } from "@/app/api/services/listEcrDataService";
->>>>>>> 2ef18f65
 
 export const dynamic = "force-dynamic";
 
@@ -21,10 +18,7 @@
 
   return (
     <main>
-<<<<<<< HEAD
       <Header />
-      <ListECRViewer listFhirData={listFhirData} />
-=======
       {process.env.STANDALONE_VIEWER === "true" ? (
         <ListECRViewer listFhirData={listFhirData} />
       ) : (
@@ -32,7 +26,6 @@
           <h1>Sorry, this page is not available.</h1>
         </div>
       )}
->>>>>>> 2ef18f65
     </main>
   );
 };
