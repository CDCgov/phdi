import { evaluate } from "fhirpath";
<<<<<<< HEAD
import { Bundle, CodeableConcept, Element, Quantity } from "fhir/r4";
=======
import { Bundle, CodeableConcept, FhirResource, Quantity } from "fhir/r4";
import { toSentenceCase } from "./format-service";
>>>>>>> d3d85ffa
import { ColumnInfoInput, PathMappings } from "@/app/utils";
import fhirpath_r4_model from "fhirpath/fhir-context/r4";
import { Table } from "@trussworks/react-uswds";
import classNames from "classnames";

/**
 * Formats a table based on the provided resources, mappings, columns, and caption.
 * @param resources - An array of FHIR Resources representing the data entries.
 * @param mappings - An object containing the FHIR path mappings.
 * @param columns - An array of objects representing column information.
 *                                      The order of columns in the array determines the order of appearance.
 * @param caption - The caption for the table.
 * @param [fixed] - Optional. Determines whether to fix the width of the table columns. Default is true.
 * @param [outerBorder] - Optional. Determines whether to include an outer border for the table. Default is true.
 * @returns - A formatted table React element.
 */
export const evaluateTable = (
  resources: Element[],
  mappings: PathMappings,
  columns: ColumnInfoInput[],
  caption: string,
  fixed: boolean = true,
  outerBorder: boolean = true,
): React.JSX.Element => {
  let headers = columns.map((column, index) => (
    <th
      key={`${column.columnName}${index}`}
      scope="col"
      className="bg-base-lightest"
    >
      {column.columnName}
    </th>
  ));

  let tableRows = resources.map((entry, index) => {
    let rowCells = columns.map((column, index) => {
      let rowCellData: any;
      if (column?.value) {
        rowCellData = column.value;
      } else if (column?.infoPath) {
        rowCellData = evaluateValue(entry, mappings[column.infoPath]);
      }
      if (!rowCellData) {
        rowCellData = <span className={"text-italic text-base"}>No data</span>;
      }
      return (
        <td key={`row-data-${index}`} className="text-top">
          {column.sentenceCase ? toSentenceCase(rowCellData) : rowCellData}
        </td>
      );
    });

    return <tr key={`table-row-${index}`}>{rowCells}</tr>;
  });

  return (
    <Table
      fixed={fixed}
      bordered={false}
      fullWidth={true}
      caption={caption}
      className={classNames("table-caption-margin margin-y-0", {
        "border-top border-left border-right": outerBorder,
      })}
      data-testid="table"
    >
      <thead>
        <tr>{headers}</tr>
      </thead>
      <tbody>{tableRows}</tbody>
    </Table>
  );
};

/**
 * Evaluates a reference in a FHIR bundle.
 * @param fhirBundle - The FHIR bundle containing resources.
 * @param mappings - Path mappings for resolving references.
 * @param ref - The reference string (e.g., "Patient/123").
 * @returns The FHIR Resource or undefined if not found.
 */
export const evaluateReference = (
  fhirBundle: Bundle,
  mappings: PathMappings,
  ref: string,
) => {
  const [resourceType, id] = ref.split("/");
  return evaluate(fhirBundle, mappings.resolve, {
    resourceType,
    id,
  })[0];
};

/**
 * Evaluates the FHIR path and returns the appropriate string value. Supports choice elements
 * @param entry - The FHIR resource to evaluate.
 * @param path - The path within the resource to extract the value from.
 * @returns - The evaluated value as a string.
 */
export const evaluateValue = (entry: Element, path: string): string => {
  let originalValue = evaluate(entry, path, undefined, fhirpath_r4_model)[0];
  let value = "";
  if (typeof originalValue === "string" || typeof originalValue === "number") {
    value = originalValue.toString();
  } else if (originalValue?.__path__ === "Quantity") {
    const data = originalValue as Quantity;
    let unit = data.unit;
    const firstLetterRegex = /^[a-z]/i;
    if (unit?.match(firstLetterRegex)) {
      unit = " " + unit;
    }
    value = `${data.value ?? ""}${unit ?? ""}`;
  } else if (originalValue?.__path__ === "CodeableConcept") {
    const data = originalValue as CodeableConcept;
    value = data.coding?.[0].display || data.text || "";
  } else if (typeof originalValue === "object") {
    console.log(`Not implemented for ${originalValue.__path__}`);
  }
  return value.trim();
};<|MERGE_RESOLUTION|>--- conflicted
+++ resolved
@@ -1,10 +1,6 @@
 import { evaluate } from "fhirpath";
-<<<<<<< HEAD
 import { Bundle, CodeableConcept, Element, Quantity } from "fhir/r4";
-=======
-import { Bundle, CodeableConcept, FhirResource, Quantity } from "fhir/r4";
 import { toSentenceCase } from "./format-service";
->>>>>>> d3d85ffa
 import { ColumnInfoInput, PathMappings } from "@/app/utils";
 import fhirpath_r4_model from "fhirpath/fhir-context/r4";
 import { Table } from "@trussworks/react-uswds";
