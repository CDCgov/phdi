import { BlobServiceClient } from "@azure/storage-blob";
import { NextResponse } from "next/server";
import pgPromise from "pg-promise";
import {
  S3Client,
  PutObjectCommand,
  PutObjectCommandOutput,
} from "@aws-sdk/client-s3";
import { Bundle } from "fhir/r4";
import { S3_SOURCE, AZURE_SOURCE, POSTGRES_SOURCE } from "@/app/api/utils";

const s3Client =
  process.env.APP_ENV === "dev"
    ? new S3Client({
        region: process.env.AWS_REGION,
        endpoint: process.env.AWS_CUSTOM_ENDPOINT,
        forcePathStyle: process.env.AWS_CUSTOM_ENDPOINT !== undefined,
      })
    : new S3Client({ region: process.env.AWS_REGION });

/**
 * Saves a FHIR bundle to a postgres database.
 * @async
 * @function saveToPostgres
 * @param fhirBundle - The FHIR bundle to be saved.
 * @param ecrId - The unique identifier for the Electronic Case Reporting (ECR) associated with the FHIR bundle.
 * @returns A promise that resolves when the FHIR bundle is successfully saved to postgres.
 * @throws {Error} Throws an error if the FHIR bundle cannot be saved to postgress.
 */
export const saveToPostgres = async (fhirBundle: Bundle, ecrId: string) => {
  const db_url = process.env.DATABASE_URL || "";
  const db = pgPromise();
  const database = db(db_url);

  const { ParameterizedQuery: PQ } = pgPromise;
  const addFhir = new PQ({
    text: "INSERT INTO fhir VALUES ($1, $2) RETURNING ecr_id",
    values: [ecrId, fhirBundle],
  });

  try {
    const saveECR = await database.one(addFhir);

    return NextResponse.json(
      { message: "Success. Saved FHIR Bundle to database: " + saveECR.ecr_id },
      { status: 200 },
    );
  } catch (error: any) {
    console.error("Error inserting data to database:", error);
    return NextResponse.json(
      { message: "Failed to insert data to database. " + error.message },
      { status: 500 },
    );
  }
};

/**
 * Saves a FHIR bundle to an AWS S3 bucket.
 * @async
 * @function saveToS3
 * @param fhirBundle - The FHIR bundle to be saved.
 * @param ecrId - The unique identifier for the Electronic Case Reporting (ECR) associated with the FHIR bundle.
 * @returns A promise that resolves when the FHIR bundle is successfully saved to the S3 bucket.
 * @throws {Error} Throws an error if the FHIR bundle cannot be saved to the S3 bucket.
 */
export const saveToS3 = async (fhirBundle: Bundle, ecrId: string) => {
  const bucketName = process.env.ECR_BUCKET_NAME;
  const objectKey = `${ecrId}.json`;
  const body = JSON.stringify(fhirBundle);

  try {
    const input = {
      Body: body,
      Bucket: bucketName,
      Key: objectKey,
      ContentType: "application/json",
    };

    const command = new PutObjectCommand(input);
    const response: PutObjectCommandOutput = await s3Client.send(command);
    const httpStatusCode = response?.$metadata?.httpStatusCode;

    if (httpStatusCode !== 200) {
      throw new Error(`HTTP Status Code: ${httpStatusCode}`);
    }
    return NextResponse.json(
      { message: "Success. Saved FHIR Bundle to S3: " + ecrId },
      { status: 200 },
    );
  } catch (error: any) {
    return NextResponse.json(
      { message: "Failed to insert data to S3. " + error.message },
      { status: 500 },
    );
  }
};

/**
 * Saves a FHIR bundle to Azure Blob Storage.
 * @async
 * @function saveToAzure
 * @param fhirBundle - The FHIR bundle to be saved.
 * @param ecrId - The unique ID for the eCR associated with the FHIR bundle.
 * @returns A promise that resolves when the FHIR bundle is successfully saved to Azure Blob Storage.
 * @throws {Error} Throws an error if the FHIR bundle cannot be saved to Azure Blob Storage.
 */
export const saveToAzure = async (fhirBundle: Bundle, ecrId: string) => {
  // TODO: Make this global after we get Azure access
  const blobClient = BlobServiceClient.fromConnectionString(
    process.env.AZURE_STORAGE_CONNECTION_STRING!,
  );

  if (!process.env.AZURE_CONTAINER_NAME)
    throw Error("Azure container name not found");

  const containerName = process.env.AZURE_CONTAINER_NAME;
  const blobName = `${ecrId}.json`;
  const body = JSON.stringify(fhirBundle);

  try {
    const containerClient = blobClient.getContainerClient(containerName);
    const blockBlobClient = containerClient.getBlockBlobClient(blobName);

    const response = await blockBlobClient.upload(body, body.length, {
      blobHTTPHeaders: { blobContentType: "application/json" },
    });

    if (response._response.status !== 201) {
      throw new Error(`HTTP Status Code: ${response._response.status}`);
    }

    return NextResponse.json(
      { message: "Success. Saved FHIR bundle to Azure Blob Storage: " + ecrId },
      { status: 200 },
    );
  } catch (error: any) {
    return NextResponse.json(
      {
        message:
          "Failed to insert FHIR bundle to Azure Blob Storage. " +
          error.message,
      },
      { status: 500 },
    );
  }
};

interface BundleMetadata {
  last_name: string;
  first_name: string;
  birth_date: string;
  data_source: string;
  reportable_condition: string;
  rule_summary: string;
  report_date: string;
}

/**
<<<<<<< HEAD
 *
=======
 * @async
 * @function saveFhirData
>>>>>>> d155933d
 * @param fhirBundle - The FHIR bundle to be saved.
 * @param ecrId - The unique identifier for the Electronic Case Reporting (ECR) associated with the FHIR bundle.
 * @param saveSource - The location to save the FHIR bundle. Valid values are "postgres", "s3", or "azure".
 * @returns A `NextResponse` object with a JSON payload indicating the success message. The response content type is set to `application/json`.
 */
export const saveFhirData = async (
  fhirBundle: Bundle,
  ecrId: string,
  saveSource: string,
) => {
  if (saveSource === S3_SOURCE) {
    return saveToS3(fhirBundle, ecrId);
  } else if (saveSource === AZURE_SOURCE) {
    return saveToAzure(fhirBundle, ecrId);
  } else if (saveSource === POSTGRES_SOURCE) {
    return await saveToPostgres(fhirBundle, ecrId);
  } else {
    return NextResponse.json(
      {
        message:
          'Invalid save source. Please provide a valid value for \'saveSource\' ("postgres", "s3", or "azure").',
      },
      { status: 400 },
    );
  }
};

/**
 * Saves a FHIR bundle metadata to a postgres database.
 * @async
<<<<<<< HEAD
 * @function saveToS3
=======
 * @function saveToMetadataPostgres
>>>>>>> d155933d
 * @param metadata - The FHIR bundle metadata to be saved.
 * @param ecrId - The unique identifier for the Electronic Case Reporting (ECR) associated with the FHIR bundle.
 * @returns A promise that resolves when the FHIR bundle metadata is successfully saved to postgres.
 * @throws {Error} Throws an error if the FHIR bundle metadata cannot be saved to postgress.
 */
export const saveToMetadataPostgres = async (
  metadata: BundleMetadata,
  ecrId: string,
) => {
  const db_url = process.env.DATABASE_URL || "";
  const db = pgPromise();
  const database = db(db_url);

  const { ParameterizedQuery: PQ } = pgPromise;
  const addMetadata = new PQ({
    text: "INSERT INTO fhir_metadata (ecr_id,patient_name_last,patient_name_first,patient_birth_date,data_source,reportable_condition,rule_summary,report_date) VALUES ($1, $2, $3, $4, $5, $6, $7, $8) RETURNING ecr_id",
    values: [
      ecrId,
      metadata.first_name,
      metadata.last_name,
      metadata.birth_date,
      "DB",
      metadata.reportable_condition,
      metadata.rule_summary,
      metadata.report_date,
    ],
  });

  try {
    const saveECR = await database.one(addMetadata);

    return NextResponse.json(
      { message: "Success. Saved metadata to database: " + saveECR.ecr_id },
      { status: 200 },
    );
  } catch (error: any) {
    console.error("Error inserting metadata to database:", error);
    return NextResponse.json(
      { message: "Failed to insert metadata to database. " + error.message },
      { status: 500 },
    );
  }
};

/**
<<<<<<< HEAD
=======
 * @async
 * @function saveWithMetadata
>>>>>>> d155933d
 * @param fhirBundle - The FHIR bundle to be saved.
 * @param ecrId - The unique identifier for the Electronic Case Reporting (ECR) associated with the FHIR bundle.
 * @param saveSource - The location to save the FHIR bundle. Valid values are "postgres", "s3", or "azure".
 * @param metadata - The metadata to be saved with the FHIR bundle.
 * @returns A `NextResponse` object with a JSON payload indicating the success message. The response content type is set to `application/json`.
<<<<<<< HEAD
=======
 * @throws {Error} Throws an error if the FHIR bundle or metadata cannot be saved.
>>>>>>> d155933d
 */
export const saveWithMetadata = async (
  fhirBundle: Bundle,
  ecrId: string,
  saveSource: string,
  metadata: BundleMetadata,
) => {
  let fhirDataResult;
  let metadataResult;
  try {
    fhirDataResult = await saveFhirData(fhirBundle, ecrId, saveSource);
    metadataResult = await saveToMetadataPostgres(metadata, ecrId);
  } catch (error: any) {
    return NextResponse.json(
      { message: "Failed to save FHIR data with metadata. " + error.message },
      { status: 500 },
    );
  }

  let responseMessage = "";
  let responseStatus = 200;
  if (fhirDataResult.status !== 200) {
    responseMessage += "Failed to save FHIR data.\n";
    responseStatus = 500;
  } else {
    responseMessage += "Saved FHIR data.\n";
  }
  if (metadataResult.status !== 200) {
    responseMessage += "Failed to save metadata.";
    responseStatus = 500;
  } else {
    responseMessage += "Saved metadata.";
  }

  return NextResponse.json(
    { message: responseMessage },
    { status: responseStatus },
  );
};<|MERGE_RESOLUTION|>--- conflicted
+++ resolved
@@ -156,12 +156,8 @@
 }
 
 /**
-<<<<<<< HEAD
- *
-=======
  * @async
  * @function saveFhirData
->>>>>>> d155933d
  * @param fhirBundle - The FHIR bundle to be saved.
  * @param ecrId - The unique identifier for the Electronic Case Reporting (ECR) associated with the FHIR bundle.
  * @param saveSource - The location to save the FHIR bundle. Valid values are "postgres", "s3", or "azure".
@@ -192,11 +188,7 @@
 /**
  * Saves a FHIR bundle metadata to a postgres database.
  * @async
-<<<<<<< HEAD
- * @function saveToS3
-=======
  * @function saveToMetadataPostgres
->>>>>>> d155933d
  * @param metadata - The FHIR bundle metadata to be saved.
  * @param ecrId - The unique identifier for the Electronic Case Reporting (ECR) associated with the FHIR bundle.
  * @returns A promise that resolves when the FHIR bundle metadata is successfully saved to postgres.
@@ -242,20 +234,14 @@
 };
 
 /**
-<<<<<<< HEAD
-=======
  * @async
  * @function saveWithMetadata
->>>>>>> d155933d
  * @param fhirBundle - The FHIR bundle to be saved.
  * @param ecrId - The unique identifier for the Electronic Case Reporting (ECR) associated with the FHIR bundle.
  * @param saveSource - The location to save the FHIR bundle. Valid values are "postgres", "s3", or "azure".
  * @param metadata - The metadata to be saved with the FHIR bundle.
  * @returns A `NextResponse` object with a JSON payload indicating the success message. The response content type is set to `application/json`.
-<<<<<<< HEAD
-=======
  * @throws {Error} Throws an error if the FHIR bundle or metadata cannot be saved.
->>>>>>> d155933d
  */
 export const saveWithMetadata = async (
   fhirBundle: Bundle,
