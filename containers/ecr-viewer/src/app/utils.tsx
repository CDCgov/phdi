import React from "react";
import * as dateFns from "date-fns";
import {
  Bundle,
  Condition,
  FhirResource,
  Immunization,
  Organization,
  Procedure,
} from "fhir/r4";
import { evaluate } from "fhirpath";
import parse from "html-react-parser";
import classNames from "classnames";
import { Table } from "@trussworks/react-uswds";
import {
<<<<<<< HEAD
=======
  evaluateReference,
  evaluateDiagnosticReportData,
  evaluateValue,
} from "@/app/evaluate-service";
import {
>>>>>>> 5bc92513
  formatAddress,
  formatDate,
  formatName,
  formatPhoneNumber,
  formatStartEndDateTime,
  formatVitals,
  formatDateTime,
} from "@/app/format-service";

export interface DisplayData {
  title: string;
<<<<<<< HEAD
  value?: string | React.JSX.Element | React.JSX.Element[] | React.ReactNode;
=======
  value?: string | React.JSX.Element | React.JSX.Element[];
>>>>>>> 5bc92513
}

export interface PathMappings {
  [key: string]: string;
}

export interface ColumnInfoInput {
  columnName: string;
  infoPath: string;
}

export interface CompleteData {
  availableData: DisplayData[];
  unavailableData: DisplayData[];
}

export const evaluatePatientName = (
  fhirBundle: Bundle,
  fhirPathMappings: PathMappings,
) => {
  const givenNames = evaluate(
    fhirBundle,
    fhirPathMappings.patientGivenName,
  ).join(" ");
  const familyName = evaluate(fhirBundle, fhirPathMappings.patientFamilyName);

  return `${givenNames} ${familyName}`;
};

export const extractPatientAddress = (
  fhirBundle: Bundle,
  fhirPathMappings: PathMappings,
) => {
  const streetAddresses = evaluate(
    fhirBundle,
    fhirPathMappings.patientStreetAddress,
  );
  const city = evaluate(fhirBundle, fhirPathMappings.patientCity)[0];
  const state = evaluate(fhirBundle, fhirPathMappings.patientState)[0];
  const zipCode = evaluate(fhirBundle, fhirPathMappings.patientZipCode)[0];
  const country = evaluate(fhirBundle, fhirPathMappings.patientCountry)[0];
  return formatAddress(streetAddresses, city, state, zipCode, country);
};

function extractLocationResource(
  fhirBundle: Bundle,
  fhirPathMappings: PathMappings,
) {
  const locationReference = evaluate(
    fhirBundle,
    fhirPathMappings.facilityLocation,
  ).join("");
  const locationUID = locationReference.split("/")[1];
  const locationExpression = `Bundle.entry.resource.where(resourceType = 'Location').where(id = '${locationUID}')`;
  return evaluate(fhirBundle, locationExpression)[0];
}

export const extractFacilityAddress = (
  fhirBundle: Bundle,
  fhirPathMappings: PathMappings,
) => {
  const locationResource = extractLocationResource(
    fhirBundle,
    fhirPathMappings,
  );

  const streetAddresses = locationResource?.address?.line;
  const city = locationResource?.address?.city;
  const state = locationResource?.address?.state;
  const zipCode = locationResource?.address?.postalCode;
  const country = locationResource?.address?.country;

  return formatAddress(streetAddresses, city, state, zipCode, country);
};

export const extractFacilityContactInfo = (
  fhirBundle: Bundle,
  fhirPathMappings: PathMappings,
) => {
  const locationResource = extractLocationResource(
    fhirBundle,
    fhirPathMappings,
  );
  const phoneNumbers = locationResource.telecom?.filter(
    (contact: any) => contact.system === "phone",
  );
  return phoneNumbers?.[0].value;
};

export const evaluatePatientContactInfo = (
  fhirBundle: Bundle,
  fhirPathMappings: PathMappings,
) => {
  const phoneNumbers = evaluate(
    fhirBundle,
    fhirPathMappings.patientPhoneNumbers,
  )
    .map(
      (phoneNumber) =>
        `${
          phoneNumber?.use?.charAt(0).toUpperCase() +
          phoneNumber?.use?.substring(1)
        } ${phoneNumber.value}`,
    )
    .join("\n");
  const emails = evaluate(fhirBundle, fhirPathMappings.patientEmails)
    .map((email) => `${email.value}`)
    .join("\n");

  return `${phoneNumbers}\n${emails}`;
};

export const evaluateEncounterDate = (
  fhirBundle: Bundle,
  fhirPathMappings: PathMappings,
) => {
  const startDate = formatDateTime(
    evaluate(fhirBundle, fhirPathMappings.encounterStartDate).join(""),
  );
  const endDate = formatDateTime(
    evaluate(fhirBundle, fhirPathMappings.encounterEndDate).join(""),
  );

  return `Start: ${startDate}
    End: ${endDate}`;
};

/**
 * Formats a table based on the provided resources, mappings, columns, and caption.
 * @param {FhirResource[]} resources - An array of FHIR Resources representing the data entries.
 * @param {PathMappings} mappings - An object containing the FHIR path mappings.
 * @param {ColumnInfoInput[]} columns - An array of objects representing column information.
 *                                      The order of columns in the array determines the order of appearance.
 * @param {string} caption - The caption for the table.
 * @param {boolean} [outerBorder=true] - Optional. Determines whether to include an outer border for the table. Default is true.
 * @returns {React.JSX.Element} - A formatted table React element.
 */
export const evaluateTable = (
  resources: FhirResource[],
  mappings: PathMappings,
  columns: ColumnInfoInput[],
  caption: string,
  outerBorder: boolean = true,
): React.JSX.Element => {
  let headers = columns.map((column, index) => (
    <th
      key={`${column.columnName}${index}`}
      scope="col"
      className="bg-gray-5 minw-15"
    >
      {column.columnName}
    </th>
  ));

  let tableRows = resources.map((entry, index) => {
    let rowCells = columns.map((column, index) => {
      let rowCellData = evaluateValue(entry, mappings[column.infoPath]) || (
        <span className={"text-italic text-base"}>No data</span>
      );
      return (
        <td key={`row-data-${index}`} className="text-top">
          {rowCellData}
        </td>
      );
    });

    return <tr key={`table-row-${index}`}>{rowCells}</tr>;
  });

  return (
    <Table
      fixed={true}
      bordered={false}
      fullWidth={true}
      caption={caption}
      className={classNames("table-caption-margin margin-y-0", {
        "border-top border-left border-right": outerBorder,
      })}
      data-testid="table"
    >
      <thead>
        <tr>{headers}</tr>
      </thead>
      <tbody>{tableRows}</tbody>
    </Table>
  );
};

/**
 * Extracts travel history information from the provided FHIR bundle based on the FHIR path mappings.
 * @param {Bundle} fhirBundle - The FHIR bundle containing patient travel history data.
 * @param {PathMappings} mappings - An object containing the FHIR path mappings.
 * @returns {string | undefined} - A formatted string representing the patient's travel history, or undefined if no relevant data is found.
 */
const extractTravelHistory = (
  fhirBundle: Bundle,
  mappings: PathMappings,
): string | undefined => {
  const startDate = evaluate(
    fhirBundle,
    mappings["patientTravelHistoryStartDate"],
  )[0];
  const endDate = evaluate(
    fhirBundle,
    mappings["patientTravelHistoryEndDate"],
  )[0];
  const location = evaluate(
    fhirBundle,
    mappings["patientTravelHistoryLocation"],
  )[0];
  const purposeOfTravel = evaluate(
    fhirBundle,
    mappings["patientTravelHistoryPurpose"],
  )[0];
  if (startDate || endDate || location || purposeOfTravel) {
    return `Dates: ${startDate} - ${endDate}
       Location(s): ${location ?? "No data"}
       Purpose of Travel: ${purposeOfTravel ?? "No data"}
       `;
  }
};

export const calculatePatientAge = (
  fhirBundle: Bundle,
  fhirPathMappings: PathMappings,
) => {
  const patientDOBString = evaluate(fhirBundle, fhirPathMappings.patientDOB)[0];
  if (patientDOBString) {
    const patientDOB = new Date(patientDOBString);
    const today = new Date();
    return dateFns.differenceInYears(today, patientDOB);
  }
};

export const evaluateSocialData = (
  fhirBundle: Bundle,
  mappings: PathMappings,
) => {
  const socialData: DisplayData[] = [
    {
      title: "Occupation",
      value: evaluate(fhirBundle, mappings["patientCurrentJobTitle"])[0],
    },
    {
      title: "Tobacco Use",
      value: evaluate(fhirBundle, mappings["patientTobaccoUse"])[0],
    },
    {
      title: "Travel History",
      value: extractTravelHistory(fhirBundle, mappings),
    },
    {
      title: "Homeless Status",
      value: evaluate(fhirBundle, mappings["patientHomelessStatus"])[0],
    },
    {
      title: "Pregnancy Status",
      value: evaluate(fhirBundle, mappings["patientPregnancyStatus"])[0],
    },
    {
      title: "Alcohol Use",
      value: evaluate(fhirBundle, mappings["patientAlcoholUse"])[0],
    },
    {
      title: "Sexual Orientation",
      value: evaluate(fhirBundle, mappings["patientSexualOrientation"])[0],
    },
    {
      title: "Gender Identity",
      value: evaluate(fhirBundle, mappings["patientGenderIdentity"])[0],
    },
    {
      title: "Occupation",
      value: evaluate(fhirBundle, mappings["patientCurrentJobTitle"])[0],
    },
  ];
  return evaluateData(socialData);
};

export const evaluateDemographicsData = (
  fhirBundle: Bundle,
  mappings: PathMappings,
) => {
  const demographicsData: DisplayData[] = [
    {
      title: "Patient Name",
      value: evaluatePatientName(fhirBundle, mappings),
    },
    { title: "DOB", value: evaluate(fhirBundle, mappings.patientDOB)[0] },
    {
      title: "Current Age",
      value: calculatePatientAge(fhirBundle, mappings)?.toString(),
    },
    { title: "Sex", value: evaluate(fhirBundle, mappings.patientGender)[0] },
    { title: "Race", value: evaluate(fhirBundle, mappings.patientRace)[0] },
    {
      title: "Ethnicity",
      value: evaluate(fhirBundle, mappings.patientEthnicity)[0],
    },
    {
      title: "Tribal Affiliation",
      value: evaluate(fhirBundle, mappings.patientTribalAffiliation)[0],
    },
    {
      title: "Preferred Language",
      value: evaluate(fhirBundle, mappings.patientLanguage)[0],
    },
    {
      title: "Patient Address",
      value: extractPatientAddress(fhirBundle, mappings),
    },
    {
      title: "County",
      value: evaluate(fhirBundle, mappings.patientCounty)[0],
    },
    {
      title: "Contact",
      value: evaluatePatientContactInfo(fhirBundle, mappings),
    },
    {
      title: "Emergency Contact",
      value: evaluateEmergencyContact(fhirBundle, mappings),
    },
    {
      title: "Patient IDs",
      value: evaluate(fhirBundle, mappings.patientId)[0],
    },
  ];
  return evaluateData(demographicsData);
};

export const evaluateEncounterData = (
  fhirBundle: Bundle,
  mappings: PathMappings,
) => {
  const encounterData = [
    {
      title: "Encounter Date/Time",
      value: formatStartEndDateTime(
        evaluate(fhirBundle, mappings["encounterStartDate"])[0],
        evaluate(fhirBundle, mappings["encounterEndDate"])[0],
      ),
    },
    {
      title: "Encounter Type",
      value: evaluate(fhirBundle, mappings["encounterType"])[0],
    },
    {
      title: "Facility Name",
      value: evaluate(fhirBundle, mappings["facilityName"])[0],
    },
    {
      title: "Facility Address",
      value: formatAddress(
        evaluate(fhirBundle, mappings["facilityStreetAddress"]),
        evaluate(fhirBundle, mappings["facilityCity"])[0],
        evaluate(fhirBundle, mappings["facilityState"])[0],
        evaluate(fhirBundle, mappings["facilityZipCode"])[0],
        evaluate(fhirBundle, mappings["facilityCountry"])[0],
      ),
    },
    {
      title: "Facility Contact",
      value: formatPhoneNumber(
        evaluate(fhirBundle, mappings["facilityContact"])[0],
      ),
    },
    {
      title: "Facility Type",
      value: evaluate(fhirBundle, mappings["facilityType"])[0],
    },
    {
      title: "Facility ID",
      value: evaluate(fhirBundle, mappings["facilityID"])[0],
    },
  ];
  return evaluateData(encounterData);
};

export const evaluateProviderData = (
  fhirBundle: Bundle,
  mappings: PathMappings,
) => {
  const providerData = [
    {
      title: "Provider Name",
      value: formatName(
        evaluate(fhirBundle, mappings["providerGivenName"])[0],
        evaluate(fhirBundle, mappings["providerFamilyName"])[0],
      ),
    },
    {
      title: "Provider Contact",
      value: formatPhoneNumber(
        evaluate(fhirBundle, mappings["providerContact"])[0],
      ),
    },
  ];
  return evaluateData(providerData);
};

export const evaluateEcrMetadata = (
  fhirBundle: Bundle,
  mappings: PathMappings,
) => {
  const rrPerformerReferences = evaluate(fhirBundle, mappings.rrPerformers);

  const rrPerformers: Organization[] = rrPerformerReferences.map((ref) =>
    evaluateReference(fhirBundle, mappings, ref),
  );

  const rrDetails: DisplayData[] = [
    {
      title: "Reportable Condition(s)",
      value: evaluate(fhirBundle, mappings.rrDisplayNames)?.join("\n"),
    },
    {
      title: "RCKMS Trigger Summary",
      value: evaluate(fhirBundle, mappings.rckmsTriggerSummaries)?.join("\n"),
    },
    {
      title: "Jurisdiction(s) Sent eCR",
      value: rrPerformers.map((org) => org.name)?.join("\n"),
    },
  ];
  const eicrDetails: DisplayData[] = [
    {
      title: "eICR Identifier",
      value: evaluate(fhirBundle, mappings.eicrIdentifier)[0],
    },
  ];
  const ecrSenderDetails: DisplayData[] = [
    {
      title: "Date/Time eCR Created",
      value: formatDateTime(
        evaluate(fhirBundle, mappings.dateTimeEcrCreated)[0],
      ),
    },
    {
      title: "Sender Software",
      value: evaluate(fhirBundle, mappings.senderSoftware)[0],
    },
    {
      title: "Sender Facility Name",
      value: evaluate(fhirBundle, mappings.senderFacilityName)[0],
    },
    {
      title: "Facility Address",
      value: extractFacilityAddress(fhirBundle, mappings),
    },
    {
      title: "Facility Contact",
      value: evaluate(fhirBundle, mappings.facilityContact)[0],
    },
    {
      title: "Facility ID",
      value: evaluate(fhirBundle, mappings.facilityID)[0],
    },
  ];
  return {
    eicrDetails: evaluateData(eicrDetails),
    ecrSenderDetails: evaluateData(ecrSenderDetails),
    rrDetails: evaluateData(rrDetails),
  };
};

/**
 * Generates a formatted table representing the list of problems based on the provided array of problems and mappings.
 * @param {Condition[]} problemsArray - An array containing the list of problems.
 * @param {PathMappings} mappings - An object containing the FHIR path mappings.
 * @returns {React.JSX.Element | undefined} - A formatted table React element representing the list of problems, or undefined if the problems array is empty.
 */
export const returnProblemsTable = (
  problemsArray: Condition[],
  mappings: PathMappings,
): React.JSX.Element | undefined => {
  if (problemsArray.length === 0) {
    return undefined;
  }

  const columnInfo: ColumnInfoInput[] = [
    { columnName: "Active Problem", infoPath: "activeProblemsDisplay" },
    { columnName: "Onset Age", infoPath: "activeProblemsOnsetAge" },
    { columnName: "Onset Date", infoPath: "activeProblemsOnsetDate" },
  ];

  problemsArray.forEach((entry) => {
    entry.onsetDateTime = formatDate(entry.onsetDateTime);
  });

  problemsArray.sort(
    (a, b) =>
      new Date(b.onsetDateTime ?? "").getTime() -
      new Date(a.onsetDateTime ?? "").getTime(),
  );

  return evaluateTable(problemsArray, mappings, columnInfo, "Problems List");
};

/**
 * Generates a formatted table representing the list of immunizations based on the provided array of immunizations and mappings.
 * @param {Immunization[]} immunizationsArray - An array containing the list of immunizations.
 * @param {PathMappings} mappings - An object containing the FHIR path mappings.
 * @returns {React.JSX.Element | undefined} - A formatted table React element representing the list of immunizations, or undefined if the immunizations array is empty.
 */
export const returnImmunizations = (
  immunizationsArray: Immunization[],
  mappings: PathMappings,
): React.JSX.Element | undefined => {
  if (immunizationsArray.length === 0) {
    return undefined;
  }

  const columnInfo = [
    { columnName: "Name", infoPath: "immunizationsName" },
    { columnName: "Administration Dates", infoPath: "immunizationsAdminDate" },
    { columnName: "Next Due", infoPath: "immunizationsNextDue" },
  ];

  immunizationsArray.forEach((entry) => {
    entry.occurrenceDateTime = formatDate(entry.occurrenceDateTime);
  });

  immunizationsArray.sort(
    (a, b) =>
      new Date(b.occurrenceDateTime ?? "").getTime() -
      new Date(a.occurrenceDateTime ?? "").getTime(),
  );

  return evaluateTable(
    immunizationsArray,
    mappings,
    columnInfo,
    "Immunization History",
  );
};

/**
 * Generates a formatted table representing the list of procedures based on the provided array of procedures and mappings.
 * @param {Procedure[]} proceduresArray - An array containing the list of procedures.
 * @param {PathMappings} mappings - An object containing FHIR path mappings for procedure attributes.
 * @returns {React.JSX.Element | undefined} - A formatted table React element representing the list of procedures, or undefined if the procedures array is empty.
 */
export const returnProceduresTable = (
  proceduresArray: Procedure[],
  mappings: PathMappings,
): React.JSX.Element | undefined => {
  if (proceduresArray.length === 0) {
    return undefined;
  }

  const columnInfo: ColumnInfoInput[] = [
    { columnName: "Name", infoPath: "procedureName" },
    { columnName: "Date Performed", infoPath: "procedureDate" },
    { columnName: "Reason", infoPath: "procedureReason" },
  ];

  proceduresArray.forEach((entry) => {
    entry.performedDateTime = formatDate(entry.performedDateTime);
  });

  proceduresArray.sort(
    (a, b) =>
      new Date(b.performedDateTime ?? "").getTime() -
      new Date(a.performedDateTime ?? "").getTime(),
  );

  return evaluateTable(proceduresArray, mappings, columnInfo, "Procedures");
};

export const evaluateClinicalData = (
  fhirBundle: Bundle,
  mappings: PathMappings,
) => {
  const clinicalNotes: DisplayData[] = [
    {
      title: "Miscellaneous Notes",
      value: parse(
        evaluate(fhirBundle, mappings["historyOfPresentIllness"])[0]?.div || "",
      ),
    },
  ];

  const reasonForVisitData: DisplayData[] = [
    {
      title: "Reason for Visit",
      value: evaluate(fhirBundle, mappings["clinicalReasonForVisit"])[0],
    },
  ];

  const activeProblemsTableData: DisplayData[] = [
    {
      title: "Problems List",
      value: returnProblemsTable(
        evaluate(fhirBundle, mappings["activeProblems"]),
        mappings,
      ),
    },
  ];

  const treatmentData: DisplayData[] = [
    {
      title: "Procedures",
      value: returnProceduresTable(
        evaluate(fhirBundle, mappings["procedures"]),
        mappings,
      ),
    },
  ];

  const vitalData = [
    {
      title: "Vital Signs",
      value: formatVitals(
        evaluate(fhirBundle, mappings["patientHeight"])[0],
        evaluate(fhirBundle, mappings["patientHeightMeasurement"])[0],
        evaluate(fhirBundle, mappings["patientWeight"])[0],
        evaluate(fhirBundle, mappings["patientWeightMeasurement"])[0],
        evaluate(fhirBundle, mappings["patientBmi"])[0],
      ),
    },
  ];

  const immunizationsData: DisplayData[] = [
    {
      title: "Immunization History",
      value: returnImmunizations(
        evaluate(fhirBundle, mappings["immunizations"]),
        mappings,
      ),
    },
  ];
  return {
    clinicalNotes: evaluateData(clinicalNotes),
    reasonForVisitDetails: evaluateData(reasonForVisitData),
    activeProblemsDetails: evaluateData(activeProblemsTableData),
    treatmentData: evaluateData(treatmentData),
    vitalData: evaluateData(vitalData),
    immunizationsDetails: evaluateData(immunizationsData),
  };
};

/**
 * Evaluates the provided display data to determine availability.
 * @param {DisplayData[]} data - An array of display data items to be evaluated.
 * @returns {CompleteData} - An object containing arrays of available and unavailable display data items.
 */
export const evaluateData = (data: DisplayData[]): CompleteData => {
  let availableData: DisplayData[] = [];
  let unavailableData: DisplayData[] = [];
  data.forEach((item) => {
    if (!item.value || (Array.isArray(item.value) && item.value.length === 0)) {
      unavailableData.push(item);
    } else {
      availableData.push(item);
    }
  });
  return { availableData: availableData, unavailableData: unavailableData };
};

/**
 * Functional component for displaying data.
 * @param {object} props - Props for the component.
 * @param {DisplayData} props.item - The display data item to be rendered.
 * @param {string} [props.className] - Additional class name for styling purposes.
 * @returns {React.JSX.Element} - A React element representing the display of data.
 */
export const DataDisplay: React.FC<{
  item: DisplayData;
  className?: string;
}> = ({
  item,
  className,
}: {
  item: DisplayData;
  className?: string;
}): React.JSX.Element => {
  return (
    <div>
      <div className="grid-row">
        <div className="data-title">{item.title}</div>
        <div
          className={classNames("grid-col-auto maxw7 text-pre-line", className)}
        >
          {item.value}
        </div>
      </div>
      <div className={"section__line_gray"} />
    </div>
  );
};

export const DataTableDisplay: React.FC<{ item: DisplayData }> = ({
  item,
}): React.JSX.Element => {
  return (
    <div className="grid-row">
      <div className="grid-col-auto text-pre-line">{item.value}</div>
      <div className={"section__line_gray"} />
    </div>
  );
};

export const evaluateEmergencyContact = (
  fhirBundle: Bundle,
  mappings: PathMappings,
) => {
  const contact = evaluate(fhirBundle, mappings.patientEmergencyContact)[0];

  let formattedContact;

  if (contact) {
    if (contact.relationship) {
      const relationship = contact.relationship;
      formattedContact = `${relationship}`;
    }

    if (contact.address) {
      const address = formatAddress(
        contact.address[0].line,
        contact.address[0].city,
        contact.address[0].state,
        contact.address[0].postalCode,
        contact.address[0].country,
      );

      formattedContact = `${formattedContact}\n${address}`;
    }

    if (contact.telecom) {
      const phoneNumbers = evaluate(fhirBundle, mappings.patientPhoneNumbers)
        .map(
          (phoneNumber) =>
            `${
              phoneNumber?.use?.charAt(0).toUpperCase() +
              phoneNumber?.use?.substring(1)
            } ${phoneNumber.value}`,
        )
        .join("\n");

      formattedContact = `${formattedContact}\n${phoneNumbers}`;
    }

    return formattedContact;
  }
<<<<<<< HEAD
=======
};

/**
 * Evaluates lab information and RR data from the provided FHIR bundle and mappings.
 * @param {Bundle} fhirBundle - The FHIR bundle containing lab and RR data.
 * @param {PathMappings} mappings - An object containing the FHIR path mappings.
 * @returns {{
 *   labInfo: CompleteData,
 *   labResults: React.JSX.Element[]
 * }} An object containing evaluated lab information and lab results.
 */
export const evaluateLabInfoData = (
  fhirBundle: Bundle,
  mappings: PathMappings,
): {
  labInfo: CompleteData;
  labResults: React.JSX.Element[];
} => {
  const labInfo: DisplayData[] = [
    {
      title: "Lab Performing Name",
      value: "",
    },
    {
      title: "Lab Address",
      value: "",
    },
    {
      title: "Lab Contact",
      value: "",
    },
  ];

  const rrData = evaluateDiagnosticReportData(fhirBundle, mappings);

  return {
    labInfo: evaluateData(labInfo),
    labResults: rrData,
  };
>>>>>>> 5bc92513
};<|MERGE_RESOLUTION|>--- conflicted
+++ resolved
@@ -3,7 +3,7 @@
 import {
   Bundle,
   Condition,
-  FhirResource,
+  // FhirResource,
   Immunization,
   Organization,
   Procedure,
@@ -11,16 +11,14 @@
 import { evaluate } from "fhirpath";
 import parse from "html-react-parser";
 import classNames from "classnames";
-import { Table } from "@trussworks/react-uswds";
+// import { Table } from "@trussworks/react-uswds";
 import {
-<<<<<<< HEAD
-=======
+  evaluateTable,
   evaluateReference,
-  evaluateDiagnosticReportData,
-  evaluateValue,
+  // evaluateDiagnosticReportData,
+  // evaluateValue,
 } from "@/app/evaluate-service";
 import {
->>>>>>> 5bc92513
   formatAddress,
   formatDate,
   formatName,
@@ -32,11 +30,7 @@
 
 export interface DisplayData {
   title: string;
-<<<<<<< HEAD
   value?: string | React.JSX.Element | React.JSX.Element[] | React.ReactNode;
-=======
-  value?: string | React.JSX.Element | React.JSX.Element[];
->>>>>>> 5bc92513
 }
 
 export interface PathMappings {
@@ -162,67 +156,6 @@
 
   return `Start: ${startDate}
     End: ${endDate}`;
-};
-
-/**
- * Formats a table based on the provided resources, mappings, columns, and caption.
- * @param {FhirResource[]} resources - An array of FHIR Resources representing the data entries.
- * @param {PathMappings} mappings - An object containing the FHIR path mappings.
- * @param {ColumnInfoInput[]} columns - An array of objects representing column information.
- *                                      The order of columns in the array determines the order of appearance.
- * @param {string} caption - The caption for the table.
- * @param {boolean} [outerBorder=true] - Optional. Determines whether to include an outer border for the table. Default is true.
- * @returns {React.JSX.Element} - A formatted table React element.
- */
-export const evaluateTable = (
-  resources: FhirResource[],
-  mappings: PathMappings,
-  columns: ColumnInfoInput[],
-  caption: string,
-  outerBorder: boolean = true,
-): React.JSX.Element => {
-  let headers = columns.map((column, index) => (
-    <th
-      key={`${column.columnName}${index}`}
-      scope="col"
-      className="bg-gray-5 minw-15"
-    >
-      {column.columnName}
-    </th>
-  ));
-
-  let tableRows = resources.map((entry, index) => {
-    let rowCells = columns.map((column, index) => {
-      let rowCellData = evaluateValue(entry, mappings[column.infoPath]) || (
-        <span className={"text-italic text-base"}>No data</span>
-      );
-      return (
-        <td key={`row-data-${index}`} className="text-top">
-          {rowCellData}
-        </td>
-      );
-    });
-
-    return <tr key={`table-row-${index}`}>{rowCells}</tr>;
-  });
-
-  return (
-    <Table
-      fixed={true}
-      bordered={false}
-      fullWidth={true}
-      caption={caption}
-      className={classNames("table-caption-margin margin-y-0", {
-        "border-top border-left border-right": outerBorder,
-      })}
-      data-testid="table"
-    >
-      <thead>
-        <tr>{headers}</tr>
-      </thead>
-      <tbody>{tableRows}</tbody>
-    </Table>
-  );
 };
 
 /**
@@ -782,46 +715,43 @@
 
     return formattedContact;
   }
-<<<<<<< HEAD
-=======
-};
-
-/**
- * Evaluates lab information and RR data from the provided FHIR bundle and mappings.
- * @param {Bundle} fhirBundle - The FHIR bundle containing lab and RR data.
- * @param {PathMappings} mappings - An object containing the FHIR path mappings.
- * @returns {{
- *   labInfo: CompleteData,
- *   labResults: React.JSX.Element[]
- * }} An object containing evaluated lab information and lab results.
- */
-export const evaluateLabInfoData = (
-  fhirBundle: Bundle,
-  mappings: PathMappings,
-): {
-  labInfo: CompleteData;
-  labResults: React.JSX.Element[];
-} => {
-  const labInfo: DisplayData[] = [
-    {
-      title: "Lab Performing Name",
-      value: "",
-    },
-    {
-      title: "Lab Address",
-      value: "",
-    },
-    {
-      title: "Lab Contact",
-      value: "",
-    },
-  ];
-
-  const rrData = evaluateDiagnosticReportData(fhirBundle, mappings);
-
-  return {
-    labInfo: evaluateData(labInfo),
-    labResults: rrData,
-  };
->>>>>>> 5bc92513
-};+};
+
+// /**
+//  * Evaluates lab information and RR data from the provided FHIR bundle and mappings.
+//  * @param {Bundle} fhirBundle - The FHIR bundle containing lab and RR data.
+//  * @param {PathMappings} mappings - An object containing the FHIR path mappings.
+//  * @returns {{
+//  *   labInfo: CompleteData,
+//  *   labResults: React.JSX.Element[]
+//  * }} An object containing evaluated lab information and lab results.
+//  */
+// export const evaluateLabInfoData = (
+//   fhirBundle: Bundle,
+//   mappings: PathMappings,
+// ): {
+//   labInfo: CompleteData;
+//   labResults: React.JSX.Element[];
+// } => {
+//   const labInfo: DisplayData[] = [
+//     {
+//       title: "Lab Performing Name",
+//       value: "",
+//     },
+//     {
+//       title: "Lab Address",
+//       value: "",
+//     },
+//     {
+//       title: "Lab Contact",
+//       value: "",
+//     },
+//   ];
+
+//   const rrData = evaluateDiagnosticReportData(fhirBundle, mappings);
+
+//   return {
+//     labInfo: evaluateData(labInfo),
+//     labResults: rrData,
+//   };
+// };