import { Bundle, Organization, Reference } from "fhir/r4";
import { evaluate } from "fhirpath";
import { Table } from "@trussworks/react-uswds";
import * as R4Models from "fhirpath/fhir-context/r4";

export interface DisplayData {
  title: string;
  value: string | undefined;
}

export interface PathMappings {
  [key: string]: string;
}

export interface ColumnInfoInput {
  columnName: string;
  infoPath: string;
}

export const formatPatientName = (
  fhirBundle: Bundle | undefined,
  fhirPathMappings: PathMappings,
) => {
  const givenNames = evaluate(
    fhirBundle,
    fhirPathMappings.patientGivenName,
  ).join(" ");
  const familyName = evaluate(fhirBundle, fhirPathMappings.patientFamilyName);

  return `${givenNames} ${familyName}`;
};

const formatName = (firstName: string, lastName: string) => {
  if (firstName != undefined) {
    return `${firstName} ${lastName}`;
  } else {
    return undefined;
  }
};

export const extractPatientAddress = (
  fhirBundle: Bundle | undefined,
  fhirPathMappings: PathMappings,
) => {
  const streetAddresses = evaluate(
    fhirBundle,
    fhirPathMappings.patientStreetAddress,
  );
  const city = evaluate(fhirBundle, fhirPathMappings.patientCity)[0];
  const state = evaluate(fhirBundle, fhirPathMappings.patientState)[0];
  const zipCode = evaluate(fhirBundle, fhirPathMappings.patientZipCode)[0];
  const country = evaluate(fhirBundle, fhirPathMappings.patientCountry)[0];
  return formatAddress(streetAddresses, city, state, zipCode, country);
};

function extractLocationResource(
  fhirBundle: Bundle | undefined,
  fhirPathMappings: PathMappings,
) {
  const locationReference = evaluate(
    fhirBundle,
    fhirPathMappings.facilityLocation,
  ).join("");
  const locationUID = locationReference.split("/")[1];
  const locationExpression = `Bundle.entry.resource.where(resourceType = 'Location').where(id = '${locationUID}')`;
  return evaluate(fhirBundle, locationExpression)[0];
}

export const extractFacilityAddress = (
  fhirBundle: Bundle | undefined,
  fhirPathMappings: PathMappings,
) => {
  const locationResource = extractLocationResource(
    fhirBundle,
    fhirPathMappings,
  );

  const streetAddresses = locationResource?.address?.line;
  const city = locationResource?.address?.city;
  const state = locationResource?.address?.state;
  const zipCode = locationResource?.address?.postalCode;
  const country = locationResource?.address?.country;

  return formatAddress(streetAddresses, city, state, zipCode, country);
};

const formatAddress = (
  streetAddress: string[],
  city: string,
  state: string,
  zipCode: string,
  country: string,
) => {
  let address = {
    streetAddress: streetAddress || [],
    cityState: [city, state],
    zipCodeCountry: [zipCode, country],
  };

  return [
    address.streetAddress.join("\n"),
    address.cityState.filter(Boolean).join(", "),
    address.zipCodeCountry.filter(Boolean).join(", "),
  ]
    .filter(Boolean)
    .join("\n");
};

export const extractFacilityContactInfo = (
  fhirBundle: Bundle | undefined,
  fhirPathMappings: PathMappings,
) => {
  const locationResource = extractLocationResource(
    fhirBundle,
    fhirPathMappings,
  );
  const phoneNumbers = locationResource.telecom?.filter(
    (contact: any) => contact.system === "phone",
  );
  return phoneNumbers?.[0].value;
};

export const formatPatientContactInfo = (
  fhirBundle: Bundle | undefined,
  fhirPathMappings: PathMappings,
) => {
  const phoneNumbers = evaluate(
    fhirBundle,
    fhirPathMappings.patientPhoneNumbers,
  )
    .map(
      (phoneNumber) =>
        `${
          phoneNumber?.use?.charAt(0).toUpperCase() +
          phoneNumber?.use?.substring(1)
        } ${phoneNumber.value}`,
    )
    .join("\n");
  const emails = evaluate(fhirBundle, fhirPathMappings.patientEmails)
    .map((email) => `${email.value}`)
    .join("\n");

  return `${phoneNumbers}\n${emails}`;
};

export const formatEncounterDate = (
  fhirBundle: Bundle | undefined,
  fhirPathMappings: PathMappings,
) => {
  const startDate = formatDateTime(
    evaluate(fhirBundle, fhirPathMappings.encounterStartDate).join(""),
  );
  const endDate = formatDateTime(
    evaluate(fhirBundle, fhirPathMappings.encounterEndDate).join(""),
  );

  return `Start: ${startDate}
    End: ${endDate}`;
};

const formatDateTime = (dateTime: string) => {
  const options: Intl.DateTimeFormatOptions = {
    year: "numeric",
    month: "2-digit",
    day: "2-digit",
    hour: "numeric",
    minute: "2-digit",
  };

  return new Date(dateTime)
    .toLocaleDateString("en-Us", options)
    .replace(",", "");
};

export const formatDate = (date: string) => {
  if (!date || date === null) {
    return "N/A";
  }

  const options: Intl.DateTimeFormatOptions = {
    year: "numeric",
    month: "2-digit",
    day: "2-digit",
  };

  return new Date(date).toLocaleDateString("en-US", {
    ...options,
    timeZone: "UTC",
  }); // UTC, otherwise will have timezone issues
};

const formatPhoneNumber = (phoneNumber: string) => {
  try {
    return phoneNumber
      .replace(/\D/g, "")
      .replace(/(\d{3})(\d{3})(\d{4})/, "$1-$2-$3");
  } catch {
    return undefined;
  }
};

const formatStartEndDateTime = (
  startDateTime: "string",
  endDateTime: "string",
) => {
  const startDateObject = new Date(startDateTime);
  const endDateObject = new Date(endDateTime);

  const options: Intl.DateTimeFormatOptions = {
    year: "numeric",
    month: "2-digit",
    day: "2-digit",
    hour: "numeric",
    minute: "numeric",
    hour12: true,
  };

  const startFormattedDate = startDateObject
    .toLocaleString("en-US", options)
    .replace(",", "");
  const endFormattedDate = endDateObject
    .toLocaleString("en-us", options)
    .replace(",", "");

  return `Start: ${startFormattedDate}
        End: ${endFormattedDate}`;
};

const formatVitals = (
  heightAmount: string,
  heightMeasurementType: string,
  weightAmount: string,
  weightMeasurementType: string,
  bmi: string,
) => {
  let heightString = "";
  let weightString = "";
  let bmiString = "";

  let heightType = "";
  let weightType = "";
  if (heightAmount && heightMeasurementType) {
    if (heightMeasurementType === "[in_i]") {
      heightType = "inches";
    } else if (heightMeasurementType === "cm") {
      heightType = "cm";
    }
    heightString = `Height: ${heightAmount} ${heightType}\n\n`;
  }

  if (weightAmount && weightMeasurementType) {
    if (weightMeasurementType === "[lb_av]") {
      weightType = "Lbs";
    } else if (weightMeasurementType === "kg") {
      weightType = "kg";
    }
    weightString = `Weight: ${weightAmount} ${weightType}\n\n`;
  }

  if (bmi) {
    bmiString = `Body Mass Index (BMI): ${bmi}`;
  }

  const combinedString = `${heightString} ${weightString} ${bmiString}`;
  return combinedString.trim();
};

const formatTable = (
  resources: React.JSX.Element[],
  mappings: PathMappings,
  columns: ColumnInfoInput[], // Order of columns in array = order of apearance
  caption: string,
) => {
  let headers: React.JSX.Element[] = [];
  columns.forEach((column, index) => {
    const header = (
      <th
        key={`${column.columnName}${index}`}
        scope="col"
        className=" bg-gray-5 minw-15"
      >
        {column.columnName}
      </th>
    );
    headers.push(header);
  });

  let tableRows: React.JSX.Element[] = [];
  resources.forEach((entry, index) => {
    let rowCells: React.JSX.Element[] = [];
    columns.forEach(function (column, index) {
      let isFirstCell = index === 0;

      let rowCellData;
      evaluate(entry, mappings[column.infoPath])[0]
        ? (rowCellData = evaluate(entry, mappings[column.infoPath])[0])
        : (rowCellData = "N/A");

      let rowCell = isFirstCell ? (
        <th key={`row-header-${index}`} scope="row" className="text-top">
          {rowCellData}
        </th>
      ) : (
        <td key={`row-data-${index}`} className="text-top">
          {rowCellData}
        </td>
      );
      rowCells.push(rowCell);
    });
    const tableRow = <tr key={`table-row-${index}`}>{rowCells}</tr>;
    tableRows.push(tableRow);
  });

  const tableContent = (
    <>
      <thead>
        <tr>{headers}</tr>
      </thead>
      <tbody>{tableRows}</tbody>
    </>
  );
  const table = (
    <Table
      bordered={false}
      fullWidth={true}
      caption={caption}
      className="border-top border-left border-right table-caption-margin"
    >
      {tableContent}
    </Table>
  );

  return table;
};

const extractTravelHistory = (
  fhirBundle: Bundle | undefined,
  mappings: PathMappings,
): string | undefined => {
  const startDate = evaluate(
    fhirBundle,
    mappings["patientTravelHistoryStartDate"],
  )[0];
  const endDate = evaluate(
    fhirBundle,
    mappings["patientTravelHistoryEndDate"],
  )[0];
  const location = evaluate(
    fhirBundle,
    mappings["patientTravelHistoryLocation"],
  )[0];
  const purposeOfTravel = evaluate(
    fhirBundle,
    mappings["patientTravelHistoryPurpose"],
  )[0];
  if (startDate || endDate || location || purposeOfTravel) {
    return `Dates: ${startDate} - ${endDate}
       Location(s): ${location ?? "N/A"}
       Purpose of Travel: ${purposeOfTravel ?? "N/A"}
       `;
  }
  return undefined;
};

export const evaluateSocialData = (
  fhirBundle: Bundle | undefined,
  mappings: PathMappings,
) => {
  const socialData = [
    {
      title: "Occupation",
      value: evaluate(fhirBundle, mappings["patientCurrentJobTitle"])[0],
    },
    {
      title: "Tobacco Use",
      value: evaluate(fhirBundle, mappings["patientTobaccoUse"])[0],
    },
    {
      title: "Travel History",
      value: extractTravelHistory(fhirBundle, mappings),
    },
    {
      title: "Homeless Status",
      value: evaluate(fhirBundle, mappings["patientHomelessStatus"])[0],
    },
    {
      title: "Pregnancy Status",
      value: evaluate(fhirBundle, mappings["patientPregnancyStatus"])[0],
    },
    {
      title: "Alcohol Use",
      value: evaluate(fhirBundle, mappings["patientAlcoholUse"])[0],
    },
    {
      title: "Sexual Orientation",
      value: evaluate(fhirBundle, mappings["patientSexualOrientation"])[0],
    },
    {
      title: "Gender Identity",
      value: evaluate(fhirBundle, mappings["patientGenderIdentity"])[0],
    },
    {
      title: "Occupation",
      value: evaluate(fhirBundle, mappings["patientCurrentJobTitle"])[0],
    },
  ];
  return evaluateData(socialData);
};

export const evaluateDemographicsData = (
  fhirBundle: Bundle | undefined,
  mappings: PathMappings,
) => {
  const demographicsData = [
    {
      title: "Patient Name",
      value: formatPatientName(fhirBundle, mappings),
    },
    { title: "DOB", value: evaluate(fhirBundle, mappings.patientDOB)[0] },
    { title: "Sex", value: evaluate(fhirBundle, mappings.patientGender)[0] },
    { title: "Race", value: evaluate(fhirBundle, mappings.patientRace)[0] },
    {
      title: "Ethnicity",
      value: evaluate(fhirBundle, mappings.patientEthnicity)[0],
    },
    {
      title: "Tribal Affiliation",
      value: evaluate(fhirBundle, mappings.patientTribalAffiliation)[0],
    },
    {
      title: "Preferred Language",
      value: evaluate(fhirBundle, mappings.patientLanguage)[0],
    },
    {
      title: "Patient Address",
      value: extractPatientAddress(fhirBundle, mappings),
    },
    {
      title: "County",
      value: evaluate(fhirBundle, mappings.patientCounty)[0],
    },
    { title: "Contact", value: formatPatientContactInfo(fhirBundle, mappings) },
    {
      title: "Emergency Contact",
      value: evaluate(fhirBundle, mappings.patientEmergencyContact)[0],
    },
    {
      title: "Patient IDs",
      value: evaluate(fhirBundle, mappings.patientId)[0],
    },
  ];
  return evaluateData(demographicsData);
};

export const evaluateEncounterData = (
  fhirBundle: Bundle | undefined,
  mappings: PathMappings,
) => {
  const encounterData = [
    {
      title: "Encounter Date/Time",
      value: formatStartEndDateTime(
        evaluate(fhirBundle, mappings["encounterStartDate"])[0],
        evaluate(fhirBundle, mappings["encounterEndDate"])[0],
      ),
    },
    {
      title: "Encounter Type",
      value: evaluate(fhirBundle, mappings["encounterType"])[0],
    },
    {
      title: "Facility Name",
      value: evaluate(fhirBundle, mappings["facilityName"])[0],
    },
    {
      title: "Facility Address",
      value: formatAddress(
        evaluate(fhirBundle, mappings["facilityStreetAddress"]),
        evaluate(fhirBundle, mappings["facilityCity"])[0],
        evaluate(fhirBundle, mappings["facilityState"])[0],
        evaluate(fhirBundle, mappings["facilityZipCode"])[0],
        evaluate(fhirBundle, mappings["facilityCountry"])[0],
      ),
    },
    {
      title: "Facility Contact",
      value: formatPhoneNumber(
        evaluate(fhirBundle, mappings["facilityContact"])[0],
      ),
    },
    {
      title: "Facility Type",
      value: evaluate(fhirBundle, mappings["facilityType"])[0],
    },
    {
      title: "Facility ID",
      value: evaluate(fhirBundle, mappings["facilityID"])[0],
    },
  ];
  return evaluateData(encounterData);
};

export const evaluateProviderData = (
  fhirBundle: Bundle | undefined,
  mappings: PathMappings,
) => {
  const providerData = [
    {
      title: "Provider Name",
      value: formatName(
        evaluate(fhirBundle, mappings["providerGivenName"])[0],
        evaluate(fhirBundle, mappings["providerFamilyName"])[0],
      ),
    },
    {
      title: "Provider Contact",
      value: formatPhoneNumber(
        evaluate(fhirBundle, mappings["providerContact"])[0],
      ),
    },
  ];
  return evaluateData(providerData);
};

export const evaluateEcrMetadata = (
  fhirBundle: Bundle | undefined,
  mappings: PathMappings,
) => {
  const rrPerformerReferences = evaluate(fhirBundle, mappings.rrPerformers);

  const rrPerformers: Organization[] = rrPerformerReferences.map((ref) => {
    ref = ref.split("/");
    return evaluate(fhirBundle, mappings.resolve, {
      resourceType: ref[0],
      id: ref[1],
    })[0];
  });
  const rrDetails: DisplayData[] = [
    {
      title: "Reportable Condition(s)",
      value: evaluate(fhirBundle, mappings.rrDisplayNames)?.join("\n"),
    },
    {
      title: "RCKMS Trigger Summary",
      value: evaluate(fhirBundle, mappings.rckmsTriggerSummaries)?.join("\n"),
    },
    {
      title: "Jurisdiction(s) Sent eCR",
      value: rrPerformers.map((org) => org.name)?.join("\n"),
    },
  ];
  const eicrDetails: DisplayData[] = [
    {
      title: "eICR Identifier",
      value: evaluate(fhirBundle, mappings.eicrIdentifier)[0],
    },
  ];
  const ecrSenderDetails: DisplayData[] = [
    {
      title: "Date/Time eCR Created",
      value: evaluate(fhirBundle, mappings.dateTimeEcrCreated)[0],
    },
    {
      title: "Sender Software",
      value: evaluate(fhirBundle, mappings.senderSoftware)[0],
    },
    {
      title: "Sender Facility Name",
      value: evaluate(fhirBundle, mappings.senderFacilityName),
    },
    {
      title: "Facility Address",
      value: extractFacilityAddress(fhirBundle, mappings),
    },
    {
      title: "Facility Contact",
      value: evaluate(fhirBundle, mappings.facilityContact)[0],
    },
    {
      title: "Facility ID",
      value: evaluate(fhirBundle, mappings.facilityID)[0],
    },
  ];
  return {
    eicrDetails: evaluateData(eicrDetails),
    ecrSenderDetails: evaluateData(ecrSenderDetails),
    rrDetails: evaluateData(rrDetails),
  };
};

export const returnProblemsTable = (
  problemsArray: any[],
  mappings: PathMappings,
) => {
  if (problemsArray.length === 0) {
    return undefined;
  }

  const columnInfo: ColumnInfoInput[] = [
    { columnName: "Active Problem", infoPath: "activeProblemsDisplay" },
    { columnName: "Onset Age", infoPath: "activeProblemsOnsetAge" },
    { columnName: "Onset Date", infoPath: "activeProblemsOnsetDate" },
  ];

  problemsArray.forEach((entry) => {
    entry.onsetDateTime
      ? (entry.onsetDateTime = formatDate(entry.onsetDateTime))
      : (entry.onsetDateTime = "N/A");
  });

  problemsArray.sort(function (a, b) {
    return (
      new Date(b.onsetDateTime).getTime() - new Date(a.onsetDateTime).getTime()
    );
  });

  return formatTable(problemsArray, mappings, columnInfo, "Problems List");
};

export const evaluateClinicalData = (
  fhirBundle: Bundle | undefined,
  mappings: PathMappings,
) => {
  const activeProblemsData: DisplayData[] = [
    {
      title: "Problems List",
      value: returnProblemsTable(
        evaluate(fhirBundle, mappings["activeProblems"]),
        mappings,
      ),
    },
    {
      title: "Reason for visit",
      value: evaluate(fhirBundle, mappings["clinicalReasonForVisit"])[0],
    },
  ];
<<<<<<< HEAD
  return evaluateData(activeProblemsData);
=======
  const vitalData = [
    {
      title: "Vital Signs",
      value: formatVitals(
        evaluate(fhirBundle, mappings["patientHeight"])[0],
        evaluate(fhirBundle, mappings["patientHeightMeasurement"])[0],
        evaluate(fhirBundle, mappings["patientWeight"])[0],
        evaluate(fhirBundle, mappings["patientWeightMeasurement"])[0],
        evaluate(fhirBundle, mappings["patientBmi"])[0],
      ),
    },
  ];
  return {
    activeProblemsDetails: evaluateData(activeProblemsData),
    vitalData: evaluateData(vitalData),
  };
>>>>>>> e6317c26
};

const evaluateData = (data: DisplayData[]) => {
  let availableData: DisplayData[] = [];
  let unavailableData: DisplayData[] = [];
  data.forEach((item) => {
    if (item.value == undefined || item.value.length == 0) {
      unavailableData.push(item);
      item.value = "N/A";
    } else {
      availableData.push(item);
    }
  });
  return { availableData: availableData, unavailableData: unavailableData };
};

export const formatString = (input: string): string => {
  // Convert to lowercase
  let result = input.toLowerCase();

  // Replace spaces with underscores
  result = result.replace(/\s+/g, "-");

  // Remove all special characters except underscores
  result = result.replace(/[^a-z0-9\-]/g, "");

  return result;
};<|MERGE_RESOLUTION|>--- conflicted
+++ resolved
@@ -634,9 +634,7 @@
       value: evaluate(fhirBundle, mappings["clinicalReasonForVisit"])[0],
     },
   ];
-<<<<<<< HEAD
-  return evaluateData(activeProblemsData);
-=======
+
   const vitalData = [
     {
       title: "Vital Signs",
@@ -653,7 +651,6 @@
     activeProblemsDetails: evaluateData(activeProblemsData),
     vitalData: evaluateData(vitalData),
   };
->>>>>>> e6317c26
 };
 
 const evaluateData = (data: DisplayData[]) => {
