import React from "react";
import * as dateFns from "date-fns";
import {
  Bundle,
  Condition,
  Immunization,
  Procedure,
  Practitioner,
  FhirResource,
  Organization,
} from "fhir/r4";
import { evaluate } from "fhirpath";
import parse from "html-react-parser";
import classNames from "classnames";

import {
  formatAddress,
  formatDate,
  formatName,
  formatPhoneNumber,
  formatStartEndDateTime,
  formatVitals,
  formatDateTime,
  formatTablesToJSON,
  TableRow,
} from "@/app/format-service";
import { evaluateTable, evaluateReference } from "./evaluate-service";
import { Table } from "@trussworks/react-uswds";
import { CareTeamParticipant, CarePlanActivity } from "fhir/r4b";

export interface DisplayData {
  title?: string;
  className?: string;
  value?: string | React.JSX.Element | React.JSX.Element[] | React.ReactNode;
  dividerLine?: boolean;
}

export interface ReportableConditions {
  [condition: string]: {
    [trigger: string]: Set<string>;
  };
}

export interface PathMappings {
  [key: string]: string;
}

export interface ColumnInfoInput {
  columnName: string;
  infoPath?: string;
  value?: string;
  sentenceCase?: boolean;
}

export interface CompleteData {
  availableData: DisplayData[];
  unavailableData: DisplayData[];
}

export const noData = (
  <span className="no-data text-italic text-base">No data</span>
);

export const evaluatePatientName = (
  fhirBundle: Bundle,
  fhirPathMappings: PathMappings,
) => {
  const givenNames = evaluate(
    fhirBundle,
    fhirPathMappings.patientGivenName,
  ).join(" ");
  const familyName = evaluate(fhirBundle, fhirPathMappings.patientFamilyName);

  return `${givenNames} ${familyName}`;
};

export const extractPatientAddress = (
  fhirBundle: Bundle,
  fhirPathMappings: PathMappings,
) => {
  const streetAddresses = evaluate(
    fhirBundle,
    fhirPathMappings.patientStreetAddress,
  );
  const city = evaluate(fhirBundle, fhirPathMappings.patientCity)[0];
  const state = evaluate(fhirBundle, fhirPathMappings.patientState)[0];
  const zipCode = evaluate(fhirBundle, fhirPathMappings.patientZipCode)[0];
  const country = evaluate(fhirBundle, fhirPathMappings.patientCountry)[0];
  return formatAddress(streetAddresses, city, state, zipCode, country);
};

/**
 * Extracts a specific location resource from a given FHIR bundle based on defined path mappings.
 * @param fhirBundle - The FHIR bundle object containing various resources, including location resources.
 * @param fhirPathMappings - An object containing FHIR path mappings, which should include a mapping
 *   for `facilityLocation` that determines how to find the location reference within the bundle.
 * @returns The location resource object from the FHIR bundle that matches the UID derived from the
 *   facility location reference. If no matching resource is found, the function returns `undefined`.
 */
function extractLocationResource(
  fhirBundle: Bundle,
  fhirPathMappings: PathMappings,
) {
  const locationReference = evaluate(
    fhirBundle,
    fhirPathMappings.facilityLocation,
  ).join("");
  const locationUID = locationReference.split("/")[1];
  const locationExpression = `Bundle.entry.resource.where(resourceType = 'Location').where(id = '${locationUID}')`;
  return evaluate(fhirBundle, locationExpression)[0];
}

export const extractFacilityAddress = (
  fhirBundle: Bundle,
  fhirPathMappings: PathMappings,
) => {
  const locationResource = extractLocationResource(
    fhirBundle,
    fhirPathMappings,
  );

  const streetAddresses = locationResource?.address?.line;
  const city = locationResource?.address?.city;
  const state = locationResource?.address?.state;
  const zipCode = locationResource?.address?.postalCode;
  const country = locationResource?.address?.country;

  return formatAddress(streetAddresses, city, state, zipCode, country);
};

export const extractFacilityContactInfo = (
  fhirBundle: Bundle,
  fhirPathMappings: PathMappings,
) => {
  const locationResource = extractLocationResource(
    fhirBundle,
    fhirPathMappings,
  );
  const phoneNumbers = locationResource.telecom?.filter(
    (contact: any) => contact.system === "phone",
  );
  return phoneNumbers?.[0].value;
};

export const evaluatePatientContactInfo = (
  fhirBundle: Bundle,
  fhirPathMappings: PathMappings,
) => {
  const phoneNumbers = evaluate(
    fhirBundle,
    fhirPathMappings.patientPhoneNumbers,
  )
    .map(
      (phoneNumber) =>
        `${
          phoneNumber?.use?.charAt(0).toUpperCase() +
          phoneNumber?.use?.substring(1)
        } ${phoneNumber.value}`,
    )
    .join("\n");
  const emails = evaluate(fhirBundle, fhirPathMappings.patientEmails)
    .map((email) => `${email.value}`)
    .join("\n");

  return `${phoneNumbers}\n${emails}`;
};

export const evaluateEncounterDate = (
  fhirBundle: Bundle,
  fhirPathMappings: PathMappings,
) => {
  return formatStartEndDateTime(
    evaluate(fhirBundle, fhirPathMappings.encounterStartDate).join(""),
    evaluate(fhirBundle, fhirPathMappings.encounterEndDate).join(""),
  );
};

/**
 * Extracts travel history information from the provided FHIR bundle based on the FHIR path mappings.
 * @param fhirBundle - The FHIR bundle containing patient travel history data.
 * @param mappings - An object containing the FHIR path mappings.
 * @returns - A formatted string representing the patient's travel history, or undefined if no relevant data is found.
 */
const extractTravelHistory = (
  fhirBundle: Bundle,
  mappings: PathMappings,
): string | undefined => {
  const startDate = evaluate(
    fhirBundle,
    mappings["patientTravelHistoryStartDate"],
  )[0];
  const endDate = evaluate(
    fhirBundle,
    mappings["patientTravelHistoryEndDate"],
  )[0];
  const location = evaluate(
    fhirBundle,
    mappings["patientTravelHistoryLocation"],
  )[0];
  const purposeOfTravel = evaluate(
    fhirBundle,
    mappings["patientTravelHistoryPurpose"],
  )[0];
  if (startDate || endDate || location || purposeOfTravel) {
    return `Dates: ${startDate} - ${endDate}
       Location(s): ${location ?? "No data"}
       Purpose of Travel: ${purposeOfTravel ?? "No data"}
       `;
  }
};

/**
 * Calculates the age of a patient to a given date or today.
 * @param fhirBundle - The FHIR bundle containing patient information.
 * @param fhirPathMappings - The mappings for retrieving patient date of birth.
 * @param [givenDate] - Optional. The target date to calculate the age. Defaults to the current date if not provided.
 * @returns - The age of the patient in years, or undefined if date of birth is not available.
 */
export const calculatePatientAge = (
  fhirBundle: Bundle,
  fhirPathMappings: PathMappings,
  givenDate?: string,
) => {
  const patientDOBString = evaluate(fhirBundle, fhirPathMappings.patientDOB)[0];
  if (patientDOBString) {
    const patientDOB = new Date(patientDOBString);
    const targetDate = givenDate ? new Date(givenDate) : new Date();
    return dateFns.differenceInYears(targetDate, patientDOB);
  }
};

export const evaluateSocialData = (
  fhirBundle: Bundle,
  mappings: PathMappings,
) => {
  const socialData: DisplayData[] = [
    {
      title: "Occupation",
      value: evaluate(fhirBundle, mappings["patientCurrentJobTitle"])[0],
    },
    {
      title: "Tobacco Use",
      value: evaluate(fhirBundle, mappings["patientTobaccoUse"])[0],
    },
    {
      title: "Travel History",
      value: extractTravelHistory(fhirBundle, mappings),
    },
    {
      title: "Homeless Status",
      value: evaluate(fhirBundle, mappings["patientHomelessStatus"])[0],
    },
    {
      title: "Pregnancy Status",
      value: evaluate(fhirBundle, mappings["patientPregnancyStatus"])[0],
    },
    {
      title: "Alcohol Use",
      value: evaluate(fhirBundle, mappings["patientAlcoholUse"])[0],
    },
    {
      title: "Sexual Orientation",
      value: evaluate(fhirBundle, mappings["patientSexualOrientation"])[0],
    },
    {
      title: "Gender Identity",
      value: evaluate(fhirBundle, mappings["patientGenderIdentity"])[0],
    },
    {
      title: "Occupation",
      value: evaluate(fhirBundle, mappings["patientCurrentJobTitle"])[0],
    },
  ];
  return evaluateData(socialData);
};

export const evaluateDemographicsData = (
  fhirBundle: Bundle,
  mappings: PathMappings,
) => {
  const demographicsData: DisplayData[] = [
    {
      title: "Patient Name",
      value: evaluatePatientName(fhirBundle, mappings),
    },
    { title: "DOB", value: evaluate(fhirBundle, mappings.patientDOB)[0] },
    {
      title: "Current Age",
      value: calculatePatientAge(fhirBundle, mappings)?.toString(),
    },
    {
      title: "Vital Status",
      value: evaluate(fhirBundle, mappings.patientVitalStatus)[0]
        ? "Deceased"
        : "Alive",
    },
    { title: "Sex", value: evaluate(fhirBundle, mappings.patientGender)[0] },
    { title: "Race", value: evaluate(fhirBundle, mappings.patientRace)[0] },
    {
      title: "Ethnicity",
      value: evaluate(fhirBundle, mappings.patientEthnicity)[0],
    },
    {
      title: "Tribal Affiliation",
      value: evaluate(fhirBundle, mappings.patientTribalAffiliation)[0],
    },
    {
      title: "Preferred Language",
      value: evaluate(fhirBundle, mappings.patientLanguage)[0],
    },
    {
      title: "Patient Address",
      value: extractPatientAddress(fhirBundle, mappings),
    },
    {
      title: "County",
      value: evaluate(fhirBundle, mappings.patientCounty)[0],
    },
    {
      title: "Contact",
      value: evaluatePatientContactInfo(fhirBundle, mappings),
    },
    {
      title: "Emergency Contact",
      value: evaluateEmergencyContact(fhirBundle, mappings),
    },
    {
      title: "Patient IDs",
      value: evaluate(fhirBundle, mappings.patientId)[0],
    },
  ];
  return evaluateData(demographicsData);
};

export const evaluateEncounterData = (
  fhirBundle: Bundle,
  mappings: PathMappings,
) => {
  const encounterData = [
    {
      title: "Encounter Date/Time",
      value: formatStartEndDateTime(
        evaluate(fhirBundle, mappings["encounterStartDate"])[0],
        evaluate(fhirBundle, mappings["encounterEndDate"])[0],
      ),
    },
    {
      title: "Encounter Type",
      value: evaluate(fhirBundle, mappings["encounterType"])[0],
    },
    {
      title: "Facility Name",
      value: evaluate(fhirBundle, mappings["facilityName"])[0],
    },
    {
      title: "Facility Address",
      value: formatAddress(
        evaluate(fhirBundle, mappings["facilityStreetAddress"]),
        evaluate(fhirBundle, mappings["facilityCity"])[0],
        evaluate(fhirBundle, mappings["facilityState"])[0],
        evaluate(fhirBundle, mappings["facilityZipCode"])[0],
        evaluate(fhirBundle, mappings["facilityCountry"])[0],
      ),
    },
    {
      title: "Facility Contact",
      value: formatPhoneNumber(
        evaluate(fhirBundle, mappings["facilityContact"])[0],
      ),
    },
    {
      title: "Facility Type",
      value: evaluate(fhirBundle, mappings["facilityType"])[0],
    },
    {
      title: "Facility ID",
      value: evaluate(fhirBundle, mappings["facilityID"])[0],
    },
  ];
  return evaluateData(encounterData);
};

export const evaluateProviderData = (
  fhirBundle: Bundle,
  mappings: PathMappings,
) => {
  const providerData = [
    {
      title: "Provider Name",
      value: formatName(
        evaluate(fhirBundle, mappings["providerGivenName"]),
        evaluate(fhirBundle, mappings["providerFamilyName"])[0],
      ),
    },
    {
      title: "Provider Contact",
      value: formatPhoneNumber(
        evaluate(fhirBundle, mappings["providerContact"])[0],
      ),
    },
  ];
  return evaluateData(providerData);
};

export const evaluateEcrMetadata = (
  fhirBundle: Bundle,
  mappings: PathMappings,
) => {
  const rrDetails = evaluate(fhirBundle, mappings.rrDetails);

  let reportableConditionsList: ReportableConditions = {};

  for (const condition of rrDetails) {
    let name = condition.valueCodeableConcept.coding[0].display;
    const triggers = condition.extension
      .filter(
        (x: { url: string; valueString: string }) =>
          x.url ===
          "http://hl7.org/fhir/us/ecr/StructureDefinition/us-ph-determination-of-reportability-rule-extension",
      )
      .map((x: { url: string; valueString: string }) => x.valueString);
    if (!reportableConditionsList[name]) {
      reportableConditionsList[name] = {};
    }

    for (let i in triggers) {
      if (!reportableConditionsList[name][triggers[i]]) {
        reportableConditionsList[name][triggers[i]] = new Set();
      }
      condition.performer
        .map((x: { display: string }) => x.display)
        .forEach((x: string) =>
          reportableConditionsList[name][triggers[i]].add(x),
        );
    }
  }

  const eicrDetails: DisplayData[] = [
    {
      title: "eICR Identifier",
      value: evaluate(fhirBundle, mappings.eicrIdentifier)[0],
    },
  ];
  const ecrSenderDetails: DisplayData[] = [
    {
      title: "Date/Time eCR Created",
      value: formatDateTime(
        evaluate(fhirBundle, mappings.dateTimeEcrCreated)[0],
      ),
    },
    {
      title: "Sender Software",
      value: evaluate(fhirBundle, mappings.senderSoftware)[0],
    },
    {
      title: "Sender Facility Name",
      value: evaluate(fhirBundle, mappings.senderFacilityName)[0],
    },
    {
      title: "Facility Address",
      value: extractFacilityAddress(fhirBundle, mappings),
    },
    {
      title: "Facility Contact",
      value: evaluate(fhirBundle, mappings.facilityContact)[0],
    },
    {
      title: "Facility ID",
      value: evaluate(fhirBundle, mappings.facilityID)[0],
    },
  ];
  return {
    eicrDetails: evaluateData(eicrDetails),
    ecrSenderDetails: evaluateData(ecrSenderDetails),
    rrDetails: reportableConditionsList,
  };
};

/**
 * Generates a formatted table representing the list of problems based on the provided array of problems and mappings.
 * @param fhirBundle - The FHIR bundle containing patient information.
 * @param problemsArray - An array containing the list of problems.
 * @param mappings - An object containing the FHIR path mappings.
 * @returns - A formatted table React element representing the list of problems, or undefined if the problems array is empty.
 */
export const returnProblemsTable = (
  fhirBundle: Bundle,
  problemsArray: Condition[],
  mappings: PathMappings,
): React.JSX.Element | undefined => {
  problemsArray = problemsArray.filter(
    (entry) => entry.code?.coding?.[0].display,
  );

  if (problemsArray.length === 0) {
    return undefined;
  }

  const columnInfo: ColumnInfoInput[] = [
    { columnName: "Active Problem", infoPath: "activeProblemsDisplay" },
    { columnName: "Onset Date", infoPath: "activeProblemsOnsetDate" },
    { columnName: "Onset Age", infoPath: "activeProblemsOnsetAge" },
  ];

  problemsArray.forEach((entry) => {
    entry.onsetDateTime = formatDate(entry.onsetDateTime);
    entry.onsetAge = {
      value: calculatePatientAge(fhirBundle, mappings, entry.onsetDateTime),
    };
  });

  if (problemsArray.length === 0) {
    return undefined;
  }

  problemsArray.sort(
    (a, b) =>
      new Date(b.onsetDateTime ?? "").getTime() -
      new Date(a.onsetDateTime ?? "").getTime(),
  );

  return evaluateTable(
    problemsArray,
    mappings,
    columnInfo,
    "Problems List",
    false,
  );
};

export const returnPendingResultsTable = (
  fhirBundle: Bundle,
  mappings: PathMappings,
) => {
  const planOfTreatmentTables = formatTablesToJSON(
    evaluate(fhirBundle, mappings["planOfTreatment"])[0]?.div,
  );
  const pendingResultsTableJson = planOfTreatmentTables.find(
    (val) => val.resultName === "Pending Results",
  );

  if (pendingResultsTableJson?.tables?.[0]) {
    const header = [
      "Name",
      "Type",
      "Priority",
      "Associated Diagnoses",
      "Date/Time",
    ];

    return (
      <Table
        bordered={false}
        fullWidth={true}
        className={
          "table-caption-margin caption-normal-weight margin-y-0 border-top border-left border-right"
        }
        data-testid="table"
        caption={"Pending Results"}
      >
        <thead>
          <tr>
            {header.map((column) => (
              <th key={`${column}`} scope="col" className="bg-gray-5 minw-15">
                {column}
              </th>
            ))}
          </tr>
        </thead>
        <tbody>
          {pendingResultsTableJson.tables[0].map(
            (entry: TableRow, index: number) => {
              return (
                <tr key={`table-row-${index}`}>
                  <td>{entry.Name?.value ?? noData}</td>
                  <td>{entry.Type?.value ?? noData}</td>
                  <td>{entry.Priority?.value ?? noData}</td>
                  <td>{entry.AssociatedDiagnoses?.value ?? noData}</td>
                  <td>{entry["Date/Time"]?.value ?? noData}</td>
                </tr>
              );
            },
          )}
        </tbody>
      </Table>
    );
  }
};

export const returnAdminMedTable = (
  fhirBundle: Bundle,
  mappings: PathMappings,
) => {
  const adminMedTables = formatTablesToJSON(
    evaluate(fhirBundle, mappings["administeredMedications"])[0]?.div,
  );
  const adminMedJson = adminMedTables[0]?.tables?.[0];
  if (
    adminMedJson &&
    adminMedJson[0]["Medication Name"] &&
    adminMedJson[0]["Medication Start Date"]
  ) {
    const header = ["Medication Name", "Medication Start Date"];
    return (
      <Table
        bordered={false}
        fullWidth={true}
        caption="Administered Medications"
        className={
          "table-caption-margin margin-y-0 border-top border-left border-right"
        }
        data-testid="table"
      >
        <thead>
          <tr>
            {header.map((column) => (
              <th key={`${column}`} scope="col" className="bg-gray-5 minw-15">
                {column}
              </th>
            ))}
          </tr>
        </thead>
        <tbody>
          {adminMedJson.map((entry: TableRow, index: number) => {
            const entryDate = entry["Medication Start Date"].value;
            const formattedDate = formatDate(entryDate);
            return (
              <tr key={`table-row-${index}`}>
                <td>{entry["Medication Name"]?.value ?? noData}</td>
                <td>{formattedDate ?? noData}</td>
              </tr>
            );
          })}
        </tbody>
      </Table>
    );
  }
};

/**
 * Generates a formatted table representing the list of immunizations based on the provided array of immunizations and mappings.
 * @param fhirBundle - The FHIR bundle containing patient and immunizations information.
 * @param immunizationsArray - An array containing the list of immunizations.
 * @param mappings - An object containing the FHIR path mappings.
 * @returns - A formatted table React element representing the list of immunizations, or undefined if the immunizations array is empty.
 */
export const returnImmunizations = (
  fhirBundle: Bundle,
  immunizationsArray: Immunization[],
  mappings: PathMappings,
): React.JSX.Element | undefined => {
  if (immunizationsArray.length === 0) {
    return undefined;
  }

  const columnInfo = [
    { columnName: "Name", infoPath: "immunizationsName" },
    { columnName: "Administration Dates", infoPath: "immunizationsAdminDate" },
    { columnName: "Dose Number", infoPath: "immunizationsDoseNumber" },
    {
      columnName: "Manufacturer",
      infoPath: "immunizationsManufacturerName",
    },
    { columnName: "Lot Number", infoPath: "immunizationsLotNumber" },
  ];

  immunizationsArray.forEach((entry) => {
    entry.occurrenceDateTime = formatDate(entry.occurrenceDateTime);

    const manufacturer = evaluateReference(
      fhirBundle,
      mappings,
      entry.manufacturer?.reference || "",
    ) as Organization;
    if (manufacturer) {
      (entry.manufacturer as any).name = manufacturer.name || "";
    }
  });

  immunizationsArray.sort(
    (a, b) =>
      new Date(b.occurrenceDateTime ?? "").getTime() -
      new Date(a.occurrenceDateTime ?? "").getTime(),
  );

  return evaluateTable(
    immunizationsArray,
    mappings,
    columnInfo,
    "Immunization History",
  );
};

export const returnCareTeamTable = (
  bundle: Bundle,
  mappings: PathMappings,
): React.JSX.Element | undefined => {
  const careTeamParticipants: CareTeamParticipant[] = evaluate(
    bundle,
    mappings["careTeamParticipants"],
  );
  if (careTeamParticipants.length === 0) {
    return undefined;
  }

  const columnInfo: ColumnInfoInput[] = [
    { columnName: "Member", infoPath: "careTeamParticipantMemberName" },
    { columnName: "Role", infoPath: "careTeamParticipantRole" },
    {
      columnName: "Status",
      infoPath: "careTeamParticipantStatus",
      sentenceCase: true,
    },
    { columnName: "Dates", infoPath: "careTeamParticipantPeriod" },
  ];

  careTeamParticipants.forEach((entry) => {
    if (entry?.period) {
      const textArray: String[] = [];

      if (entry.period.start) {
        let startDate = formatDate(entry.period.start);
        if (startDate !== "Invalid Date") {
          textArray.push(`Start: ${startDate}`);
        }
      }

      if (entry.period.end) {
        let endDate = formatDate(entry.period.end);
        if (endDate !== "Invalid Date") {
          textArray.push(`End: ${endDate}`);
        }
      }

      (entry.period as any).text = textArray.join(" ");
    }

    const practitioner = evaluateReference(
      bundle,
      mappings,
      entry?.member?.reference || "",
    ) as Practitioner;
    const practitionerNameObj = practitioner.name?.find(
      (nameObject) => nameObject.family,
    );
    if (entry.member) {
      (entry.member as any).name = formatName(
        practitionerNameObj?.given,
        practitionerNameObj?.family,
        practitionerNameObj?.prefix,
        practitionerNameObj?.suffix,
      );
    }
  });

  return evaluateTable(
    careTeamParticipants as FhirResource[],
    mappings,
    columnInfo,
    "Care Team",
    false,
  );
};

/**
 * Generates a formatted table representing the list of procedures based on the provided array of procedures and mappings.
 * @param proceduresArray - An array containing the list of procedures.
 * @param mappings - An object containing FHIR path mappings for procedure attributes.
 * @returns - A formatted table React element representing the list of procedures, or undefined if the procedures array is empty.
 */
export const returnProceduresTable = (
  proceduresArray: Procedure[],
  mappings: PathMappings,
): React.JSX.Element | undefined => {
  if (proceduresArray.length === 0) {
    return undefined;
  }

  const columnInfo: ColumnInfoInput[] = [
    { columnName: "Name", infoPath: "procedureName" },
    { columnName: "Date Performed", infoPath: "procedureDate" },
    { columnName: "Reason", infoPath: "procedureReason" },
  ];

  proceduresArray.forEach((entry) => {
    entry.performedDateTime = formatDate(entry.performedDateTime);
  });

  proceduresArray.sort(
    (a, b) =>
      new Date(b.performedDateTime ?? "").getTime() -
      new Date(a.performedDateTime ?? "").getTime(),
  );

  return evaluateTable(proceduresArray, mappings, columnInfo, "Procedures");
};

/**
 * Generates a formatted table representing the list of planned procedures
 * @param carePlanActivities - An array containing the list of procedures.
 * @param mappings - An object containing FHIR path mappings for procedure attributes.
 * @returns - A formatted table React element representing the list of planned procedures, or undefined if the procedures array is empty.
 */
export const returnPlannedProceduresTable = (
  carePlanActivities: CarePlanActivity[],
  mappings: PathMappings,
): React.JSX.Element | undefined => {
  carePlanActivities = carePlanActivities.filter(
    (entry) => entry.detail?.code?.coding?.[0]?.display,
  );
  if (carePlanActivities.length === 0) {
    return undefined;
  }

  const columnInfo: ColumnInfoInput[] = [
    { columnName: "Procedure Name", infoPath: "plannedProcedureName" },
    { columnName: "Ordered Date", infoPath: "plannedProcedureOrderedDate" },
    { columnName: "Scheduled Date", infoPath: "plannedProcedureScheduledDate" },
  ];

  carePlanActivities.forEach((entry) => {
    if (entry.extension) {
      const orderedDateIndex = entry.extension.findIndex(
        (extension) => extension.url === "dibbs.orderedDate",
      );

      if (orderedDateIndex !== -1) {
        entry.extension[orderedDateIndex].valueString = formatDate(
          entry.extension[orderedDateIndex].valueString,
        );
      }
    }

    if (entry.detail) {
      entry.detail.scheduledString = formatDate(entry.detail.scheduledString);
    }
  });

  return evaluateTable(
    carePlanActivities,
    mappings,
    columnInfo,
    "Planned Procedures",
  );
};

export const evaluateClinicalData = (
  fhirBundle: Bundle,
  mappings: PathMappings,
) => {
  const clinicalNotes: DisplayData[] = [
    {
      title: "Miscellaneous Notes",
      value: parse(
        evaluate(fhirBundle, mappings["historyOfPresentIllness"])[0]?.div || "",
      ),
    },
  ];

  const reasonForVisitData: DisplayData[] = [
    {
      title: "Reason for Visit",
      value: evaluate(fhirBundle, mappings["clinicalReasonForVisit"])[0],
    },
  ];

  const activeProblemsTableData: DisplayData[] = [
    {
      title: "Problems List",
      value: returnProblemsTable(
        fhirBundle,
        evaluate(fhirBundle, mappings["activeProblems"]),
        mappings,
      ),
    },
  ];

  const pendingResults = returnPendingResultsTable(fhirBundle, mappings);
  let planOfTreatmentElement: React.JSX.Element | undefined = undefined;
  if (pendingResults) {
    planOfTreatmentElement = <>{pendingResults}</>;
  }

  const adminMedResults = returnAdminMedTable(fhirBundle, mappings);
  let adminMedElement: React.JSX.Element | undefined = adminMedResults ? (
    <>{adminMedResults}</>
  ) : undefined;

  const treatmentData: DisplayData[] = [
    {
      title: "Plan of Treatment",
      value: planOfTreatmentElement,
    },
    {
      title: "Care Team",
      value: returnCareTeamTable(fhirBundle, mappings),
    },
    {
      title: "Procedures",
      value: returnProceduresTable(
        evaluate(fhirBundle, mappings["procedures"]),
        mappings,
      ),
    },
    {
<<<<<<< HEAD
      title: "Planned Procedures",
      value: returnPlannedProceduresTable(
        evaluate(fhirBundle, mappings["plannedProcedures"]),
        mappings,
      ),
=======
      title: "Plan of Treatment",
      value: planOfTreatmentElement,
    },
    {
      title: "Administered Medications",
      value: adminMedElement,
    },
    {
      title: "Care Team",
      value: returnCareTeamTable(fhirBundle, mappings),
>>>>>>> 8618b61b
    },
  ];

  const vitalData = [
    {
      title: "Vital Signs",
      value: formatVitals(
        evaluate(fhirBundle, mappings["patientHeight"])[0],
        evaluate(fhirBundle, mappings["patientHeightMeasurement"])[0],
        evaluate(fhirBundle, mappings["patientWeight"])[0],
        evaluate(fhirBundle, mappings["patientWeightMeasurement"])[0],
        evaluate(fhirBundle, mappings["patientBmi"])[0],
      ),
    },
  ];

  const immunizationsData: DisplayData[] = [
    {
      title: "Immunization History",
      value: returnImmunizations(
        fhirBundle,
        evaluate(fhirBundle, mappings["immunizations"]),
        mappings,
      ),
    },
  ];
  return {
    clinicalNotes: evaluateData(clinicalNotes),
    reasonForVisitDetails: evaluateData(reasonForVisitData),
    activeProblemsDetails: evaluateData(activeProblemsTableData),
    treatmentData: evaluateData(treatmentData),
    vitalData: evaluateData(vitalData),
    immunizationsDetails: evaluateData(immunizationsData),
  };
};

/**
 * Evaluates the provided display data to determine availability.
 * @param data - An array of display data items to be evaluated.
 * @returns - An object containing arrays of available and unavailable display data items.
 */
export const evaluateData = (data: DisplayData[]): CompleteData => {
  let availableData: DisplayData[] = [];
  let unavailableData: DisplayData[] = [];
  data.forEach((item) => {
    if (!item.value || (Array.isArray(item.value) && item.value.length === 0)) {
      unavailableData.push(item);
    } else {
      availableData.push(item);
    }
  });
  return { availableData: availableData, unavailableData: unavailableData };
};

/**
 * Functional component for displaying data.
 * @param props - Props for the component.
 * @param props.item - The display data item to be rendered.
 * @param [props.className] - Additional class name for styling purposes.
 * @returns - A React element representing the display of data.
 */
export const DataDisplay: React.FC<{
  item: DisplayData;
  className?: string;
}> = ({
  item,
  className,
}: {
  item: DisplayData;
  className?: string;
}): React.JSX.Element => {
  item.dividerLine =
    item.dividerLine == null || item.dividerLine == undefined
      ? true
      : item.dividerLine;
  return (
    <div>
      <div className="grid-row">
        {item.title ? <div className="data-title">{item.title}</div> : ""}
        <div
          className={classNames(
            "grid-col-auto maxw7 text-pre-line",
            className,
            item.className ? item.className : "",
          )}
        >
          {item.value}
        </div>
      </div>
      {item.dividerLine ? <div className={"section__line_gray"} /> : ""}
    </div>
  );
};

export const DataTableDisplay: React.FC<{ item: DisplayData }> = ({
  item,
}): React.JSX.Element => {
  return (
    <div className="grid-row">
      <div className="grid-col-auto width-full text-pre-line">{item.value}</div>
      <div className={"section__line_gray"} />
    </div>
  );
};

export const evaluateEmergencyContact = (
  fhirBundle: Bundle,
  mappings: PathMappings,
) => {
  const contact = evaluate(fhirBundle, mappings.patientEmergencyContact)[0];

  let formattedContact;

  if (contact) {
    if (contact.relationship) {
      const relationship = contact.relationship;
      formattedContact = `${relationship}`;
    }

    if (contact.address) {
      const address = formatAddress(
        contact.address[0].line,
        contact.address[0].city,
        contact.address[0].state,
        contact.address[0].postalCode,
        contact.address[0].country,
      );

      formattedContact = `${formattedContact}\n${address}`;
    }

    if (contact.telecom) {
      const phoneNumbers = evaluate(fhirBundle, mappings.patientPhoneNumbers)
        .map(
          (phoneNumber) =>
            `${
              phoneNumber?.use?.charAt(0).toUpperCase() +
              phoneNumber?.use?.substring(1)
            } ${phoneNumber.value}`,
        )
        .join("\n");

      formattedContact = `${formattedContact}\n${phoneNumbers}`;
    }

    return formattedContact;
  }
};<|MERGE_RESOLUTION|>--- conflicted
+++ resolved
@@ -903,13 +903,13 @@
       ),
     },
     {
-<<<<<<< HEAD
       title: "Planned Procedures",
       value: returnPlannedProceduresTable(
         evaluate(fhirBundle, mappings["plannedProcedures"]),
         mappings,
       ),
-=======
+    },
+    {
       title: "Plan of Treatment",
       value: planOfTreatmentElement,
     },
@@ -920,7 +920,6 @@
     {
       title: "Care Team",
       value: returnCareTeamTable(fhirBundle, mappings),
->>>>>>> 8618b61b
     },
   ];
 
