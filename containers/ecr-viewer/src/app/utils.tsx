--- conflicted
+++ resolved
@@ -392,7 +392,6 @@
   return evaluateData(providerData);
 };
 
-<<<<<<< HEAD
 export const evaluateClinicalData = (
   fhirBundle: Bundle | undefined,
   mappings: PathMappings,
@@ -404,7 +403,8 @@
     },
   ];
   return evaluateData(clinicalData);
-=======
+}
+
 export const evaluateEcrMetadata = (
   fhirBundle: Bundle | undefined,
   mappings: PathMappings,
@@ -469,7 +469,6 @@
     ecrSenderDetails: evaluateData(ecrSenderDetails),
     rrDetails: evaluateData(rrDetails),
   };
->>>>>>> a0cd6f49
 };
 
 const evaluateData = (data: DisplayData[]) => {
