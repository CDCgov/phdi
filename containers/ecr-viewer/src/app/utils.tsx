--- conflicted
+++ resolved
@@ -51,12 +51,8 @@
   columnName: string;
   infoPath?: string;
   value?: string;
-<<<<<<< HEAD
+  hiddenBaseText?: string;
   applyToValue?: (value: any) => any;
-=======
-  sentenceCase?: boolean;
-  hiddenBaseText?: string;
->>>>>>> f2141182
 }
 
 export interface CompleteData {
