import { Bundle, Organization, Reference } from "fhir/r4";
import { evaluate } from "fhirpath";
import { Table } from "@trussworks/react-uswds";
import * as R4Models from "fhirpath/fhir-context/r4";
import React from "react";
import parse from "html-react-parser";

export interface DisplayData {
  title: string;
  value: string | React.JSX.Element | undefined;
}

export interface PathMappings {
  [key: string]: string;
}

export interface ColumnInfoInput {
  columnName: string;
  infoPath: string;
}

export const formatPatientName = (
  fhirBundle: Bundle | undefined,
  fhirPathMappings: PathMappings,
) => {
  const givenNames = evaluate(
    fhirBundle,
    fhirPathMappings.patientGivenName,
  ).join(" ");
  const familyName = evaluate(fhirBundle, fhirPathMappings.patientFamilyName);

  return `${givenNames} ${familyName}`;
};

const formatName = (firstName: string, lastName: string) => {
  if (firstName != undefined) {
    return `${firstName} ${lastName}`;
  } else {
    return undefined;
  }
};

export const extractPatientAddress = (
  fhirBundle: Bundle | undefined,
  fhirPathMappings: PathMappings,
) => {
  const streetAddresses = evaluate(
    fhirBundle,
    fhirPathMappings.patientStreetAddress,
  );
  const city = evaluate(fhirBundle, fhirPathMappings.patientCity)[0];
  const state = evaluate(fhirBundle, fhirPathMappings.patientState)[0];
  const zipCode = evaluate(fhirBundle, fhirPathMappings.patientZipCode)[0];
  const country = evaluate(fhirBundle, fhirPathMappings.patientCountry)[0];
  return formatAddress(streetAddresses, city, state, zipCode, country);
};

function extractLocationResource(
  fhirBundle: Bundle | undefined,
  fhirPathMappings: PathMappings,
) {
  const locationReference = evaluate(
    fhirBundle,
    fhirPathMappings.facilityLocation,
  ).join("");
  const locationUID = locationReference.split("/")[1];
  const locationExpression = `Bundle.entry.resource.where(resourceType = 'Location').where(id = '${locationUID}')`;
  return evaluate(fhirBundle, locationExpression)[0];
}

export const extractFacilityAddress = (
  fhirBundle: Bundle | undefined,
  fhirPathMappings: PathMappings,
) => {
  const locationResource = extractLocationResource(
    fhirBundle,
    fhirPathMappings,
  );

  const streetAddresses = locationResource?.address?.line;
  const city = locationResource?.address?.city;
  const state = locationResource?.address?.state;
  const zipCode = locationResource?.address?.postalCode;
  const country = locationResource?.address?.country;

  return formatAddress(streetAddresses, city, state, zipCode, country);
};

const formatAddress = (
  streetAddress: string[],
  city: string,
  state: string,
  zipCode: string,
  country: string,
) => {
  let address = {
    streetAddress: streetAddress || [],
    cityState: [city, state],
    zipCodeCountry: [zipCode, country],
  };

  return [
    address.streetAddress.join("\n"),
    address.cityState.filter(Boolean).join(", "),
    address.zipCodeCountry.filter(Boolean).join(", "),
  ]
    .filter(Boolean)
    .join("\n");
};

export const extractFacilityContactInfo = (
  fhirBundle: Bundle | undefined,
  fhirPathMappings: PathMappings,
) => {
  const locationResource = extractLocationResource(
    fhirBundle,
    fhirPathMappings,
  );
  const phoneNumbers = locationResource.telecom?.filter(
    (contact: any) => contact.system === "phone",
  );
  return phoneNumbers?.[0].value;
};

export const formatPatientContactInfo = (
  fhirBundle: Bundle | undefined,
  fhirPathMappings: PathMappings,
) => {
  const phoneNumbers = evaluate(
    fhirBundle,
    fhirPathMappings.patientPhoneNumbers,
  )
    .map(
      (phoneNumber) =>
        `${
          phoneNumber?.use?.charAt(0).toUpperCase() +
          phoneNumber?.use?.substring(1)
        } ${phoneNumber.value}`,
    )
    .join("\n");
  const emails = evaluate(fhirBundle, fhirPathMappings.patientEmails)
    .map((email) => `${email.value}`)
    .join("\n");

  return `${phoneNumbers}\n${emails}`;
};

export const formatEncounterDate = (
  fhirBundle: Bundle | undefined,
  fhirPathMappings: PathMappings,
) => {
  const startDate = formatDateTime(
    evaluate(fhirBundle, fhirPathMappings.encounterStartDate).join(""),
  );
  const endDate = formatDateTime(
    evaluate(fhirBundle, fhirPathMappings.encounterEndDate).join(""),
  );

  return `Start: ${startDate}
    End: ${endDate}`;
};

const formatDateTime = (dateTime: string) => {
  const options: Intl.DateTimeFormatOptions = {
    year: "numeric",
    month: "2-digit",
    day: "2-digit",
    hour: "numeric",
    minute: "2-digit",
  };

  return new Date(dateTime)
    .toLocaleDateString("en-Us", options)
    .replace(",", "");
};

export const formatDate = (date: string) => {
  if (!date || date === null) {
    return "N/A";
  }

  const options: Intl.DateTimeFormatOptions = {
    year: "numeric",
    month: "2-digit",
    day: "2-digit",
  };

  return new Date(date).toLocaleDateString("en-US", {
    ...options,
    timeZone: "UTC",
  }); // UTC, otherwise will have timezone issues
};

const formatPhoneNumber = (phoneNumber: string) => {
  try {
    return phoneNumber
      .replace(/\D/g, "")
      .replace(/(\d{3})(\d{3})(\d{4})/, "$1-$2-$3");
  } catch {
    return undefined;
  }
};

const formatStartEndDateTime = (
  startDateTime: "string",
  endDateTime: "string",
) => {
  const startDateObject = new Date(startDateTime);
  const endDateObject = new Date(endDateTime);

  const options: Intl.DateTimeFormatOptions = {
    year: "numeric",
    month: "2-digit",
    day: "2-digit",
    hour: "numeric",
    minute: "numeric",
    hour12: true,
  };

  const startFormattedDate = startDateObject
    .toLocaleString("en-US", options)
    .replace(",", "");
  const endFormattedDate = endDateObject
    .toLocaleString("en-us", options)
    .replace(",", "");

  return `Start: ${startFormattedDate}
        End: ${endFormattedDate}`;
};

const formatVitals = (
  heightAmount: string,
  heightMeasurementType: string,
  weightAmount: string,
  weightMeasurementType: string,
  bmi: string,
) => {
  let heightString = "";
  let weightString = "";
  let bmiString = "";

  let heightType = "";
  let weightType = "";
  if (heightAmount && heightMeasurementType) {
    if (heightMeasurementType === "[in_i]") {
      heightType = "inches";
    } else if (heightMeasurementType === "cm") {
      heightType = "cm";
    }
    heightString = `Height: ${heightAmount} ${heightType}\n\n`;
  }

  if (weightAmount && weightMeasurementType) {
    if (weightMeasurementType === "[lb_av]") {
      weightType = "Lbs";
    } else if (weightMeasurementType === "kg") {
      weightType = "kg";
    }
    weightString = `Weight: ${weightAmount} ${weightType}\n\n`;
  }

  if (bmi) {
    bmiString = `Body Mass Index (BMI): ${bmi}`;
  }

  const combinedString = `${heightString} ${weightString} ${bmiString}`;
  return combinedString.trim();
};

const formatTable = (
  resources: React.JSX.Element[],
  mappings: PathMappings,
  columns: ColumnInfoInput[], // Order of columns in array = order of apearance
  caption: string,
) => {
  let headers: React.JSX.Element[] = [];
  columns.forEach((column, index) => {
    const header = (
      <th
        key={`${column.columnName}${index}`}
        scope="col"
        className=" bg-gray-5 minw-15"
      >
        {column.columnName}
      </th>
    );
    headers.push(header);
  });

  let tableRows: React.JSX.Element[] = [];
  resources.forEach((entry, index) => {
    let rowCells: React.JSX.Element[] = [];
    columns.forEach(function (column, index) {
      let isFirstCell = index === 0;

      let rowCellData;
      evaluate(entry, mappings[column.infoPath])[0]
        ? (rowCellData = evaluate(entry, mappings[column.infoPath])[0])
        : (rowCellData = "N/A");

      let rowCell = isFirstCell ? (
        <th key={`row-header-${index}`} scope="row" className="text-top">
          {rowCellData}
        </th>
      ) : (
        <td key={`row-data-${index}`} className="text-top">
          {rowCellData}
        </td>
      );
      rowCells.push(rowCell);
    });
    const tableRow = <tr key={`table-row-${index}`}>{rowCells}</tr>;
    tableRows.push(tableRow);
  });

  const tableContent = (
    <>
      <thead>
        <tr>{headers}</tr>
      </thead>
      <tbody>{tableRows}</tbody>
    </>
  );
  const table = (
    <Table
      bordered={false}
      fullWidth={true}
      caption={caption}
      className="border-top border-left border-right table-caption-margin margin-y-0"
      data-testid="table"
    >
      {tableContent}
    </Table>
  );

  return table;
};

const extractTravelHistory = (
  fhirBundle: Bundle | undefined,
  mappings: PathMappings,
): string | undefined => {
  const startDate = evaluate(
    fhirBundle,
    mappings["patientTravelHistoryStartDate"],
  )[0];
  const endDate = evaluate(
    fhirBundle,
    mappings["patientTravelHistoryEndDate"],
  )[0];
  const location = evaluate(
    fhirBundle,
    mappings["patientTravelHistoryLocation"],
  )[0];
  const purposeOfTravel = evaluate(
    fhirBundle,
    mappings["patientTravelHistoryPurpose"],
  )[0];
  if (startDate || endDate || location || purposeOfTravel) {
    return `Dates: ${startDate} - ${endDate}
       Location(s): ${location ?? "N/A"}
       Purpose of Travel: ${purposeOfTravel ?? "N/A"}
       `;
  }
  return undefined;
};

export const evaluateSocialData = (
  fhirBundle: Bundle | undefined,
  mappings: PathMappings,
) => {
  const socialData = [
    {
      title: "Occupation",
      value: evaluate(fhirBundle, mappings["patientCurrentJobTitle"])[0],
    },
    {
      title: "Tobacco Use",
      value: evaluate(fhirBundle, mappings["patientTobaccoUse"])[0],
    },
    {
      title: "Travel History",
      value: extractTravelHistory(fhirBundle, mappings),
    },
    {
      title: "Homeless Status",
      value: evaluate(fhirBundle, mappings["patientHomelessStatus"])[0],
    },
    {
      title: "Pregnancy Status",
      value: evaluate(fhirBundle, mappings["patientPregnancyStatus"])[0],
    },
    {
      title: "Alcohol Use",
      value: evaluate(fhirBundle, mappings["patientAlcoholUse"])[0],
    },
    {
      title: "Sexual Orientation",
      value: evaluate(fhirBundle, mappings["patientSexualOrientation"])[0],
    },
    {
      title: "Gender Identity",
      value: evaluate(fhirBundle, mappings["patientGenderIdentity"])[0],
    },
    {
      title: "Occupation",
      value: evaluate(fhirBundle, mappings["patientCurrentJobTitle"])[0],
    },
  ];
  return evaluateData(socialData);
};

export const evaluateDemographicsData = (
  fhirBundle: Bundle | undefined,
  mappings: PathMappings,
) => {
  const demographicsData = [
    {
      title: "Patient Name",
      value: formatPatientName(fhirBundle, mappings),
    },
    { title: "DOB", value: evaluate(fhirBundle, mappings.patientDOB)[0] },
    { title: "Sex", value: evaluate(fhirBundle, mappings.patientGender)[0] },
    { title: "Race", value: evaluate(fhirBundle, mappings.patientRace)[0] },
    {
      title: "Ethnicity",
      value: evaluate(fhirBundle, mappings.patientEthnicity)[0],
    },
    {
      title: "Tribal Affiliation",
      value: evaluate(fhirBundle, mappings.patientTribalAffiliation)[0],
    },
    {
      title: "Preferred Language",
      value: evaluate(fhirBundle, mappings.patientLanguage)[0],
    },
    {
      title: "Patient Address",
      value: extractPatientAddress(fhirBundle, mappings),
    },
    {
      title: "County",
      value: evaluate(fhirBundle, mappings.patientCounty)[0],
    },
    { title: "Contact", value: formatPatientContactInfo(fhirBundle, mappings) },
    {
      title: "Emergency Contact",
      value: evaluate(fhirBundle, mappings.patientEmergencyContact)[0],
    },
    {
      title: "Patient IDs",
      value: evaluate(fhirBundle, mappings.patientId)[0],
    },
  ];
  return evaluateData(demographicsData);
};

export const evaluateEncounterData = (
  fhirBundle: Bundle | undefined,
  mappings: PathMappings,
) => {
  const encounterData = [
    {
      title: "Encounter Date/Time",
      value: formatStartEndDateTime(
        evaluate(fhirBundle, mappings["encounterStartDate"])[0],
        evaluate(fhirBundle, mappings["encounterEndDate"])[0],
      ),
    },
    {
      title: "Encounter Type",
      value: evaluate(fhirBundle, mappings["encounterType"])[0],
    },
    {
      title: "Facility Name",
      value: evaluate(fhirBundle, mappings["facilityName"])[0],
    },
    {
      title: "Facility Address",
      value: formatAddress(
        evaluate(fhirBundle, mappings["facilityStreetAddress"]),
        evaluate(fhirBundle, mappings["facilityCity"])[0],
        evaluate(fhirBundle, mappings["facilityState"])[0],
        evaluate(fhirBundle, mappings["facilityZipCode"])[0],
        evaluate(fhirBundle, mappings["facilityCountry"])[0],
      ),
    },
    {
      title: "Facility Contact",
      value: formatPhoneNumber(
        evaluate(fhirBundle, mappings["facilityContact"])[0],
      ),
    },
    {
      title: "Facility Type",
      value: evaluate(fhirBundle, mappings["facilityType"])[0],
    },
    {
      title: "Facility ID",
      value: evaluate(fhirBundle, mappings["facilityID"])[0],
    },
  ];
  return evaluateData(encounterData);
};

export const evaluateProviderData = (
  fhirBundle: Bundle | undefined,
  mappings: PathMappings,
) => {
  const providerData = [
    {
      title: "Provider Name",
      value: formatName(
        evaluate(fhirBundle, mappings["providerGivenName"])[0],
        evaluate(fhirBundle, mappings["providerFamilyName"])[0],
      ),
    },
    {
      title: "Provider Contact",
      value: formatPhoneNumber(
        evaluate(fhirBundle, mappings["providerContact"])[0],
      ),
    },
  ];
  return evaluateData(providerData);
};

export const evaluateEcrMetadata = (
  fhirBundle: Bundle | undefined,
  mappings: PathMappings,
) => {
  const rrPerformerReferences = evaluate(fhirBundle, mappings.rrPerformers);

  const rrPerformers: Organization[] = rrPerformerReferences.map((ref) => {
    ref = ref.split("/");
    return evaluate(fhirBundle, mappings.resolve, {
      resourceType: ref[0],
      id: ref[1],
    })[0];
  });
  const rrDetails: DisplayData[] = [
    {
      title: "Reportable Condition(s)",
      value: evaluate(fhirBundle, mappings.rrDisplayNames)?.join("\n"),
    },
    {
      title: "RCKMS Trigger Summary",
      value: evaluate(fhirBundle, mappings.rckmsTriggerSummaries)?.join("\n"),
    },
    {
      title: "Jurisdiction(s) Sent eCR",
      value: rrPerformers.map((org) => org.name)?.join("\n"),
    },
  ];
  const eicrDetails: DisplayData[] = [
    {
      title: "eICR Identifier",
      value: evaluate(fhirBundle, mappings.eicrIdentifier)[0],
    },
  ];
  const ecrSenderDetails: DisplayData[] = [
    {
      title: "Date/Time eCR Created",
      value: evaluate(fhirBundle, mappings.dateTimeEcrCreated)[0],
    },
    {
      title: "Sender Software",
      value: evaluate(fhirBundle, mappings.senderSoftware)[0],
    },
    {
      title: "Sender Facility Name",
      value: evaluate(fhirBundle, mappings.senderFacilityName),
    },
    {
      title: "Facility Address",
      value: extractFacilityAddress(fhirBundle, mappings),
    },
    {
      title: "Facility Contact",
      value: evaluate(fhirBundle, mappings.facilityContact)[0],
    },
    {
      title: "Facility ID",
      value: evaluate(fhirBundle, mappings.facilityID)[0],
    },
  ];
  return {
    eicrDetails: evaluateData(eicrDetails),
    ecrSenderDetails: evaluateData(ecrSenderDetails),
    rrDetails: evaluateData(rrDetails),
  };
};

export const returnProblemsTable = (
  problemsArray: any[],
  mappings: PathMappings,
) => {
  if (problemsArray.length === 0) {
    return undefined;
  }

  const columnInfo: ColumnInfoInput[] = [
    { columnName: "Active Problem", infoPath: "activeProblemsDisplay" },
    { columnName: "Onset Age", infoPath: "activeProblemsOnsetAge" },
    { columnName: "Onset Date", infoPath: "activeProblemsOnsetDate" },
  ];

  problemsArray.forEach((entry) => {
    entry.onsetDateTime
      ? (entry.onsetDateTime = formatDate(entry.onsetDateTime))
      : (entry.onsetDateTime = "N/A");
  });

  problemsArray.sort(function (a, b) {
    return (
      new Date(b.onsetDateTime).getTime() - new Date(a.onsetDateTime).getTime()
    );
  });

  return formatTable(problemsArray, mappings, columnInfo, "Problems List");
};

export const returnImmunizations = (immunizationsArray, mappings) => {
  if (immunizationsArray.length === 0) {
    return undefined;
  }

  const columnInfo = [
    { columnName: "Name", infoPath: "immunizationsName" },
    { columnName: "Administration Dates", infoPath: "immunizationsAdminDate" },
    { columnName: "Next Due", infoPath: "immunizationsNextDue" },
  ];

  immunizationsArray.forEach((entry) => {
    entry.occurrenceDateTime
      ? (entry.occurrenceDateTime = formatDate(entry.occurrenceDateTime))
      : (entry.occurrenceDateTime = "N/A");
  });

  immunizationsArray.sort(function (a, b) {
    return new Date(b.occurrenceDateTime) - new Date(a.occurrenceDateTime);
  });

  return formatTable(
    immunizationsArray,
    mappings,
    columnInfo,
    "Immunization History",
  );
};

export const returnProceduresTable = (
  proceduresArray: any[],
  mappings: PathMappings,
) => {
  if (proceduresArray.length === 0) {
    return undefined;
  }

  const columnInfo: ColumnInfoInput[] = [
    { columnName: "Name", infoPath: "procedureName" },
    { columnName: "Date Performed", infoPath: "procedureDate" },
    { columnName: "Reason", infoPath: "procedureReason" },
  ];

  proceduresArray.forEach((entry) => {
    entry.performedDateTime
      ? (entry.performedDateTime = formatDate(entry.performedDateTime))
      : (entry.performedDateTime = "N/A");
  });

  proceduresArray.sort((a, b) => {
    const dateA = new Date(a.performedDateTime).getTime();
    const dateB = new Date(b.performedDateTime).getTime();
    return dateB - dateA;
  });

  return formatTable(proceduresArray, mappings, columnInfo, "Procedures");
};

export const evaluateClinicalData = (
  fhirBundle: Bundle | undefined,
  mappings: PathMappings,
) => {
<<<<<<< HEAD
  const clinicalNotes: DisplayData[] = [
    {
      title: "Miscellaneous Notes",
      value: parse(
        evaluate(fhirBundle, mappings["historyOfPresentIllness"])[0].div,
      ),
    },
  ];

  const activeProblemsData: DisplayData[] = [
=======
  const reasonForVisitData: DisplayData[] = [
>>>>>>> 534c46f2
    {
      title: "Reason for Visit",
      value: evaluate(fhirBundle, mappings["clinicalReasonForVisit"])[0],
    },
  ];

  const activeProblemsTableData: DisplayData[] = [
    {
      title: "Problems List",
      value: returnProblemsTable(
        evaluate(fhirBundle, mappings["activeProblems"]),
        mappings,
      ),
    },
  ];

  const treatmentData: DisplayData[] = [
    {
      title: "Procedures",
      value: returnProceduresTable(
        evaluate(fhirBundle, mappings["procedures"]),
        mappings,
      ),
    },
  ];

  const vitalData = [
    {
      title: "Vital Signs",
      value: formatVitals(
        evaluate(fhirBundle, mappings["patientHeight"])[0],
        evaluate(fhirBundle, mappings["patientHeightMeasurement"])[0],
        evaluate(fhirBundle, mappings["patientWeight"])[0],
        evaluate(fhirBundle, mappings["patientWeightMeasurement"])[0],
        evaluate(fhirBundle, mappings["patientBmi"])[0],
      ),
    },
  ];

  const immunizationsData: DisplayData[] = [
    {
      title: "Immunization History",
      value: returnImmunizations(
        evaluate(fhirBundle, mappings["immunizations"]),
        mappings,
      ),
    },
  ];
  return {
<<<<<<< HEAD
    clinicalNotes: evaluateData(clinicalNotes),
    activeProblemsDetails: evaluateData(activeProblemsData),
=======
    reasonForVisitDetails: evaluateData(reasonForVisitData),
    activeProblemsDetails: evaluateData(activeProblemsTableData),
>>>>>>> 534c46f2
    treatmentData: evaluateData(treatmentData),
    vitalData: evaluateData(vitalData),
    immunizationsDetails: evaluateData(immunizationsData),
  };
};

const evaluateData = (data: DisplayData[]) => {
  let availableData: DisplayData[] = [];
  let unavailableData: DisplayData[] = [];
  data.forEach((item) => {
    if (!item.value || (Array.isArray(item.value) && item.value.length === 0)) {
      unavailableData.push(item);
      item.value = "N/A";
    } else {
      availableData.push(item);
    }
  });
  return { availableData: availableData, unavailableData: unavailableData };
};

export const formatString = (input: string): string => {
  // Convert to lowercase
  let result = input.toLowerCase();

  // Replace spaces with underscores
  result = result.replace(/\s+/g, "-");

  // Remove all special characters except underscores
  result = result.replace(/[^a-z0-9\-]/g, "");

  return result;
};

export const DataDisplay: React.FC<{ item: DisplayData }> = ({
  item,
}): React.JSX.Element => {
  return (
    <div>
      <div className="grid-row">
        <div className="data-title">
          <h4>{item.title}</h4>
        </div>
        <div className="grid-col-auto maxw7 text-pre-line">{item.value}</div>
      </div>
      <div className={"section__line_gray"} />
    </div>
  );
};

export const DataTableDisplay: React.FC<{ item: DisplayData }> = ({
  item,
}): React.JSX.Element => {
  return (
    <div className="grid-row">
      <div className="grid-col-auto text-pre-line">{item.value}</div>
      <div className={"section__line_gray"} />
    </div>
  );
};<|MERGE_RESOLUTION|>--- conflicted
+++ resolved
@@ -682,7 +682,6 @@
   fhirBundle: Bundle | undefined,
   mappings: PathMappings,
 ) => {
-<<<<<<< HEAD
   const clinicalNotes: DisplayData[] = [
     {
       title: "Miscellaneous Notes",
@@ -692,10 +691,7 @@
     },
   ];
 
-  const activeProblemsData: DisplayData[] = [
-=======
   const reasonForVisitData: DisplayData[] = [
->>>>>>> 534c46f2
     {
       title: "Reason for Visit",
       value: evaluate(fhirBundle, mappings["clinicalReasonForVisit"])[0],
@@ -745,13 +741,9 @@
     },
   ];
   return {
-<<<<<<< HEAD
     clinicalNotes: evaluateData(clinicalNotes),
-    activeProblemsDetails: evaluateData(activeProblemsData),
-=======
     reasonForVisitDetails: evaluateData(reasonForVisitData),
     activeProblemsDetails: evaluateData(activeProblemsTableData),
->>>>>>> 534c46f2
     treatmentData: evaluateData(treatmentData),
     vitalData: evaluateData(vitalData),
     immunizationsDetails: evaluateData(immunizationsData),
