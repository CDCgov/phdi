--- conflicted
+++ resolved
@@ -664,14 +664,6 @@
     },
   ];
 
-<<<<<<< HEAD
-  const immunizationsData: DisplayData[] = [
-    {
-      title: "Immunization History",
-      value: returnImmunizations(
-        evaluate(fhirBundle, mappings["immunizations"]),
-        mappings,
-=======
   const vitalData = [
     {
       title: "Vital Signs",
@@ -681,17 +673,23 @@
         evaluate(fhirBundle, mappings["patientWeight"])[0],
         evaluate(fhirBundle, mappings["patientWeightMeasurement"])[0],
         evaluate(fhirBundle, mappings["patientBmi"])[0],
->>>>>>> 4c5c717a
+      ),
+    },
+  ];
+
+  const immunizationsData: DisplayData[] = [
+    {
+      title: "Immunization History",
+      value: returnImmunizations(
+        evaluate(fhirBundle, mappings["immunizations"]),
+        mappings,
       ),
     },
   ];
   return {
     activeProblemsDetails: evaluateData(activeProblemsData),
-<<<<<<< HEAD
+    vitalData: evaluateData(vitalData),
     immunizationsDetails: evaluateData(immunizationsData),
-=======
-    vitalData: evaluateData(vitalData),
->>>>>>> 4c5c717a
   };
 };
 
