import React from "react";
import * as dateFns from "date-fns";
import {
  Bundle,
  Condition,
  Immunization,
  Procedure,
  Practitioner,
  FhirResource,
} from "fhir/r4";
import { evaluate } from "fhirpath";
import parse from "html-react-parser";
import classNames from "classnames";

import {
  formatAddress,
  formatDate,
  formatName,
  formatPhoneNumber,
  formatStartEndDateTime,
  formatVitals,
  formatDateTime,
  formatTablesToJSON,
  TableRow,
} from "@/app/format-service";
import { evaluateTable, evaluateReference } from "./evaluate-service";
import { Table } from "@trussworks/react-uswds";
<<<<<<< HEAD
import { CarePlanActivity } from "fhir/r4b";
=======
import { CareTeamParticipant } from "fhir/r4b";
>>>>>>> d3d85ffa

export interface DisplayData {
  title?: string;
  className?: string;
  value?: string | React.JSX.Element | React.JSX.Element[] | React.ReactNode;
  dividerLine?: boolean;
}

export interface ReportableConditions {
  [condition: string]: {
    [trigger: string]: Set<string>;
  };
}

export interface PathMappings {
  [key: string]: string;
}

export interface ColumnInfoInput {
  columnName: string;
  infoPath?: string;
  value?: string;
  sentenceCase?: boolean;
}

export interface CompleteData {
  availableData: DisplayData[];
  unavailableData: DisplayData[];
}

export const noData = (
  <span className="no-data text-italic text-base">No data</span>
);

export const evaluatePatientName = (
  fhirBundle: Bundle,
  fhirPathMappings: PathMappings,
) => {
  const givenNames = evaluate(
    fhirBundle,
    fhirPathMappings.patientGivenName,
  ).join(" ");
  const familyName = evaluate(fhirBundle, fhirPathMappings.patientFamilyName);

  return `${givenNames} ${familyName}`;
};

export const extractPatientAddress = (
  fhirBundle: Bundle,
  fhirPathMappings: PathMappings,
) => {
  const streetAddresses = evaluate(
    fhirBundle,
    fhirPathMappings.patientStreetAddress,
  );
  const city = evaluate(fhirBundle, fhirPathMappings.patientCity)[0];
  const state = evaluate(fhirBundle, fhirPathMappings.patientState)[0];
  const zipCode = evaluate(fhirBundle, fhirPathMappings.patientZipCode)[0];
  const country = evaluate(fhirBundle, fhirPathMappings.patientCountry)[0];
  return formatAddress(streetAddresses, city, state, zipCode, country);
};

/**
 * Extracts a specific location resource from a given FHIR bundle based on defined path mappings.
 * @param fhirBundle - The FHIR bundle object containing various resources, including location resources.
 * @param fhirPathMappings - An object containing FHIR path mappings, which should include a mapping
 *   for `facilityLocation` that determines how to find the location reference within the bundle.
 * @returns The location resource object from the FHIR bundle that matches the UID derived from the
 *   facility location reference. If no matching resource is found, the function returns `undefined`.
 */
function extractLocationResource(
  fhirBundle: Bundle,
  fhirPathMappings: PathMappings,
) {
  const locationReference = evaluate(
    fhirBundle,
    fhirPathMappings.facilityLocation,
  ).join("");
  const locationUID = locationReference.split("/")[1];
  const locationExpression = `Bundle.entry.resource.where(resourceType = 'Location').where(id = '${locationUID}')`;
  return evaluate(fhirBundle, locationExpression)[0];
}

export const extractFacilityAddress = (
  fhirBundle: Bundle,
  fhirPathMappings: PathMappings,
) => {
  const locationResource = extractLocationResource(
    fhirBundle,
    fhirPathMappings,
  );

  const streetAddresses = locationResource?.address?.line;
  const city = locationResource?.address?.city;
  const state = locationResource?.address?.state;
  const zipCode = locationResource?.address?.postalCode;
  const country = locationResource?.address?.country;

  return formatAddress(streetAddresses, city, state, zipCode, country);
};

export const extractFacilityContactInfo = (
  fhirBundle: Bundle,
  fhirPathMappings: PathMappings,
) => {
  const locationResource = extractLocationResource(
    fhirBundle,
    fhirPathMappings,
  );
  const phoneNumbers = locationResource.telecom?.filter(
    (contact: any) => contact.system === "phone",
  );
  return phoneNumbers?.[0].value;
};

export const evaluatePatientContactInfo = (
  fhirBundle: Bundle,
  fhirPathMappings: PathMappings,
) => {
  const phoneNumbers = evaluate(
    fhirBundle,
    fhirPathMappings.patientPhoneNumbers,
  )
    .map(
      (phoneNumber) =>
        `${
          phoneNumber?.use?.charAt(0).toUpperCase() +
          phoneNumber?.use?.substring(1)
        } ${phoneNumber.value}`,
    )
    .join("\n");
  const emails = evaluate(fhirBundle, fhirPathMappings.patientEmails)
    .map((email) => `${email.value}`)
    .join("\n");

  return `${phoneNumbers}\n${emails}`;
};

export const evaluateEncounterDate = (
  fhirBundle: Bundle,
  fhirPathMappings: PathMappings,
) => {
  const startDate = formatDateTime(
    evaluate(fhirBundle, fhirPathMappings.encounterStartDate).join(""),
  );
  const endDate = formatDateTime(
    evaluate(fhirBundle, fhirPathMappings.encounterEndDate).join(""),
  );

  return `Start: ${startDate}
    End: ${endDate}`;
};

/**
 * Extracts travel history information from the provided FHIR bundle based on the FHIR path mappings.
 * @param fhirBundle - The FHIR bundle containing patient travel history data.
 * @param mappings - An object containing the FHIR path mappings.
 * @returns - A formatted string representing the patient's travel history, or undefined if no relevant data is found.
 */
const extractTravelHistory = (
  fhirBundle: Bundle,
  mappings: PathMappings,
): string | undefined => {
  const startDate = evaluate(
    fhirBundle,
    mappings["patientTravelHistoryStartDate"],
  )[0];
  const endDate = evaluate(
    fhirBundle,
    mappings["patientTravelHistoryEndDate"],
  )[0];
  const location = evaluate(
    fhirBundle,
    mappings["patientTravelHistoryLocation"],
  )[0];
  const purposeOfTravel = evaluate(
    fhirBundle,
    mappings["patientTravelHistoryPurpose"],
  )[0];
  if (startDate || endDate || location || purposeOfTravel) {
    return `Dates: ${startDate} - ${endDate}
       Location(s): ${location ?? "No data"}
       Purpose of Travel: ${purposeOfTravel ?? "No data"}
       `;
  }
};

/**
 * Calculates the age of a patient to a given date or today.
 * @param fhirBundle - The FHIR bundle containing patient information.
 * @param fhirPathMappings - The mappings for retrieving patient date of birth.
 * @param [givenDate] - Optional. The target date to calculate the age. Defaults to the current date if not provided.
 * @returns - The age of the patient in years, or undefined if date of birth is not available.
 */
export const calculatePatientAge = (
  fhirBundle: Bundle,
  fhirPathMappings: PathMappings,
  givenDate?: string,
) => {
  const patientDOBString = evaluate(fhirBundle, fhirPathMappings.patientDOB)[0];
  if (patientDOBString) {
    const patientDOB = new Date(patientDOBString);
    const targetDate = givenDate ? new Date(givenDate) : new Date();
    return dateFns.differenceInYears(targetDate, patientDOB);
  }
};

export const evaluateSocialData = (
  fhirBundle: Bundle,
  mappings: PathMappings,
) => {
  const socialData: DisplayData[] = [
    {
      title: "Occupation",
      value: evaluate(fhirBundle, mappings["patientCurrentJobTitle"])[0],
    },
    {
      title: "Tobacco Use",
      value: evaluate(fhirBundle, mappings["patientTobaccoUse"])[0],
    },
    {
      title: "Travel History",
      value: extractTravelHistory(fhirBundle, mappings),
    },
    {
      title: "Homeless Status",
      value: evaluate(fhirBundle, mappings["patientHomelessStatus"])[0],
    },
    {
      title: "Pregnancy Status",
      value: evaluate(fhirBundle, mappings["patientPregnancyStatus"])[0],
    },
    {
      title: "Alcohol Use",
      value: evaluate(fhirBundle, mappings["patientAlcoholUse"])[0],
    },
    {
      title: "Sexual Orientation",
      value: evaluate(fhirBundle, mappings["patientSexualOrientation"])[0],
    },
    {
      title: "Gender Identity",
      value: evaluate(fhirBundle, mappings["patientGenderIdentity"])[0],
    },
    {
      title: "Occupation",
      value: evaluate(fhirBundle, mappings["patientCurrentJobTitle"])[0],
    },
  ];
  return evaluateData(socialData);
};

export const evaluateDemographicsData = (
  fhirBundle: Bundle,
  mappings: PathMappings,
) => {
  const demographicsData: DisplayData[] = [
    {
      title: "Patient Name",
      value: evaluatePatientName(fhirBundle, mappings),
    },
    { title: "DOB", value: evaluate(fhirBundle, mappings.patientDOB)[0] },
    {
      title: "Current Age",
      value: calculatePatientAge(fhirBundle, mappings)?.toString(),
    },
    {
      title: "Vital Status",
      value: evaluate(fhirBundle, mappings.patientVitalStatus)[0]
        ? "Deceased"
        : "Alive",
    },
    { title: "Sex", value: evaluate(fhirBundle, mappings.patientGender)[0] },
    { title: "Race", value: evaluate(fhirBundle, mappings.patientRace)[0] },
    {
      title: "Ethnicity",
      value: evaluate(fhirBundle, mappings.patientEthnicity)[0],
    },
    {
      title: "Tribal Affiliation",
      value: evaluate(fhirBundle, mappings.patientTribalAffiliation)[0],
    },
    {
      title: "Preferred Language",
      value: evaluate(fhirBundle, mappings.patientLanguage)[0],
    },
    {
      title: "Patient Address",
      value: extractPatientAddress(fhirBundle, mappings),
    },
    {
      title: "County",
      value: evaluate(fhirBundle, mappings.patientCounty)[0],
    },
    {
      title: "Contact",
      value: evaluatePatientContactInfo(fhirBundle, mappings),
    },
    {
      title: "Emergency Contact",
      value: evaluateEmergencyContact(fhirBundle, mappings),
    },
    {
      title: "Patient IDs",
      value: evaluate(fhirBundle, mappings.patientId)[0],
    },
  ];
  return evaluateData(demographicsData);
};

export const evaluateEncounterData = (
  fhirBundle: Bundle,
  mappings: PathMappings,
) => {
  const encounterData = [
    {
      title: "Encounter Date/Time",
      value: formatStartEndDateTime(
        evaluate(fhirBundle, mappings["encounterStartDate"])[0],
        evaluate(fhirBundle, mappings["encounterEndDate"])[0],
      ),
    },
    {
      title: "Encounter Type",
      value: evaluate(fhirBundle, mappings["encounterType"])[0],
    },
    {
      title: "Facility Name",
      value: evaluate(fhirBundle, mappings["facilityName"])[0],
    },
    {
      title: "Facility Address",
      value: formatAddress(
        evaluate(fhirBundle, mappings["facilityStreetAddress"]),
        evaluate(fhirBundle, mappings["facilityCity"])[0],
        evaluate(fhirBundle, mappings["facilityState"])[0],
        evaluate(fhirBundle, mappings["facilityZipCode"])[0],
        evaluate(fhirBundle, mappings["facilityCountry"])[0],
      ),
    },
    {
      title: "Facility Contact",
      value: formatPhoneNumber(
        evaluate(fhirBundle, mappings["facilityContact"])[0],
      ),
    },
    {
      title: "Facility Type",
      value: evaluate(fhirBundle, mappings["facilityType"])[0],
    },
    {
      title: "Facility ID",
      value: evaluate(fhirBundle, mappings["facilityID"])[0],
    },
  ];
  return evaluateData(encounterData);
};

export const evaluateProviderData = (
  fhirBundle: Bundle,
  mappings: PathMappings,
) => {
  const providerData = [
    {
      title: "Provider Name",
      value: formatName(
        evaluate(fhirBundle, mappings["providerGivenName"]),
        evaluate(fhirBundle, mappings["providerFamilyName"])[0],
      ),
    },
    {
      title: "Provider Contact",
      value: formatPhoneNumber(
        evaluate(fhirBundle, mappings["providerContact"])[0],
      ),
    },
  ];
  return evaluateData(providerData);
};

export const evaluateEcrMetadata = (
  fhirBundle: Bundle,
  mappings: PathMappings,
) => {
  const rrDetails = evaluate(fhirBundle, mappings.rrDetails);

  let reportableConditionsList: ReportableConditions = {};

  for (const condition of rrDetails) {
    let name = condition.valueCodeableConcept.coding[0].display;
    const triggers = condition.extension
      .filter(
        (x: { url: string; valueString: string }) =>
          x.url ===
          "http://hl7.org/fhir/us/ecr/StructureDefinition/us-ph-determination-of-reportability-rule-extension",
      )
      .map((x: { url: string; valueString: string }) => x.valueString);
    if (!reportableConditionsList[name]) {
      reportableConditionsList[name] = {};
    }

    for (let i in triggers) {
      if (!reportableConditionsList[name][triggers[i]]) {
        reportableConditionsList[name][triggers[i]] = new Set();
      }
      condition.performer
        .map((x: { display: string }) => x.display)
        .forEach((x: string) =>
          reportableConditionsList[name][triggers[i]].add(x),
        );
    }
  }

  const eicrDetails: DisplayData[] = [
    {
      title: "eICR Identifier",
      value: evaluate(fhirBundle, mappings.eicrIdentifier)[0],
    },
  ];
  const ecrSenderDetails: DisplayData[] = [
    {
      title: "Date/Time eCR Created",
      value: formatDateTime(
        evaluate(fhirBundle, mappings.dateTimeEcrCreated)[0],
      ),
    },
    {
      title: "Sender Software",
      value: evaluate(fhirBundle, mappings.senderSoftware)[0],
    },
    {
      title: "Sender Facility Name",
      value: evaluate(fhirBundle, mappings.senderFacilityName)[0],
    },
    {
      title: "Facility Address",
      value: extractFacilityAddress(fhirBundle, mappings),
    },
    {
      title: "Facility Contact",
      value: evaluate(fhirBundle, mappings.facilityContact)[0],
    },
    {
      title: "Facility ID",
      value: evaluate(fhirBundle, mappings.facilityID)[0],
    },
  ];
  return {
    eicrDetails: evaluateData(eicrDetails),
    ecrSenderDetails: evaluateData(ecrSenderDetails),
    rrDetails: reportableConditionsList,
  };
};

/**
 * Generates a formatted table representing the list of problems based on the provided array of problems and mappings.
 * @param fhirBundle - The FHIR bundle containing patient information.
 * @param problemsArray - An array containing the list of problems.
 * @param mappings - An object containing the FHIR path mappings.
 * @returns - A formatted table React element representing the list of problems, or undefined if the problems array is empty.
 */
export const returnProblemsTable = (
  fhirBundle: Bundle,
  problemsArray: Condition[],
  mappings: PathMappings,
): React.JSX.Element | undefined => {
  if (problemsArray.length === 0) {
    return undefined;
  }

  const columnInfo: ColumnInfoInput[] = [
    { columnName: "Active Problem", infoPath: "activeProblemsDisplay" },
    { columnName: "Onset Date", infoPath: "activeProblemsOnsetDate" },
    { columnName: "Onset Age", infoPath: "activeProblemsOnsetAge" },
  ];

  problemsArray.forEach((entry) => {
    entry.onsetDateTime = formatDate(entry.onsetDateTime);
    entry.onsetAge = {
      value: calculatePatientAge(fhirBundle, mappings, entry.onsetDateTime),
    };
  });

  problemsArray.sort(
    (a, b) =>
      new Date(b.onsetDateTime ?? "").getTime() -
      new Date(a.onsetDateTime ?? "").getTime(),
  );

  return evaluateTable(
    problemsArray,
    mappings,
    columnInfo,
    "Problems List",
    false,
  );
};

export const returnPendingResultsTable = (
  fhirBundle: Bundle,
  mappings: PathMappings,
) => {
  const planOfTreatmentTables = formatTablesToJSON(
    evaluate(fhirBundle, mappings["planOfTreatment"])[0]?.div,
  );
  const pendingResultsTableJson = planOfTreatmentTables.find(
    (val) => val.resultName === "Pending Results",
  );

  if (pendingResultsTableJson?.tables?.[0]) {
    const header = [
      "Name",
      "Type",
      "Priority",
      "Associated Diagnoses",
      "Date/Time",
    ];

    return (
      <Table
        bordered={false}
        fullWidth={true}
        className={
          "table-caption-margin caption-normal-weight margin-y-0 border-top border-left border-right"
        }
        data-testid="table"
        caption={"Pending Results"}
      >
        <thead>
          <tr>
            {header.map((column) => (
              <th key={`${column}`} scope="col" className="bg-gray-5 minw-15">
                {column}
              </th>
            ))}
          </tr>
        </thead>
        <tbody>
          {pendingResultsTableJson.tables[0].map(
            (entry: TableRow, index: number) => {
              return (
                <tr key={`table-row-${index}`}>
                  <td>{entry.Name?.value ?? noData}</td>
                  <td>{entry.Type?.value ?? noData}</td>
                  <td>{entry.Priority?.value ?? noData}</td>
                  <td>{entry.AssociatedDiagnoses?.value ?? noData}</td>
                  <td>{entry["Date/Time"]?.value ?? noData}</td>
                </tr>
              );
            },
          )}
        </tbody>
      </Table>
    );
  }
};

/**
 * Generates a formatted table representing the list of immunizations based on the provided array of immunizations and mappings.
 * @param immunizationsArray - An array containing the list of immunizations.
 * @param mappings - An object containing the FHIR path mappings.
 * @returns - A formatted table React element representing the list of immunizations, or undefined if the immunizations array is empty.
 */
export const returnImmunizations = (
  immunizationsArray: Immunization[],
  mappings: PathMappings,
): React.JSX.Element | undefined => {
  if (immunizationsArray.length === 0) {
    return undefined;
  }

  const columnInfo = [
    { columnName: "Name", infoPath: "immunizationsName" },
    { columnName: "Administration Dates", infoPath: "immunizationsAdminDate" },
    { columnName: "Next Due", infoPath: "immunizationsNextDue" },
  ];

  immunizationsArray.forEach((entry) => {
    entry.occurrenceDateTime = formatDate(entry.occurrenceDateTime);
  });

  immunizationsArray.sort(
    (a, b) =>
      new Date(b.occurrenceDateTime ?? "").getTime() -
      new Date(a.occurrenceDateTime ?? "").getTime(),
  );

  return evaluateTable(
    immunizationsArray,
    mappings,
    columnInfo,
    "Immunization History",
  );
};

export const returnCareTeamTable = (
  bundle: Bundle,
  mappings: PathMappings,
): React.JSX.Element | undefined => {
  const careTeamParticipants: CareTeamParticipant[] = evaluate(
    bundle,
    mappings["careTeamParticipants"],
  );
  if (careTeamParticipants.length === 0) {
    return undefined;
  }

  const columnInfo: ColumnInfoInput[] = [
    { columnName: "Member", infoPath: "careTeamParticipantMemberName" },
    { columnName: "Role", infoPath: "careTeamParticipantRole" },
    {
      columnName: "Status",
      infoPath: "careTeamParticipantStatus",
      sentenceCase: true,
    },
    { columnName: "Dates", infoPath: "careTeamParticipantPeriod" },
  ];

  careTeamParticipants.forEach((entry) => {
    if (entry?.period) {
      const textArray: String[] = [];

      if (entry.period.start) {
        let startDate = formatDate(entry.period.start);
        if (startDate !== "Invalid Date") {
          textArray.push(`Start: ${startDate}`);
        }
      }

      if (entry.period.end) {
        let endDate = formatDate(entry.period.end);
        if (endDate !== "Invalid Date") {
          textArray.push(`End: ${endDate}`);
        }
      }

      (entry.period as any).text = textArray.join(" ");
    }

    const practitioner = evaluateReference(
      bundle,
      mappings,
      entry?.member?.reference || "",
    ) as Practitioner;
    const practitionerNameObj = practitioner.name?.find(
      (nameObject) => nameObject.family,
    );
    if (entry.member) {
      (entry.member as any).name = formatName(
        practitionerNameObj?.given,
        practitionerNameObj?.family,
        practitionerNameObj?.prefix,
        practitionerNameObj?.suffix,
      );
    }
  });

  return evaluateTable(
    careTeamParticipants as FhirResource[],
    mappings,
    columnInfo,
    "Care Team",
    false,
  );
};

/**
 * Generates a formatted table representing the list of procedures based on the provided array of procedures and mappings.
 * @param proceduresArray - An array containing the list of procedures.
 * @param mappings - An object containing FHIR path mappings for procedure attributes.
 * @returns - A formatted table React element representing the list of procedures, or undefined if the procedures array is empty.
 */
export const returnProceduresTable = (
  proceduresArray: Procedure[],
  mappings: PathMappings,
): React.JSX.Element | undefined => {
  if (proceduresArray.length === 0) {
    return undefined;
  }

  const columnInfo: ColumnInfoInput[] = [
    { columnName: "Name", infoPath: "procedureName" },
    { columnName: "Date Performed", infoPath: "procedureDate" },
    { columnName: "Reason", infoPath: "procedureReason" },
  ];

  proceduresArray.forEach((entry) => {
    entry.performedDateTime = formatDate(entry.performedDateTime);
  });

  proceduresArray.sort(
    (a, b) =>
      new Date(b.performedDateTime ?? "").getTime() -
      new Date(a.performedDateTime ?? "").getTime(),
  );

  return evaluateTable(proceduresArray, mappings, columnInfo, "Procedures");
};

export const returnPlannedProceduresTable = (
  carePlanActivities: CarePlanActivity[],
  mappings: PathMappings,
): React.JSX.Element | undefined => {
  if (carePlanActivities.length === 0) {
    return undefined;
  }

  const columnInfo: ColumnInfoInput[] = [
    { columnName: "Procedure Name", infoPath: "plannedProcedureName" },
    { columnName: "Ordered Date", infoPath: "plannedProcedureOrderedDate" },
    { columnName: "Scheduled Date", infoPath: "plannedProcedureScheduledDate" },
  ];

  carePlanActivities.forEach((entry) => {
    if (entry.detail) {
      entry.detail.scheduledString = formatDate(entry.detail?.scheduledString);
    }
    if (entry.extension) {
      const i = entry.extension?.findIndex(
        (x) => x.url === "dibbs.orderedDate",
      );

      if (i !== -1) {
        console.log(entry.extension[i].valueString);
        entry.extension[i].valueString = formatDateTime(
          entry.extension[i].valueString,
        );
      }
    }
  });

  return evaluateTable(
    carePlanActivities,
    mappings,
    columnInfo,
    "Planned Procedures",
  );
};

export const evaluateClinicalData = (
  fhirBundle: Bundle,
  mappings: PathMappings,
) => {
  const clinicalNotes: DisplayData[] = [
    {
      title: "Miscellaneous Notes",
      value: parse(
        evaluate(fhirBundle, mappings["historyOfPresentIllness"])[0]?.div || "",
      ),
    },
  ];

  const reasonForVisitData: DisplayData[] = [
    {
      title: "Reason for Visit",
      value: evaluate(fhirBundle, mappings["clinicalReasonForVisit"])[0],
    },
  ];

  const activeProblemsTableData: DisplayData[] = [
    {
      title: "Problems List",
      value: returnProblemsTable(
        fhirBundle,
        evaluate(fhirBundle, mappings["activeProblems"]),
        mappings,
      ),
    },
  ];

  const pendingResults = returnPendingResultsTable(fhirBundle, mappings);
  let planOfTreatmentElement: React.JSX.Element | undefined = undefined;
  if (pendingResults) {
    planOfTreatmentElement = (
      <>
        <div className={"data-title margin-bottom-1"}>Plan of Treatment</div>
        {pendingResults}
      </>
    );
  }

  const treatmentData: DisplayData[] = [
    {
      title: "Procedures",
      value: returnProceduresTable(
        evaluate(fhirBundle, mappings["procedures"]),
        mappings,
      ),
    },
    {
      title: "Plan of Treatment",
      value: planOfTreatmentElement,
    },
    {
<<<<<<< HEAD
      title: "Planned Procedures",
      value: returnPlannedProceduresTable(
        evaluate(fhirBundle, mappings["plannedProcedures"]),
        mappings,
      ),
=======
      title: "Care Team",
      value: returnCareTeamTable(fhirBundle, mappings),
>>>>>>> d3d85ffa
    },
  ];

  const vitalData = [
    {
      title: "Vital Signs",
      value: formatVitals(
        evaluate(fhirBundle, mappings["patientHeight"])[0],
        evaluate(fhirBundle, mappings["patientHeightMeasurement"])[0],
        evaluate(fhirBundle, mappings["patientWeight"])[0],
        evaluate(fhirBundle, mappings["patientWeightMeasurement"])[0],
        evaluate(fhirBundle, mappings["patientBmi"])[0],
      ),
    },
  ];

  const immunizationsData: DisplayData[] = [
    {
      title: "Immunization History",
      value: returnImmunizations(
        evaluate(fhirBundle, mappings["immunizations"]),
        mappings,
      ),
    },
  ];
  return {
    clinicalNotes: evaluateData(clinicalNotes),
    reasonForVisitDetails: evaluateData(reasonForVisitData),
    activeProblemsDetails: evaluateData(activeProblemsTableData),
    treatmentData: evaluateData(treatmentData),
    vitalData: evaluateData(vitalData),
    immunizationsDetails: evaluateData(immunizationsData),
  };
};

/**
 * Evaluates the provided display data to determine availability.
 * @param data - An array of display data items to be evaluated.
 * @returns - An object containing arrays of available and unavailable display data items.
 */
export const evaluateData = (data: DisplayData[]): CompleteData => {
  let availableData: DisplayData[] = [];
  let unavailableData: DisplayData[] = [];
  data.forEach((item) => {
    if (!item.value || (Array.isArray(item.value) && item.value.length === 0)) {
      unavailableData.push(item);
    } else {
      availableData.push(item);
    }
  });
  return { availableData: availableData, unavailableData: unavailableData };
};

/**
 * Functional component for displaying data.
 * @param props - Props for the component.
 * @param props.item - The display data item to be rendered.
 * @param [props.className] - Additional class name for styling purposes.
 * @returns - A React element representing the display of data.
 */
export const DataDisplay: React.FC<{
  item: DisplayData;
  className?: string;
}> = ({
  item,
  className,
}: {
  item: DisplayData;
  className?: string;
}): React.JSX.Element => {
  item.dividerLine =
    item.dividerLine == null || item.dividerLine == undefined
      ? true
      : item.dividerLine;
  return (
    <div>
      <div className="grid-row">
        {item.title ? <div className="data-title">{item.title}</div> : ""}
        <div
          className={classNames(
            "grid-col-auto maxw7 text-pre-line",
            className,
            item.className ? item.className : "",
          )}
        >
          {item.value}
        </div>
      </div>
      {item.dividerLine ? <div className={"section__line_gray"} /> : ""}
    </div>
  );
};

export const DataTableDisplay: React.FC<{ item: DisplayData }> = ({
  item,
}): React.JSX.Element => {
  return (
    <div className="grid-row">
      <div className="grid-col-auto width-full text-pre-line">{item.value}</div>
      <div className={"section__line_gray"} />
    </div>
  );
};

export const evaluateEmergencyContact = (
  fhirBundle: Bundle,
  mappings: PathMappings,
) => {
  const contact = evaluate(fhirBundle, mappings.patientEmergencyContact)[0];

  let formattedContact;

  if (contact) {
    if (contact.relationship) {
      const relationship = contact.relationship;
      formattedContact = `${relationship}`;
    }

    if (contact.address) {
      const address = formatAddress(
        contact.address[0].line,
        contact.address[0].city,
        contact.address[0].state,
        contact.address[0].postalCode,
        contact.address[0].country,
      );

      formattedContact = `${formattedContact}\n${address}`;
    }

    if (contact.telecom) {
      const phoneNumbers = evaluate(fhirBundle, mappings.patientPhoneNumbers)
        .map(
          (phoneNumber) =>
            `${
              phoneNumber?.use?.charAt(0).toUpperCase() +
              phoneNumber?.use?.substring(1)
            } ${phoneNumber.value}`,
        )
        .join("\n");

      formattedContact = `${formattedContact}\n${phoneNumbers}`;
    }

    return formattedContact;
  }
};<|MERGE_RESOLUTION|>--- conflicted
+++ resolved
@@ -25,11 +25,7 @@
 } from "@/app/format-service";
 import { evaluateTable, evaluateReference } from "./evaluate-service";
 import { Table } from "@trussworks/react-uswds";
-<<<<<<< HEAD
-import { CarePlanActivity } from "fhir/r4b";
-=======
-import { CareTeamParticipant } from "fhir/r4b";
->>>>>>> d3d85ffa
+import { CareTeamParticipant, CarePlanActivity } from "fhir/r4b";
 
 export interface DisplayData {
   title?: string;
@@ -824,16 +820,15 @@
       value: planOfTreatmentElement,
     },
     {
-<<<<<<< HEAD
+      title: "Care Team",
+      value: returnCareTeamTable(fhirBundle, mappings),
+    },
+    {
       title: "Planned Procedures",
       value: returnPlannedProceduresTable(
         evaluate(fhirBundle, mappings["plannedProcedures"]),
         mappings,
       ),
-=======
-      title: "Care Team",
-      value: returnCareTeamTable(fhirBundle, mappings),
->>>>>>> d3d85ffa
     },
   ];
 
