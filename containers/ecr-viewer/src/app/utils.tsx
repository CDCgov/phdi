import React from "react";
import * as dateFns from "date-fns";
import {
  Bundle,
  Condition,
  FhirResource,
  Immunization,
  Organization,
  Procedure,
} from "fhir/r4";
import { evaluate } from "fhirpath";
import parse from "html-react-parser";
import classNames from "classnames";
import { Table } from "@trussworks/react-uswds";
<<<<<<< HEAD
import {
  evaluateReference,
  evaluateDiagnosticReportData,
} from "@/app/evaluate-service";
import {
  formatAddress,
  formatDate,
  formatDateTime,
=======
import { AccordionLabResults } from "@/app/view-data/components/AccordionLabResults";
import {
  formatAddress,
  formatDate,
>>>>>>> f854b147
  formatName,
  formatPhoneNumber,
  formatStartEndDateTime,
  formatVitals,
<<<<<<< HEAD
=======
  formatDateTime,
>>>>>>> f854b147
} from "@/app/format-service";

export interface DisplayData {
  title: string;
  value?: string | React.JSX.Element | React.JSX.Element[];
}

export interface PathMappings {
  [key: string]: string;
}

export interface ColumnInfoInput {
  columnName: string;
  infoPath: string;
}

export interface CompleteData {
  availableData: DisplayData[];
  unavailableData: DisplayData[];
}

export const evaluatePatientName = (
  fhirBundle: Bundle,
  fhirPathMappings: PathMappings,
) => {
  const givenNames = evaluate(
    fhirBundle,
    fhirPathMappings.patientGivenName,
  ).join(" ");
  const familyName = evaluate(fhirBundle, fhirPathMappings.patientFamilyName);

  return `${givenNames} ${familyName}`;
};

export const extractPatientAddress = (
  fhirBundle: Bundle,
  fhirPathMappings: PathMappings,
) => {
  const streetAddresses = evaluate(
    fhirBundle,
    fhirPathMappings.patientStreetAddress,
  );
  const city = evaluate(fhirBundle, fhirPathMappings.patientCity)[0];
  const state = evaluate(fhirBundle, fhirPathMappings.patientState)[0];
  const zipCode = evaluate(fhirBundle, fhirPathMappings.patientZipCode)[0];
  const country = evaluate(fhirBundle, fhirPathMappings.patientCountry)[0];
  return formatAddress(streetAddresses, city, state, zipCode, country);
};

function extractLocationResource(
  fhirBundle: Bundle,
  fhirPathMappings: PathMappings,
) {
  const locationReference = evaluate(
    fhirBundle,
    fhirPathMappings.facilityLocation,
  ).join("");
  const locationUID = locationReference.split("/")[1];
  const locationExpression = `Bundle.entry.resource.where(resourceType = 'Location').where(id = '${locationUID}')`;
  return evaluate(fhirBundle, locationExpression)[0];
}

export const extractFacilityAddress = (
  fhirBundle: Bundle,
  fhirPathMappings: PathMappings,
) => {
  const locationResource = extractLocationResource(
    fhirBundle,
    fhirPathMappings,
  );

  const streetAddresses = locationResource?.address?.line;
  const city = locationResource?.address?.city;
  const state = locationResource?.address?.state;
  const zipCode = locationResource?.address?.postalCode;
  const country = locationResource?.address?.country;

  return formatAddress(streetAddresses, city, state, zipCode, country);
};

export const extractFacilityContactInfo = (
  fhirBundle: Bundle,
  fhirPathMappings: PathMappings,
) => {
  const locationResource = extractLocationResource(
    fhirBundle,
    fhirPathMappings,
  );
  const phoneNumbers = locationResource.telecom?.filter(
    (contact: any) => contact.system === "phone",
  );
  return phoneNumbers?.[0].value;
};

export const evaluatePatientContactInfo = (
  fhirBundle: Bundle,
  fhirPathMappings: PathMappings,
) => {
  const phoneNumbers = evaluate(
    fhirBundle,
    fhirPathMappings.patientPhoneNumbers,
  )
    .map(
      (phoneNumber) =>
        `${
          phoneNumber?.use?.charAt(0).toUpperCase() +
          phoneNumber?.use?.substring(1)
        } ${phoneNumber.value}`,
    )
    .join("\n");
  const emails = evaluate(fhirBundle, fhirPathMappings.patientEmails)
    .map((email) => `${email.value}`)
    .join("\n");

  return `${phoneNumbers}\n${emails}`;
};

export const evaluateEncounterDate = (
  fhirBundle: Bundle,
  fhirPathMappings: PathMappings,
) => {
  const startDate = formatDateTime(
    evaluate(fhirBundle, fhirPathMappings.encounterStartDate).join(""),
  );
  const endDate = formatDateTime(
    evaluate(fhirBundle, fhirPathMappings.encounterEndDate).join(""),
  );

  return `Start: ${startDate}
    End: ${endDate}`;
};

/**
 * Formats a table based on the provided resources, mappings, columns, and caption.
 * @param {FhirResource[]} resources - An array of FHIR Resources representing the data entries.
 * @param {PathMappings} mappings - An object containing the FHIR path mappings.
 * @param {ColumnInfoInput[]} columns - An array of objects representing column information.
 *                                      The order of columns in the array determines the order of appearance.
 * @param {string} caption - The caption for the table.
 * @returns {React.JSX.Element} - A formatted table React element.
 */
export const evaluateTable = (
  resources: FhirResource[],
  mappings: PathMappings,
  columns: ColumnInfoInput[],
  caption: string,
): React.JSX.Element => {
  let headers = columns.map((column, index) => (
    <th
      key={`${column.columnName}${index}`}
      scope="col"
      className="bg-gray-5 minw-15"
    >
      {column.columnName}
    </th>
  ));

  let tableRows = resources.map((entry, index) => {
    let rowCells = columns.map((column, index) => {
      let rowCellData = evaluate(entry, mappings[column.infoPath])[0] ?? (
        <span className={"text-italic text-base"}>No data</span>
      );
      return (
        <td key={`row-data-${index}`} className="text-top">
          {rowCellData}
        </td>
      );
    });

    return <tr key={`table-row-${index}`}>{rowCells}</tr>;
  });

  return (
    <Table
      bordered={false}
      fullWidth={true}
      caption={caption}
      className="border-top border-left border-right table-caption-margin margin-y-0"
      data-testid="table"
    >
      <thead>
        <tr>{headers}</tr>
      </thead>
      <tbody>{tableRows}</tbody>
    </Table>
  );
};

/**
 * Extracts travel history information from the provided FHIR bundle based on the FHIR path mappings.
 * @param {Bundle} fhirBundle - The FHIR bundle containing patient travel history data.
 * @param {PathMappings} mappings - An object containing the FHIR path mappings.
 * @returns {string | undefined} - A formatted string representing the patient's travel history, or undefined if no relevant data is found.
 */
const extractTravelHistory = (
  fhirBundle: Bundle,
  mappings: PathMappings,
): string | undefined => {
  const startDate = evaluate(
    fhirBundle,
    mappings["patientTravelHistoryStartDate"],
  )[0];
  const endDate = evaluate(
    fhirBundle,
    mappings["patientTravelHistoryEndDate"],
  )[0];
  const location = evaluate(
    fhirBundle,
    mappings["patientTravelHistoryLocation"],
  )[0];
  const purposeOfTravel = evaluate(
    fhirBundle,
    mappings["patientTravelHistoryPurpose"],
  )[0];
  if (startDate || endDate || location || purposeOfTravel) {
    return `Dates: ${startDate} - ${endDate}
       Location(s): ${location ?? "No data"}
       Purpose of Travel: ${purposeOfTravel ?? "No data"}
       `;
  }
};

export const calculatePatientAge = (
  fhirBundle: Bundle,
  fhirPathMappings: PathMappings,
) => {
  const patientDOBString = evaluate(fhirBundle, fhirPathMappings.patientDOB)[0];
  if (patientDOBString) {
    const patientDOB = new Date(patientDOBString);
    const today = new Date();
    return dateFns.differenceInYears(today, patientDOB);
  }
};

export const evaluateSocialData = (
  fhirBundle: Bundle,
  mappings: PathMappings,
) => {
  const socialData: DisplayData[] = [
    {
      title: "Occupation",
      value: evaluate(fhirBundle, mappings["patientCurrentJobTitle"])[0],
    },
    {
      title: "Tobacco Use",
      value: evaluate(fhirBundle, mappings["patientTobaccoUse"])[0],
    },
    {
      title: "Travel History",
      value: extractTravelHistory(fhirBundle, mappings),
    },
    {
      title: "Homeless Status",
      value: evaluate(fhirBundle, mappings["patientHomelessStatus"])[0],
    },
    {
      title: "Pregnancy Status",
      value: evaluate(fhirBundle, mappings["patientPregnancyStatus"])[0],
    },
    {
      title: "Alcohol Use",
      value: evaluate(fhirBundle, mappings["patientAlcoholUse"])[0],
    },
    {
      title: "Sexual Orientation",
      value: evaluate(fhirBundle, mappings["patientSexualOrientation"])[0],
    },
    {
      title: "Gender Identity",
      value: evaluate(fhirBundle, mappings["patientGenderIdentity"])[0],
    },
    {
      title: "Occupation",
      value: evaluate(fhirBundle, mappings["patientCurrentJobTitle"])[0],
    },
  ];
  return evaluateData(socialData);
};

export const evaluateDemographicsData = (
  fhirBundle: Bundle,
  mappings: PathMappings,
) => {
  const demographicsData: DisplayData[] = [
    {
      title: "Patient Name",
      value: evaluatePatientName(fhirBundle, mappings),
    },
    { title: "DOB", value: evaluate(fhirBundle, mappings.patientDOB)[0] },
    {
      title: "Current Age",
      value: calculatePatientAge(fhirBundle, mappings)?.toString(),
    },
    { title: "Sex", value: evaluate(fhirBundle, mappings.patientGender)[0] },
    { title: "Race", value: evaluate(fhirBundle, mappings.patientRace)[0] },
    {
      title: "Ethnicity",
      value: evaluate(fhirBundle, mappings.patientEthnicity)[0],
    },
    {
      title: "Tribal Affiliation",
      value: evaluate(fhirBundle, mappings.patientTribalAffiliation)[0],
    },
    {
      title: "Preferred Language",
      value: evaluate(fhirBundle, mappings.patientLanguage)[0],
    },
    {
      title: "Patient Address",
      value: extractPatientAddress(fhirBundle, mappings),
    },
    {
      title: "County",
      value: evaluate(fhirBundle, mappings.patientCounty)[0],
    },
    {
      title: "Contact",
      value: evaluatePatientContactInfo(fhirBundle, mappings),
    },
    {
      title: "Emergency Contact",
      value: evaluateEmergencyContact(fhirBundle, mappings),
    },
    {
      title: "Patient IDs",
      value: evaluate(fhirBundle, mappings.patientId)[0],
    },
  ];
  return evaluateData(demographicsData);
};

export const evaluateEncounterData = (
  fhirBundle: Bundle,
  mappings: PathMappings,
) => {
  const encounterData = [
    {
      title: "Encounter Date/Time",
      value: formatStartEndDateTime(
        evaluate(fhirBundle, mappings["encounterStartDate"])[0],
        evaluate(fhirBundle, mappings["encounterEndDate"])[0],
      ),
    },
    {
      title: "Encounter Type",
      value: evaluate(fhirBundle, mappings["encounterType"])[0],
    },
    {
      title: "Facility Name",
      value: evaluate(fhirBundle, mappings["facilityName"])[0],
    },
    {
      title: "Facility Address",
      value: formatAddress(
        evaluate(fhirBundle, mappings["facilityStreetAddress"]),
        evaluate(fhirBundle, mappings["facilityCity"])[0],
        evaluate(fhirBundle, mappings["facilityState"])[0],
        evaluate(fhirBundle, mappings["facilityZipCode"])[0],
        evaluate(fhirBundle, mappings["facilityCountry"])[0],
      ),
    },
    {
      title: "Facility Contact",
      value: formatPhoneNumber(
        evaluate(fhirBundle, mappings["facilityContact"])[0],
      ),
    },
    {
      title: "Facility Type",
      value: evaluate(fhirBundle, mappings["facilityType"])[0],
    },
    {
      title: "Facility ID",
      value: evaluate(fhirBundle, mappings["facilityID"])[0],
    },
  ];
  return evaluateData(encounterData);
};

export const evaluateProviderData = (
  fhirBundle: Bundle,
  mappings: PathMappings,
) => {
  const providerData = [
    {
      title: "Provider Name",
      value: formatName(
        evaluate(fhirBundle, mappings["providerGivenName"])[0],
        evaluate(fhirBundle, mappings["providerFamilyName"])[0],
      ),
    },
    {
      title: "Provider Contact",
      value: formatPhoneNumber(
        evaluate(fhirBundle, mappings["providerContact"])[0],
      ),
    },
  ];
  return evaluateData(providerData);
};

export const evaluateEcrMetadata = (
  fhirBundle: Bundle,
  mappings: PathMappings,
) => {
  const rrPerformerReferences = evaluate(fhirBundle, mappings.rrPerformers);

  const rrPerformers: Organization[] = rrPerformerReferences.map((ref) =>
    evaluateReference(fhirBundle, mappings, ref),
  );

  const rrDetails: DisplayData[] = [
    {
      title: "Reportable Condition(s)",
      value: evaluate(fhirBundle, mappings.rrDisplayNames)?.join("\n"),
    },
    {
      title: "RCKMS Trigger Summary",
      value: evaluate(fhirBundle, mappings.rckmsTriggerSummaries)?.join("\n"),
    },
    {
      title: "Jurisdiction(s) Sent eCR",
      value: rrPerformers.map((org) => org.name)?.join("\n"),
    },
  ];
  const eicrDetails: DisplayData[] = [
    {
      title: "eICR Identifier",
      value: evaluate(fhirBundle, mappings.eicrIdentifier)[0],
    },
  ];
  const ecrSenderDetails: DisplayData[] = [
    {
      title: "Date/Time eCR Created",
      value: evaluate(fhirBundle, mappings.dateTimeEcrCreated)[0],
    },
    {
      title: "Sender Software",
      value: evaluate(fhirBundle, mappings.senderSoftware)[0],
    },
    {
      title: "Sender Facility Name",
      value: evaluate(fhirBundle, mappings.senderFacilityName)[0],
    },
    {
      title: "Facility Address",
      value: extractFacilityAddress(fhirBundle, mappings),
    },
    {
      title: "Facility Contact",
      value: evaluate(fhirBundle, mappings.facilityContact)[0],
    },
    {
      title: "Facility ID",
      value: evaluate(fhirBundle, mappings.facilityID)[0],
    },
  ];
  return {
    eicrDetails: evaluateData(eicrDetails),
    ecrSenderDetails: evaluateData(ecrSenderDetails),
    rrDetails: evaluateData(rrDetails),
  };
};

/**
 * Generates a formatted table representing the list of problems based on the provided array of problems and mappings.
 * @param {Condition[]} problemsArray - An array containing the list of problems.
 * @param {PathMappings} mappings - An object containing the FHIR path mappings.
 * @returns {React.JSX.Element | undefined} - A formatted table React element representing the list of problems, or undefined if the problems array is empty.
 */
export const returnProblemsTable = (
  problemsArray: Condition[],
  mappings: PathMappings,
): React.JSX.Element | undefined => {
  if (problemsArray.length === 0) {
    return undefined;
  }

  const columnInfo: ColumnInfoInput[] = [
    { columnName: "Active Problem", infoPath: "activeProblemsDisplay" },
    { columnName: "Onset Age", infoPath: "activeProblemsOnsetAge" },
    { columnName: "Onset Date", infoPath: "activeProblemsOnsetDate" },
  ];

  problemsArray.forEach((entry) => {
    entry.onsetDateTime = formatDate(entry.onsetDateTime);
  });

  problemsArray.sort(
    (a, b) =>
      new Date(b.onsetDateTime ?? "").getTime() -
      new Date(a.onsetDateTime ?? "").getTime(),
  );

  return evaluateTable(problemsArray, mappings, columnInfo, "Problems List");
};

/**
 * Generates a formatted table representing the list of immunizations based on the provided array of immunizations and mappings.
 * @param {Immunization[]} immunizationsArray - An array containing the list of immunizations.
 * @param {PathMappings} mappings - An object containing the FHIR path mappings.
 * @returns {React.JSX.Element | undefined} - A formatted table React element representing the list of immunizations, or undefined if the immunizations array is empty.
 */
export const returnImmunizations = (
  immunizationsArray: Immunization[],
  mappings: PathMappings,
): React.JSX.Element | undefined => {
  if (immunizationsArray.length === 0) {
    return undefined;
  }

  const columnInfo = [
    { columnName: "Name", infoPath: "immunizationsName" },
    { columnName: "Administration Dates", infoPath: "immunizationsAdminDate" },
    { columnName: "Next Due", infoPath: "immunizationsNextDue" },
  ];

  immunizationsArray.forEach((entry) => {
    entry.occurrenceDateTime = formatDate(entry.occurrenceDateTime);
  });

  immunizationsArray.sort(
    (a, b) =>
      new Date(b.occurrenceDateTime ?? "").getTime() -
      new Date(a.occurrenceDateTime ?? "").getTime(),
  );

  return evaluateTable(
    immunizationsArray,
    mappings,
    columnInfo,
    "Immunization History",
  );
};

/**
 * Generates a formatted table representing the list of procedures based on the provided array of procedures and mappings.
 * @param {Procedure[]} proceduresArray - An array containing the list of procedures.
 * @param {PathMappings} mappings - An object containing FHIR path mappings for procedure attributes.
 * @returns {React.JSX.Element | undefined} - A formatted table React element representing the list of procedures, or undefined if the procedures array is empty.
 */
export const returnProceduresTable = (
  proceduresArray: Procedure[],
  mappings: PathMappings,
): React.JSX.Element | undefined => {
  if (proceduresArray.length === 0) {
    return undefined;
  }

  const columnInfo: ColumnInfoInput[] = [
    { columnName: "Name", infoPath: "procedureName" },
    { columnName: "Date Performed", infoPath: "procedureDate" },
    { columnName: "Reason", infoPath: "procedureReason" },
  ];

  proceduresArray.forEach((entry) => {
    entry.performedDateTime = formatDate(entry.performedDateTime);
  });

  proceduresArray.sort(
    (a, b) =>
      new Date(b.performedDateTime ?? "").getTime() -
      new Date(a.performedDateTime ?? "").getTime(),
  );

  return evaluateTable(proceduresArray, mappings, columnInfo, "Procedures");
};

export const evaluateClinicalData = (
  fhirBundle: Bundle,
  mappings: PathMappings,
) => {
  const clinicalNotes: DisplayData[] = [
    {
      title: "Miscellaneous Notes",
      value: parse(
        evaluate(fhirBundle, mappings["historyOfPresentIllness"])[0]?.div || "",
      ),
    },
  ];

  const reasonForVisitData: DisplayData[] = [
    {
      title: "Reason for Visit",
      value: evaluate(fhirBundle, mappings["clinicalReasonForVisit"])[0],
    },
  ];

  const activeProblemsTableData: DisplayData[] = [
    {
      title: "Problems List",
      value: returnProblemsTable(
        evaluate(fhirBundle, mappings["activeProblems"]),
        mappings,
      ),
    },
  ];

  const treatmentData: DisplayData[] = [
    {
      title: "Procedures",
      value: returnProceduresTable(
        evaluate(fhirBundle, mappings["procedures"]),
        mappings,
      ),
    },
  ];

  const vitalData = [
    {
      title: "Vital Signs",
      value: formatVitals(
        evaluate(fhirBundle, mappings["patientHeight"])[0],
        evaluate(fhirBundle, mappings["patientHeightMeasurement"])[0],
        evaluate(fhirBundle, mappings["patientWeight"])[0],
        evaluate(fhirBundle, mappings["patientWeightMeasurement"])[0],
        evaluate(fhirBundle, mappings["patientBmi"])[0],
      ),
    },
  ];

  const immunizationsData: DisplayData[] = [
    {
      title: "Immunization History",
      value: returnImmunizations(
        evaluate(fhirBundle, mappings["immunizations"]),
        mappings,
      ),
    },
  ];
  return {
    clinicalNotes: evaluateData(clinicalNotes),
    reasonForVisitDetails: evaluateData(reasonForVisitData),
    activeProblemsDetails: evaluateData(activeProblemsTableData),
    treatmentData: evaluateData(treatmentData),
    vitalData: evaluateData(vitalData),
    immunizationsDetails: evaluateData(immunizationsData),
  };
};

/**
 * Evaluates the provided display data to determine availability.
 * @param {DisplayData[]} data - An array of display data items to be evaluated.
 * @returns {CompleteData} - An object containing arrays of available and unavailable display data items.
 */
const evaluateData = (data: DisplayData[]): CompleteData => {
  let availableData: DisplayData[] = [];
  let unavailableData: DisplayData[] = [];
  data.forEach((item) => {
    if (!item.value || (Array.isArray(item.value) && item.value.length === 0)) {
      unavailableData.push(item);
    } else {
      availableData.push(item);
    }
  });
  return { availableData: availableData, unavailableData: unavailableData };
};

/**
 * Functional component for displaying data.
 * @param {object} props - Props for the component.
 * @param {DisplayData} props.item - The display data item to be rendered.
 * @param {string} [props.className] - Additional class name for styling purposes.
 * @returns {React.JSX.Element} - A React element representing the display of data.
 */
export const DataDisplay: React.FC<{
  item: DisplayData;
  className?: string;
}> = ({
  item,
  className,
}: {
  item: DisplayData;
  className?: string;
}): React.JSX.Element => {
  return (
    <div>
      <div className="grid-row">
        <div className="data-title">{item.title}</div>
        <div
          className={classNames("grid-col-auto maxw7 text-pre-line", className)}
        >
          {item.value}
        </div>
      </div>
      <div className={"section__line_gray"} />
    </div>
  );
};

export const DataTableDisplay: React.FC<{ item: DisplayData }> = ({
  item,
}): React.JSX.Element => {
  return (
    <div className="grid-row">
      <div className="grid-col-auto text-pre-line">{item.value}</div>
      <div className={"section__line_gray"} />
    </div>
  );
};

export const evaluateEmergencyContact = (
  fhirBundle: Bundle,
  mappings: PathMappings,
) => {
  const contact = evaluate(fhirBundle, mappings.patientEmergencyContact)[0];

  let formattedContact;

  if (contact) {
    if (contact.relationship) {
      const relationship = contact.relationship;
      formattedContact = `${relationship}`;
    }

    if (contact.address) {
      const address = formatAddress(
        contact.address[0].line,
        contact.address[0].city,
        contact.address[0].state,
        contact.address[0].postalCode,
        contact.address[0].country,
      );

      formattedContact = `${formattedContact}\n${address}`;
    }

    if (contact.telecom) {
      const phoneNumbers = evaluate(fhirBundle, mappings.patientPhoneNumbers)
        .map(
          (phoneNumber) =>
            `${
              phoneNumber?.use?.charAt(0).toUpperCase() +
              phoneNumber?.use?.substring(1)
            } ${phoneNumber.value}`,
        )
        .join("\n");

      formattedContact = `${formattedContact}\n${phoneNumbers}`;
    }

    return formattedContact;
  }
};

/**
 * Evaluates lab information and RR data from the provided FHIR bundle and mappings.
 * @param {Bundle} fhirBundle - The FHIR bundle containing lab and RR data.
 * @param {PathMappings} mappings - An object containing the FHIR path mappings.
 * @returns {{
 *   labInfo: CompleteData,
 *   labResults: React.JSX.Element[]
 * }} An object containing evaluated lab information and lab results.
 */
export const evaluateLabInfoData = (
  fhirBundle: Bundle,
  mappings: PathMappings,
): {
  labInfo: CompleteData;
  labResults: React.JSX.Element[];
} => {
  const labInfo: DisplayData[] = [
    {
      title: "Lab Performing Name",
      value: "",
    },
    {
      title: "Lab Address",
      value: "",
    },
    {
      title: "Lab Contact",
      value: "",
    },
  ];

  const rrData = evaluateDiagnosticReportData(fhirBundle, mappings);

  return {
    labInfo: evaluateData(labInfo),
    labResults: rrData,
  };
};<|MERGE_RESOLUTION|>--- conflicted
+++ resolved
@@ -12,7 +12,6 @@
 import parse from "html-react-parser";
 import classNames from "classnames";
 import { Table } from "@trussworks/react-uswds";
-<<<<<<< HEAD
 import {
   evaluateReference,
   evaluateDiagnosticReportData,
@@ -20,21 +19,11 @@
 import {
   formatAddress,
   formatDate,
-  formatDateTime,
-=======
-import { AccordionLabResults } from "@/app/view-data/components/AccordionLabResults";
-import {
-  formatAddress,
-  formatDate,
->>>>>>> f854b147
   formatName,
   formatPhoneNumber,
   formatStartEndDateTime,
   formatVitals,
-<<<<<<< HEAD
-=======
   formatDateTime,
->>>>>>> f854b147
 } from "@/app/format-service";
 
 export interface DisplayData {
