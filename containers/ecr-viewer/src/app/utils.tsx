import React from "react";
import * as dateFns from "date-fns";
import {
  Bundle,
  Condition,
  FhirResource,
  Immunization,
  Organization,
  Procedure,
} from "fhir/r4";
import { evaluate } from "fhirpath";
import React from "react";
import parse from "html-react-parser";
import classNames from "classnames";
<<<<<<< HEAD
import { Table } from "@trussworks/react-uswds";
import { AccordionLabResults } from "@/app/view-data/components/AccordionLabResults";
import {
  formatAddress,
  formatDate,
  formatName,
  formatPhoneNumber,
  formatStartEndDateTime,
  formatVitals,
  formatDateTime,
} from "@/app/format-service";
=======
import { AccordionLabResults } from "@/app/view-data/components/AccordionLabResults";
>>>>>>> e9706003

export interface DisplayData {
  title: string;
  value?: string | React.JSX.Element | React.JSX.Element[];
}

export interface PathMappings {
  [key: string]: string;
}

export interface ColumnInfoInput {
  columnName: string;
  infoPath: string;
}

export interface CompleteData {
  availableData: DisplayData[];
  unavailableData: DisplayData[];
}
<<<<<<< HEAD
=======

export const formatPatientName = (
  fhirBundle: Bundle,
  fhirPathMappings: PathMappings,
) => {
  const givenNames = evaluate(
    fhirBundle,
    fhirPathMappings.patientGivenName,
  ).join(" ");
  const familyName = evaluate(fhirBundle, fhirPathMappings.patientFamilyName);

  return `${givenNames} ${familyName}`;
};

const formatName = (firstName: string, lastName: string) => {
  if (firstName != undefined) {
    return `${firstName} ${lastName}`;
  } else {
    return undefined;
  }
};
>>>>>>> e9706003

export const extractPatientAddress = (
  fhirBundle: Bundle,
  fhirPathMappings: PathMappings,
) => {
  const streetAddresses = evaluate(
    fhirBundle,
    fhirPathMappings.patientStreetAddress,
  );
  const city = evaluate(fhirBundle, fhirPathMappings.patientCity)[0];
  const state = evaluate(fhirBundle, fhirPathMappings.patientState)[0];
  const zipCode = evaluate(fhirBundle, fhirPathMappings.patientZipCode)[0];
  const country = evaluate(fhirBundle, fhirPathMappings.patientCountry)[0];
  return formatAddress(streetAddresses, city, state, zipCode, country);
};

function extractLocationResource(
  fhirBundle: Bundle,
  fhirPathMappings: PathMappings,
) {
  const locationReference = evaluate(
    fhirBundle,
    fhirPathMappings.facilityLocation,
  ).join("");
  const locationUID = locationReference.split("/")[1];
  const locationExpression = `Bundle.entry.resource.where(resourceType = 'Location').where(id = '${locationUID}')`;
  return evaluate(fhirBundle, locationExpression)[0];
}

export const extractFacilityAddress = (
  fhirBundle: Bundle,
  fhirPathMappings: PathMappings,
) => {
  const locationResource = extractLocationResource(
    fhirBundle,
    fhirPathMappings,
  );

  const streetAddresses = locationResource?.address?.line;
  const city = locationResource?.address?.city;
  const state = locationResource?.address?.state;
  const zipCode = locationResource?.address?.postalCode;
  const country = locationResource?.address?.country;

  return formatAddress(streetAddresses, city, state, zipCode, country);
};

export const extractFacilityContactInfo = (
  fhirBundle: Bundle,
  fhirPathMappings: PathMappings,
) => {
  const locationResource = extractLocationResource(
    fhirBundle,
    fhirPathMappings,
  );
  const phoneNumbers = locationResource.telecom?.filter(
    (contact: any) => contact.system === "phone",
  );
  return phoneNumbers?.[0].value;
};

/**
 * Extracts travel history information from the provided FHIR bundle based on the FHIR path mappings.
 * @param {Bundle} fhirBundle - The FHIR bundle containing patient travel history data.
 * @param {PathMappings} mappings - An object containing the FHIR path mappings.
 * @returns {string | undefined} - A formatted string representing the patient's travel history, or undefined if no relevant data is found.
 */
const extractTravelHistory = (
  fhirBundle: Bundle,
  mappings: PathMappings,
): string | undefined => {
  const startDate = evaluate(
    fhirBundle,
    mappings["patientTravelHistoryStartDate"],
  )[0];
  const endDate = evaluate(
    fhirBundle,
    mappings["patientTravelHistoryEndDate"],
  )[0];
  const location = evaluate(
    fhirBundle,
    mappings["patientTravelHistoryLocation"],
  )[0];
  const purposeOfTravel = evaluate(
    fhirBundle,
    mappings["patientTravelHistoryPurpose"],
  )[0];
  if (startDate || endDate || location || purposeOfTravel) {
    return `Dates: ${startDate} - ${endDate}
       Location(s): ${location ?? "No data"}
       Purpose of Travel: ${purposeOfTravel ?? "No data"}
       `;
  }
};

export const calculatePatientAge = (
  fhirBundle: Bundle,
  fhirPathMappings: PathMappings,
) => {
  const patientDOBString = evaluate(fhirBundle, fhirPathMappings.patientDOB)[0];
  if (patientDOBString) {
    const patientDOB = new Date(patientDOBString);
    const today = new Date();
    return dateFns.differenceInYears(today, patientDOB);
  }
};

export const evaluateSocialData = (
  fhirBundle: Bundle,
  mappings: PathMappings,
) => {
  const socialData: DisplayData[] = [
    {
      title: "Occupation",
      value: evaluate(fhirBundle, mappings["patientCurrentJobTitle"])[0],
    },
    {
      title: "Tobacco Use",
      value: evaluate(fhirBundle, mappings["patientTobaccoUse"])[0],
    },
    {
      title: "Travel History",
      value: extractTravelHistory(fhirBundle, mappings),
    },
    {
      title: "Homeless Status",
      value: evaluate(fhirBundle, mappings["patientHomelessStatus"])[0],
    },
    {
      title: "Pregnancy Status",
      value: evaluate(fhirBundle, mappings["patientPregnancyStatus"])[0],
    },
    {
      title: "Alcohol Use",
      value: evaluate(fhirBundle, mappings["patientAlcoholUse"])[0],
    },
    {
      title: "Sexual Orientation",
      value: evaluate(fhirBundle, mappings["patientSexualOrientation"])[0],
    },
    {
      title: "Gender Identity",
      value: evaluate(fhirBundle, mappings["patientGenderIdentity"])[0],
    },
    {
      title: "Occupation",
      value: evaluate(fhirBundle, mappings["patientCurrentJobTitle"])[0],
    },
  ];
  return evaluateData(socialData);
};

export const evaluatePatientName = (
  fhirBundle: Bundle,
  fhirPathMappings: PathMappings,
) => {
  const givenNames = evaluate(
    fhirBundle,
    fhirPathMappings.patientGivenName,
  ).join(" ");
  const familyName = evaluate(fhirBundle, fhirPathMappings.patientFamilyName);

  return `${givenNames} ${familyName}`;
};

export const evaluatePatientContactInfo = (
  fhirBundle: Bundle,
  fhirPathMappings: PathMappings,
) => {
  const phoneNumbers = evaluate(
    fhirBundle,
    fhirPathMappings.patientPhoneNumbers,
  )
    .map(
      (phoneNumber) =>
        `${
          phoneNumber?.use?.charAt(0).toUpperCase() +
          phoneNumber?.use?.substring(1)
        } ${phoneNumber.value}`,
    )
    .join("\n");
  const emails = evaluate(fhirBundle, fhirPathMappings.patientEmails)
    .map((email) => `${email.value}`)
    .join("\n");

  return `${phoneNumbers}\n${emails}`;
};
export const evaluateEncounterDate = (
  fhirBundle: Bundle,
  fhirPathMappings: PathMappings,
) => {
  const startDate = formatDateTime(
    evaluate(fhirBundle, fhirPathMappings.encounterStartDate).join(""),
  );
  const endDate = formatDateTime(
    evaluate(fhirBundle, fhirPathMappings.encounterEndDate).join(""),
  );

  return `Start: ${startDate}
    End: ${endDate}`;
};
/**
 * Formats a table based on the provided resources, mappings, columns, and caption.
 * @param {FhirResource[]} resources - An array of FHIR Resources representing the data entries.
 * @param {PathMappings} mappings - An object containing the FHIR path mappings.
 * @param {ColumnInfoInput[]} columns - An array of objects representing column information.
 *                                      The order of columns in the array determines the order of appearance.
 * @param {string} caption - The caption for the table.
 * @returns {React.JSX.Element} - A formatted table React element.
 */
export const evaluateTable = (
  resources: FhirResource[],
  mappings: PathMappings,
  columns: ColumnInfoInput[],
  caption: string,
): React.JSX.Element => {
  let headers = columns.map((column, index) => (
    <th
      key={`${column.columnName}${index}`}
      scope="col"
      className="bg-gray-5 minw-15"
    >
      {column.columnName}
    </th>
  ));

  let tableRows = resources.map((entry, index) => {
    let rowCells = columns.map((column, index) => {
      let rowCellData = evaluate(entry, mappings[column.infoPath])[0] ?? (
        <span className={"text-italic text-base"}>No data</span>
      );
      return (
        <td key={`row-data-${index}`} className="text-top">
          {rowCellData}
        </td>
      );
    });

    return <tr key={`table-row-${index}`}>{rowCells}</tr>;
  });

  return (
    <Table
      bordered={false}
      fullWidth={true}
      caption={caption}
      className="border-top border-left border-right table-caption-margin margin-y-0"
      data-testid="table"
    >
      <thead>
        <tr>{headers}</tr>
      </thead>
      <tbody>{tableRows}</tbody>
    </Table>
  );
};
export const evaluateDemographicsData = (
  fhirBundle: Bundle,
  mappings: PathMappings,
) => {
  const demographicsData: DisplayData[] = [
    {
      title: "Patient Name",
      value: evaluatePatientName(fhirBundle, mappings),
    },
    { title: "DOB", value: evaluate(fhirBundle, mappings.patientDOB)[0] },
    {
      title: "Current Age",
      value: calculatePatientAge(fhirBundle, mappings).toString(),
    },
    { title: "Sex", value: evaluate(fhirBundle, mappings.patientGender)[0] },
    { title: "Race", value: evaluate(fhirBundle, mappings.patientRace)[0] },
    {
      title: "Ethnicity",
      value: evaluate(fhirBundle, mappings.patientEthnicity)[0],
    },
    {
      title: "Tribal Affiliation",
      value: evaluate(fhirBundle, mappings.patientTribalAffiliation)[0],
    },
    {
      title: "Preferred Language",
      value: evaluate(fhirBundle, mappings.patientLanguage)[0],
    },
    {
      title: "Patient Address",
      value: extractPatientAddress(fhirBundle, mappings),
    },
    {
      title: "County",
      value: evaluate(fhirBundle, mappings.patientCounty)[0],
    },
    {
      title: "Contact",
      value: evaluatePatientContactInfo(fhirBundle, mappings),
    },
    {
      title: "Emergency Contact",
      value: evaluateEmergencyContact(fhirBundle, mappings),
    },
    {
      title: "Patient IDs",
      value: evaluate(fhirBundle, mappings.patientId)[0],
    },
  ];
  return evaluateData(demographicsData);
};

export const evaluateEncounterData = (
  fhirBundle: Bundle,
  mappings: PathMappings,
) => {
  const encounterData = [
    {
      title: "Encounter Date/Time",
      value: formatStartEndDateTime(
        evaluate(fhirBundle, mappings["encounterStartDate"])[0],
        evaluate(fhirBundle, mappings["encounterEndDate"])[0],
      ),
    },
    {
      title: "Encounter Type",
      value: evaluate(fhirBundle, mappings["encounterType"])[0],
    },
    {
      title: "Facility Name",
      value: evaluate(fhirBundle, mappings["facilityName"])[0],
    },
    {
      title: "Facility Address",
      value: formatAddress(
        evaluate(fhirBundle, mappings["facilityStreetAddress"]),
        evaluate(fhirBundle, mappings["facilityCity"])[0],
        evaluate(fhirBundle, mappings["facilityState"])[0],
        evaluate(fhirBundle, mappings["facilityZipCode"])[0],
        evaluate(fhirBundle, mappings["facilityCountry"])[0],
      ),
    },
    {
      title: "Facility Contact",
      value: formatPhoneNumber(
        evaluate(fhirBundle, mappings["facilityContact"])[0],
      ),
    },
    {
      title: "Facility Type",
      value: evaluate(fhirBundle, mappings["facilityType"])[0],
    },
    {
      title: "Facility ID",
      value: evaluate(fhirBundle, mappings["facilityID"])[0],
    },
  ];
  return evaluateData(encounterData);
};

export const evaluateProviderData = (
  fhirBundle: Bundle,
  mappings: PathMappings,
) => {
  const providerData = [
    {
      title: "Provider Name",
      value: formatName(
        evaluate(fhirBundle, mappings["providerGivenName"])[0],
        evaluate(fhirBundle, mappings["providerFamilyName"])[0],
      ),
    },
    {
      title: "Provider Contact",
      value: formatPhoneNumber(
        evaluate(fhirBundle, mappings["providerContact"])[0],
      ),
    },
  ];
  return evaluateData(providerData);
};

export const evaluateEcrMetadata = (
  fhirBundle: Bundle,
  mappings: PathMappings,
) => {
  const rrPerformerReferences = evaluate(fhirBundle, mappings.rrPerformers);

  const rrPerformers: Organization[] = rrPerformerReferences.map((ref) => {
    ref = ref.split("/");
    return evaluate(fhirBundle, mappings.resolve, {
      resourceType: ref[0],
      id: ref[1],
    })[0];
  });
  const rrDetails: DisplayData[] = [
    {
      title: "Reportable Condition(s)",
      value: evaluate(fhirBundle, mappings.rrDisplayNames)?.join("\n"),
    },
    {
      title: "RCKMS Trigger Summary",
      value: evaluate(fhirBundle, mappings.rckmsTriggerSummaries)?.join("\n"),
    },
    {
      title: "Jurisdiction(s) Sent eCR",
      value: rrPerformers.map((org) => org.name)?.join("\n"),
    },
  ];
  const eicrDetails: DisplayData[] = [
    {
      title: "eICR Identifier",
      value: evaluate(fhirBundle, mappings.eicrIdentifier)[0],
    },
  ];
  const ecrSenderDetails: DisplayData[] = [
    {
      title: "Date/Time eCR Created",
      value: evaluate(fhirBundle, mappings.dateTimeEcrCreated)[0],
    },
    {
      title: "Sender Software",
      value: evaluate(fhirBundle, mappings.senderSoftware)[0],
    },
    {
      title: "Sender Facility Name",
      value: evaluate(fhirBundle, mappings.senderFacilityName)[0],
    },
    {
      title: "Facility Address",
      value: extractFacilityAddress(fhirBundle, mappings),
    },
    {
      title: "Facility Contact",
      value: evaluate(fhirBundle, mappings.facilityContact)[0],
    },
    {
      title: "Facility ID",
      value: evaluate(fhirBundle, mappings.facilityID)[0],
    },
  ];
  return {
    eicrDetails: evaluateData(eicrDetails),
    ecrSenderDetails: evaluateData(ecrSenderDetails),
    rrDetails: evaluateData(rrDetails),
  };
};

/**
 * Generates a formatted table representing the list of problems based on the provided array of problems and mappings.
 * @param {Condition[]} problemsArray - An array containing the list of problems.
 * @param {PathMappings} mappings - An object containing the FHIR path mappings.
 * @returns {React.JSX.Element | undefined} - A formatted table React element representing the list of problems, or undefined if the problems array is empty.
 */
export const returnProblemsTable = (
  problemsArray: Condition[],
  mappings: PathMappings,
): React.JSX.Element | undefined => {
  if (problemsArray.length === 0) {
    return undefined;
  }

  const columnInfo: ColumnInfoInput[] = [
    { columnName: "Active Problem", infoPath: "activeProblemsDisplay" },
    { columnName: "Onset Age", infoPath: "activeProblemsOnsetAge" },
    { columnName: "Onset Date", infoPath: "activeProblemsOnsetDate" },
  ];

  problemsArray.forEach((entry) => {
    entry.onsetDateTime = formatDate(entry.onsetDateTime);
  });

  problemsArray.sort(
    (a, b) =>
      new Date(b.onsetDateTime ?? "").getTime() -
      new Date(a.onsetDateTime ?? "").getTime(),
  );

  return evaluateTable(problemsArray, mappings, columnInfo, "Problems List");
};

/**
 * Generates a formatted table representing the list of immunizations based on the provided array of immunizations and mappings.
 * @param {Immunization[]} immunizationsArray - An array containing the list of immunizations.
 * @param {PathMappings} mappings - An object containing the FHIR path mappings.
 * @returns {React.JSX.Element | undefined} - A formatted table React element representing the list of immunizations, or undefined if the immunizations array is empty.
 */
export const returnImmunizations = (
  immunizationsArray: Immunization[],
  mappings: PathMappings,
): React.JSX.Element | undefined => {
  if (immunizationsArray.length === 0) {
    return undefined;
  }

  const columnInfo = [
    { columnName: "Name", infoPath: "immunizationsName" },
    { columnName: "Administration Dates", infoPath: "immunizationsAdminDate" },
    { columnName: "Next Due", infoPath: "immunizationsNextDue" },
  ];

  immunizationsArray.forEach((entry) => {
    entry.occurrenceDateTime = formatDate(entry.occurrenceDateTime);
  });

  immunizationsArray.sort(
    (a, b) =>
      new Date(b.occurrenceDateTime ?? "").getTime() -
      new Date(a.occurrenceDateTime ?? "").getTime(),
  );

  return evaluateTable(
    immunizationsArray,
    mappings,
    columnInfo,
    "Immunization History",
  );
};

/**
 * Generates a formatted table representing the list of procedures based on the provided array of procedures and mappings.
 * @param {Procedure[]} proceduresArray - An array containing the list of procedures.
 * @param {PathMappings} mappings - An object containing FHIR path mappings for procedure attributes.
 * @returns {React.JSX.Element | undefined} - A formatted table React element representing the list of procedures, or undefined if the procedures array is empty.
 */
export const returnProceduresTable = (
  proceduresArray: Procedure[],
  mappings: PathMappings,
): React.JSX.Element | undefined => {
  if (proceduresArray.length === 0) {
    return undefined;
  }

  const columnInfo: ColumnInfoInput[] = [
    { columnName: "Name", infoPath: "procedureName" },
    { columnName: "Date Performed", infoPath: "procedureDate" },
    { columnName: "Reason", infoPath: "procedureReason" },
  ];

  proceduresArray.forEach((entry) => {
    entry.performedDateTime = formatDate(entry.performedDateTime);
  });

  proceduresArray.sort(
    (a, b) =>
      new Date(b.performedDateTime ?? "").getTime() -
      new Date(a.performedDateTime ?? "").getTime(),
  );

  return evaluateTable(proceduresArray, mappings, columnInfo, "Procedures");
};

export const evaluateClinicalData = (
  fhirBundle: Bundle,
  mappings: PathMappings,
) => {
  const clinicalNotes: DisplayData[] = [
    {
      title: "Miscellaneous Notes",
      value: parse(
        evaluate(fhirBundle, mappings["historyOfPresentIllness"])[0]?.div || "",
      ),
    },
  ];

  const reasonForVisitData: DisplayData[] = [
    {
      title: "Reason for Visit",
      value: evaluate(fhirBundle, mappings["clinicalReasonForVisit"])[0],
    },
  ];

  const activeProblemsTableData: DisplayData[] = [
    {
      title: "Problems List",
      value: returnProblemsTable(
        evaluate(fhirBundle, mappings["activeProblems"]),
        mappings,
      ),
    },
  ];

  const treatmentData: DisplayData[] = [
    {
      title: "Procedures",
      value: returnProceduresTable(
        evaluate(fhirBundle, mappings["procedures"]),
        mappings,
      ),
    },
  ];

  const vitalData = [
    {
      title: "Vital Signs",
      value: formatVitals(
        evaluate(fhirBundle, mappings["patientHeight"])[0],
        evaluate(fhirBundle, mappings["patientHeightMeasurement"])[0],
        evaluate(fhirBundle, mappings["patientWeight"])[0],
        evaluate(fhirBundle, mappings["patientWeightMeasurement"])[0],
        evaluate(fhirBundle, mappings["patientBmi"])[0],
      ),
    },
  ];

  const immunizationsData: DisplayData[] = [
    {
      title: "Immunization History",
      value: returnImmunizations(
        evaluate(fhirBundle, mappings["immunizations"]),
        mappings,
      ),
    },
  ];
  return {
    clinicalNotes: evaluateData(clinicalNotes),
    reasonForVisitDetails: evaluateData(reasonForVisitData),
    activeProblemsDetails: evaluateData(activeProblemsTableData),
    treatmentData: evaluateData(treatmentData),
    vitalData: evaluateData(vitalData),
    immunizationsDetails: evaluateData(immunizationsData),
  };
};

/**
 * Evaluates the provided display data to determine availability.
 * @param {DisplayData[]} data - An array of display data items to be evaluated.
 * @returns {CompleteData} - An object containing arrays of available and unavailable display data items.
 */
const evaluateData = (data: DisplayData[]): CompleteData => {
  let availableData: DisplayData[] = [];
  let unavailableData: DisplayData[] = [];
  data.forEach((item) => {
    if (!item.value || (Array.isArray(item.value) && item.value.length === 0)) {
      unavailableData.push(item);
    } else {
      availableData.push(item);
    }
  });
  return { availableData: availableData, unavailableData: unavailableData };
};

/**
 * Functional component for displaying data.
 * @param {object} props - Props for the component.
 * @param {DisplayData} props.item - The display data item to be rendered.
 * @param {string} [props.className] - Additional class name for styling purposes.
 * @returns {React.JSX.Element} - A React element representing the display of data.
 */
export const DataDisplay: React.FC<{
  item: DisplayData;
  className?: string;
}> = ({
  item,
  className,
}: {
  item: DisplayData;
  className?: string;
}): React.JSX.Element => {
  return (
    <div>
      <div className="grid-row">
        <div className="data-title">{item.title}</div>
        <div
          className={classNames("grid-col-auto maxw7 text-pre-line", className)}
        >
          {item.value}
        </div>
      </div>
      <div className={"section__line_gray"} />
    </div>
  );
};

export const DataTableDisplay: React.FC<{ item: DisplayData }> = ({
  item,
}): React.JSX.Element => {
  return (
    <div className="grid-row">
      <div className="grid-col-auto text-pre-line">{item.value}</div>
      <div className={"section__line_gray"} />
    </div>
  );
};

export const evaluateEmergencyContact = (
  fhirBundle: Bundle,
  mappings: PathMappings,
) => {
  const contact = evaluate(fhirBundle, mappings.patientEmergencyContact)[0];

  let formattedContact;

  if (contact) {
    if (contact.relationship) {
      const relationship = contact.relationship;
      formattedContact = `${relationship}`;
    }

    if (contact.address) {
      const address = formatAddress(
        contact.address[0].line,
        contact.address[0].city,
        contact.address[0].state,
        contact.address[0].postalCode,
        contact.address[0].country,
      );

      formattedContact = `${formattedContact}\n${address}`;
    }

    if (contact.telecom) {
      const phoneNumbers = evaluate(fhirBundle, mappings.patientPhoneNumbers)
        .map(
          (phoneNumber) =>
            `${
              phoneNumber?.use?.charAt(0).toUpperCase() +
              phoneNumber?.use?.substring(1)
            } ${phoneNumber.value}`,
        )
        .join("\n");

      formattedContact = `${formattedContact}\n${phoneNumbers}`;
    }

    return formattedContact;
  }
};

/**
 * Evaluates lab information and RR data from the provided FHIR bundle and mappings.
 * @param {Bundle} fhirBundle - The FHIR bundle containing lab and RR data.
 * @param {PathMappings} mappings - An object containing the FHIR path mappings.
 * @returns {{
 *   labInfo: CompleteData,
 *   labResults: React.JSX.Element[]
 * }} An object containing evaluated lab information and lab results.
 */
export const evaluateLabInfoData = (
  fhirBundle: Bundle,
  mappings: PathMappings,
): {
  labInfo: CompleteData;
  labResults: React.JSX.Element[];
} => {
  const labInfo: DisplayData[] = [
    {
      title: "Lab Performing Name",
      value: "",
    },
    {
      title: "Lab Address",
      value: "",
    },
    {
      title: "Lab Contact",
      value: "",
    },
  ];

  const rrData = evaluate(fhirBundle, mappings["diagnosticReports"]).map(
    (report) => {
      return (
        <AccordionLabResults
          title={report.code.coding[0].display}
          abnormalTag={false}
          content={<></>}
        />
      );
    },
  );

  return {
    labInfo: evaluateData(labInfo),
    labResults: rrData,
  };
};<|MERGE_RESOLUTION|>--- conflicted
+++ resolved
@@ -12,7 +12,6 @@
 import React from "react";
 import parse from "html-react-parser";
 import classNames from "classnames";
-<<<<<<< HEAD
 import { Table } from "@trussworks/react-uswds";
 import { AccordionLabResults } from "@/app/view-data/components/AccordionLabResults";
 import {
@@ -24,9 +23,6 @@
   formatVitals,
   formatDateTime,
 } from "@/app/format-service";
-=======
-import { AccordionLabResults } from "@/app/view-data/components/AccordionLabResults";
->>>>>>> e9706003
 
 export interface DisplayData {
   title: string;
@@ -46,30 +42,6 @@
   availableData: DisplayData[];
   unavailableData: DisplayData[];
 }
-<<<<<<< HEAD
-=======
-
-export const formatPatientName = (
-  fhirBundle: Bundle,
-  fhirPathMappings: PathMappings,
-) => {
-  const givenNames = evaluate(
-    fhirBundle,
-    fhirPathMappings.patientGivenName,
-  ).join(" ");
-  const familyName = evaluate(fhirBundle, fhirPathMappings.patientFamilyName);
-
-  return `${givenNames} ${familyName}`;
-};
-
-const formatName = (firstName: string, lastName: string) => {
-  if (firstName != undefined) {
-    return `${firstName} ${lastName}`;
-  } else {
-    return undefined;
-  }
-};
->>>>>>> e9706003
 
 export const extractPatientAddress = (
   fhirBundle: Bundle,
