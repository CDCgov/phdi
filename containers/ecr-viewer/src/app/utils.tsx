--- conflicted
+++ resolved
@@ -850,13 +850,12 @@
       value: planOfTreatmentElement,
     },
     {
-<<<<<<< HEAD
       title: "Administered Medications",
       value: adminMedElement,
-=======
+    },
+    {
       title: "Care Team",
       value: returnCareTeamTable(fhirBundle, mappings),
->>>>>>> 041a170d
     },
   ];
 
@@ -955,14 +954,8 @@
   item,
 }): React.JSX.Element => {
   return (
-<<<<<<< HEAD
-    <div>
-      <div className="text-bold margin-bottom-1">{item.title}</div>
-      <div className="grid-col-auto text-pre-line">{item.value}</div>
-=======
     <div className="grid-row">
       <div className="grid-col-auto width-full text-pre-line">{item.value}</div>
->>>>>>> 041a170d
       <div className={"section__line_gray"} />
     </div>
   );
