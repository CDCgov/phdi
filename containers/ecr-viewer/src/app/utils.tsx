--- conflicted
+++ resolved
@@ -23,11 +23,8 @@
   formatDateTime,
   formatTablesToJSON,
   TableRow,
-<<<<<<< HEAD
+  removeHtmlElements,
   toSentenceCase,
-=======
-  removeHtmlElements,
->>>>>>> 9b07a4fc
 } from "@/app/format-service";
 import { evaluateTable, evaluateReference } from "./evaluate-service";
 import { Table } from "@trussworks/react-uswds";
