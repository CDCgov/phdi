--- conflicted
+++ resolved
@@ -1,9 +1,4 @@
-<<<<<<< HEAD
-import React, { ReactNode, useEffect, useState } from "react";
-import classNames from "classnames";
-=======
 import React from "react";
->>>>>>> cfc2ef29
 import { removeHtmlElements } from "@/app/services/formatService";
 import { Tooltip } from "@trussworks/react-uswds";
 import { DisplayDataProps } from "@/app/DataDisplay";
