import React from "react";
import * as dateFns from "date-fns";
import {
  Bundle,
  Condition,
  Immunization,
  Procedure,
} from "fhir/r4";
import { evaluate } from "fhirpath";
import parse from "html-react-parser";
import classNames from "classnames";
<<<<<<< HEAD
import { Table } from "@trussworks/react-uswds";
import {
  evaluateDiagnosticReportData,
  evaluateValue,
} from "@/app/evaluate-service";
=======
import { evaluateTable, evaluateReference } from "@/app/evaluate-service";
>>>>>>> 30ae8171
import {
  formatAddress,
  formatDate,
  formatName,
  formatPhoneNumber,
  formatStartEndDateTime,
  formatVitals,
  formatDateTime,
} from "@/app/format-service";

export interface DisplayData {
  title?: string;
  className?: string;
  value?: string | React.JSX.Element | React.JSX.Element[] | React.ReactNode;
  dividerLine?: boolean;
}

export interface ReportableConditions {
  [condition: string]: {
    [trigger: string]: Set<string>;
  };
}

export interface PathMappings {
  [key: string]: string;
}

export interface ColumnInfoInput {
  columnName: string;
  infoPath: string;
}

export interface CompleteData {
  availableData: DisplayData[];
  unavailableData: DisplayData[];
}

export const evaluatePatientName = (
  fhirBundle: Bundle,
  fhirPathMappings: PathMappings,
) => {
  const givenNames = evaluate(
    fhirBundle,
    fhirPathMappings.patientGivenName,
  ).join(" ");
  const familyName = evaluate(fhirBundle, fhirPathMappings.patientFamilyName);

  return `${givenNames} ${familyName}`;
};

export const extractPatientAddress = (
  fhirBundle: Bundle,
  fhirPathMappings: PathMappings,
) => {
  const streetAddresses = evaluate(
    fhirBundle,
    fhirPathMappings.patientStreetAddress,
  );
  const city = evaluate(fhirBundle, fhirPathMappings.patientCity)[0];
  const state = evaluate(fhirBundle, fhirPathMappings.patientState)[0];
  const zipCode = evaluate(fhirBundle, fhirPathMappings.patientZipCode)[0];
  const country = evaluate(fhirBundle, fhirPathMappings.patientCountry)[0];
  return formatAddress(streetAddresses, city, state, zipCode, country);
};

function extractLocationResource(
  fhirBundle: Bundle,
  fhirPathMappings: PathMappings,
) {
  const locationReference = evaluate(
    fhirBundle,
    fhirPathMappings.facilityLocation,
  ).join("");
  const locationUID = locationReference.split("/")[1];
  const locationExpression = `Bundle.entry.resource.where(resourceType = 'Location').where(id = '${locationUID}')`;
  return evaluate(fhirBundle, locationExpression)[0];
}

export const extractFacilityAddress = (
  fhirBundle: Bundle,
  fhirPathMappings: PathMappings,
) => {
  const locationResource = extractLocationResource(
    fhirBundle,
    fhirPathMappings,
  );

  const streetAddresses = locationResource?.address?.line;
  const city = locationResource?.address?.city;
  const state = locationResource?.address?.state;
  const zipCode = locationResource?.address?.postalCode;
  const country = locationResource?.address?.country;

  return formatAddress(streetAddresses, city, state, zipCode, country);
};

export const extractFacilityContactInfo = (
  fhirBundle: Bundle,
  fhirPathMappings: PathMappings,
) => {
  const locationResource = extractLocationResource(
    fhirBundle,
    fhirPathMappings,
  );
  const phoneNumbers = locationResource.telecom?.filter(
    (contact: any) => contact.system === "phone",
  );
  return phoneNumbers?.[0].value;
};

export const evaluatePatientContactInfo = (
  fhirBundle: Bundle,
  fhirPathMappings: PathMappings,
) => {
  const phoneNumbers = evaluate(
    fhirBundle,
    fhirPathMappings.patientPhoneNumbers,
  )
    .map(
      (phoneNumber) =>
        `${
          phoneNumber?.use?.charAt(0).toUpperCase() +
          phoneNumber?.use?.substring(1)
        } ${phoneNumber.value}`,
    )
    .join("\n");
  const emails = evaluate(fhirBundle, fhirPathMappings.patientEmails)
    .map((email) => `${email.value}`)
    .join("\n");

  return `${phoneNumbers}\n${emails}`;
};

export const evaluateEncounterDate = (
  fhirBundle: Bundle,
  fhirPathMappings: PathMappings,
) => {
  const startDate = formatDateTime(
    evaluate(fhirBundle, fhirPathMappings.encounterStartDate).join(""),
  );
  const endDate = formatDateTime(
    evaluate(fhirBundle, fhirPathMappings.encounterEndDate).join(""),
  );

  return `Start: ${startDate}
    End: ${endDate}`;
};

/**
 * Extracts travel history information from the provided FHIR bundle based on the FHIR path mappings.
 * @param {Bundle} fhirBundle - The FHIR bundle containing patient travel history data.
 * @param {PathMappings} mappings - An object containing the FHIR path mappings.
 * @returns {string | undefined} - A formatted string representing the patient's travel history, or undefined if no relevant data is found.
 */
const extractTravelHistory = (
  fhirBundle: Bundle,
  mappings: PathMappings,
): string | undefined => {
  const startDate = evaluate(
    fhirBundle,
    mappings["patientTravelHistoryStartDate"],
  )[0];
  const endDate = evaluate(
    fhirBundle,
    mappings["patientTravelHistoryEndDate"],
  )[0];
  const location = evaluate(
    fhirBundle,
    mappings["patientTravelHistoryLocation"],
  )[0];
  const purposeOfTravel = evaluate(
    fhirBundle,
    mappings["patientTravelHistoryPurpose"],
  )[0];
  if (startDate || endDate || location || purposeOfTravel) {
    return `Dates: ${startDate} - ${endDate}
       Location(s): ${location ?? "No data"}
       Purpose of Travel: ${purposeOfTravel ?? "No data"}
       `;
  }
};

export const calculatePatientAge = (
  fhirBundle: Bundle,
  fhirPathMappings: PathMappings,
) => {
  const patientDOBString = evaluate(fhirBundle, fhirPathMappings.patientDOB)[0];
  if (patientDOBString) {
    const patientDOB = new Date(patientDOBString);
    const today = new Date();
    return dateFns.differenceInYears(today, patientDOB);
  }
};

export const evaluateSocialData = (
  fhirBundle: Bundle,
  mappings: PathMappings,
) => {
  const socialData: DisplayData[] = [
    {
      title: "Occupation",
      value: evaluate(fhirBundle, mappings["patientCurrentJobTitle"])[0],
    },
    {
      title: "Tobacco Use",
      value: evaluate(fhirBundle, mappings["patientTobaccoUse"])[0],
    },
    {
      title: "Travel History",
      value: extractTravelHistory(fhirBundle, mappings),
    },
    {
      title: "Homeless Status",
      value: evaluate(fhirBundle, mappings["patientHomelessStatus"])[0],
    },
    {
      title: "Pregnancy Status",
      value: evaluate(fhirBundle, mappings["patientPregnancyStatus"])[0],
    },
    {
      title: "Alcohol Use",
      value: evaluate(fhirBundle, mappings["patientAlcoholUse"])[0],
    },
    {
      title: "Sexual Orientation",
      value: evaluate(fhirBundle, mappings["patientSexualOrientation"])[0],
    },
    {
      title: "Gender Identity",
      value: evaluate(fhirBundle, mappings["patientGenderIdentity"])[0],
    },
    {
      title: "Occupation",
      value: evaluate(fhirBundle, mappings["patientCurrentJobTitle"])[0],
    },
  ];
  return evaluateData(socialData);
};

export const evaluateDemographicsData = (
  fhirBundle: Bundle,
  mappings: PathMappings,
) => {
  const demographicsData: DisplayData[] = [
    {
      title: "Patient Name",
      value: evaluatePatientName(fhirBundle, mappings),
    },
    { title: "DOB", value: evaluate(fhirBundle, mappings.patientDOB)[0] },
    {
      title: "Current Age",
      value: calculatePatientAge(fhirBundle, mappings)?.toString(),
    },
    { title: "Sex", value: evaluate(fhirBundle, mappings.patientGender)[0] },
    { title: "Race", value: evaluate(fhirBundle, mappings.patientRace)[0] },
    {
      title: "Ethnicity",
      value: evaluate(fhirBundle, mappings.patientEthnicity)[0],
    },
    {
      title: "Tribal Affiliation",
      value: evaluate(fhirBundle, mappings.patientTribalAffiliation)[0],
    },
    {
      title: "Preferred Language",
      value: evaluate(fhirBundle, mappings.patientLanguage)[0],
    },
    {
      title: "Patient Address",
      value: extractPatientAddress(fhirBundle, mappings),
    },
    {
      title: "County",
      value: evaluate(fhirBundle, mappings.patientCounty)[0],
    },
    {
      title: "Contact",
      value: evaluatePatientContactInfo(fhirBundle, mappings),
    },
    {
      title: "Emergency Contact",
      value: evaluateEmergencyContact(fhirBundle, mappings),
    },
    {
      title: "Patient IDs",
      value: evaluate(fhirBundle, mappings.patientId)[0],
    },
  ];
  return evaluateData(demographicsData);
};

export const evaluateEncounterData = (
  fhirBundle: Bundle,
  mappings: PathMappings,
) => {
  const encounterData = [
    {
      title: "Encounter Date/Time",
      value: formatStartEndDateTime(
        evaluate(fhirBundle, mappings["encounterStartDate"])[0],
        evaluate(fhirBundle, mappings["encounterEndDate"])[0],
      ),
    },
    {
      title: "Encounter Type",
      value: evaluate(fhirBundle, mappings["encounterType"])[0],
    },
    {
      title: "Facility Name",
      value: evaluate(fhirBundle, mappings["facilityName"])[0],
    },
    {
      title: "Facility Address",
      value: formatAddress(
        evaluate(fhirBundle, mappings["facilityStreetAddress"]),
        evaluate(fhirBundle, mappings["facilityCity"])[0],
        evaluate(fhirBundle, mappings["facilityState"])[0],
        evaluate(fhirBundle, mappings["facilityZipCode"])[0],
        evaluate(fhirBundle, mappings["facilityCountry"])[0],
      ),
    },
    {
      title: "Facility Contact",
      value: formatPhoneNumber(
        evaluate(fhirBundle, mappings["facilityContact"])[0],
      ),
    },
    {
      title: "Facility Type",
      value: evaluate(fhirBundle, mappings["facilityType"])[0],
    },
    {
      title: "Facility ID",
      value: evaluate(fhirBundle, mappings["facilityID"])[0],
    },
  ];
  return evaluateData(encounterData);
};

export const evaluateProviderData = (
  fhirBundle: Bundle,
  mappings: PathMappings,
) => {
  const providerData = [
    {
      title: "Provider Name",
      value: formatName(
        evaluate(fhirBundle, mappings["providerGivenName"])[0],
        evaluate(fhirBundle, mappings["providerFamilyName"])[0],
      ),
    },
    {
      title: "Provider Contact",
      value: formatPhoneNumber(
        evaluate(fhirBundle, mappings["providerContact"])[0],
      ),
    },
  ];
  return evaluateData(providerData);
};

export const evaluateEcrMetadata = (
  fhirBundle: Bundle,
  mappings: PathMappings,
) => {
  const rrDetails = evaluate(fhirBundle, mappings.rrDetails);

  let reportableConditionsList: ReportableConditions = {};

  for (const condition of rrDetails) {
    let name = condition.valueCodeableConcept.coding[0].display;
    const triggers = condition.extension
      .filter(
        (x: { url: string; valueString: string }) =>
          x.url ===
          "http://hl7.org/fhir/us/ecr/StructureDefinition/us-ph-determination-of-reportability-rule-extension",
      )
      .map((x: { url: string; valueString: string }) => x.valueString);
    if (!reportableConditionsList[name]) {
      reportableConditionsList[name] = {};
    }

    for (let i in triggers) {
      if (!reportableConditionsList[name][triggers[i]]) {
        reportableConditionsList[name][triggers[i]] = new Set();
      }
      condition.performer
        .map((x: { display: string }) => x.display)
        .forEach((x: string) =>
          reportableConditionsList[name][triggers[i]].add(x),
        );
    }
  }

  const eicrDetails: DisplayData[] = [
    {
      title: "eICR Identifier",
      value: evaluate(fhirBundle, mappings.eicrIdentifier)[0],
    },
  ];
  const ecrSenderDetails: DisplayData[] = [
    {
      title: "Date/Time eCR Created",
      value: formatDateTime(
        evaluate(fhirBundle, mappings.dateTimeEcrCreated)[0],
      ),
    },
    {
      title: "Sender Software",
      value: evaluate(fhirBundle, mappings.senderSoftware)[0],
    },
    {
      title: "Sender Facility Name",
      value: evaluate(fhirBundle, mappings.senderFacilityName)[0],
    },
    {
      title: "Facility Address",
      value: extractFacilityAddress(fhirBundle, mappings),
    },
    {
      title: "Facility Contact",
      value: evaluate(fhirBundle, mappings.facilityContact)[0],
    },
    {
      title: "Facility ID",
      value: evaluate(fhirBundle, mappings.facilityID)[0],
    },
  ];
  return {
    eicrDetails: evaluateData(eicrDetails),
    ecrSenderDetails: evaluateData(ecrSenderDetails),
    rrDetails: reportableConditionsList,
  };
};

/**
 * Generates a formatted table representing the list of problems based on the provided array of problems and mappings.
 * @param {Condition[]} problemsArray - An array containing the list of problems.
 * @param {PathMappings} mappings - An object containing the FHIR path mappings.
 * @returns {React.JSX.Element | undefined} - A formatted table React element representing the list of problems, or undefined if the problems array is empty.
 */
export const returnProblemsTable = (
  problemsArray: Condition[],
  mappings: PathMappings,
): React.JSX.Element | undefined => {
  if (problemsArray.length === 0) {
    return undefined;
  }

  const columnInfo: ColumnInfoInput[] = [
    { columnName: "Active Problem", infoPath: "activeProblemsDisplay" },
    { columnName: "Onset Age", infoPath: "activeProblemsOnsetAge" },
    { columnName: "Onset Date", infoPath: "activeProblemsOnsetDate" },
  ];

  problemsArray.forEach((entry) => {
    entry.onsetDateTime = formatDate(entry.onsetDateTime);
  });

  problemsArray.sort(
    (a, b) =>
      new Date(b.onsetDateTime ?? "").getTime() -
      new Date(a.onsetDateTime ?? "").getTime(),
  );

  return evaluateTable(problemsArray, mappings, columnInfo, "Problems List");
};

/**
 * Generates a formatted table representing the list of immunizations based on the provided array of immunizations and mappings.
 * @param {Immunization[]} immunizationsArray - An array containing the list of immunizations.
 * @param {PathMappings} mappings - An object containing the FHIR path mappings.
 * @returns {React.JSX.Element | undefined} - A formatted table React element representing the list of immunizations, or undefined if the immunizations array is empty.
 */
export const returnImmunizations = (
  immunizationsArray: Immunization[],
  mappings: PathMappings,
): React.JSX.Element | undefined => {
  if (immunizationsArray.length === 0) {
    return undefined;
  }

  const columnInfo = [
    { columnName: "Name", infoPath: "immunizationsName" },
    { columnName: "Administration Dates", infoPath: "immunizationsAdminDate" },
    { columnName: "Next Due", infoPath: "immunizationsNextDue" },
  ];

  immunizationsArray.forEach((entry) => {
    entry.occurrenceDateTime = formatDate(entry.occurrenceDateTime);
  });

  immunizationsArray.sort(
    (a, b) =>
      new Date(b.occurrenceDateTime ?? "").getTime() -
      new Date(a.occurrenceDateTime ?? "").getTime(),
  );

  return evaluateTable(
    immunizationsArray,
    mappings,
    columnInfo,
    "Immunization History",
  );
};

/**
 * Generates a formatted table representing the list of procedures based on the provided array of procedures and mappings.
 * @param {Procedure[]} proceduresArray - An array containing the list of procedures.
 * @param {PathMappings} mappings - An object containing FHIR path mappings for procedure attributes.
 * @returns {React.JSX.Element | undefined} - A formatted table React element representing the list of procedures, or undefined if the procedures array is empty.
 */
export const returnProceduresTable = (
  proceduresArray: Procedure[],
  mappings: PathMappings,
): React.JSX.Element | undefined => {
  if (proceduresArray.length === 0) {
    return undefined;
  }

  const columnInfo: ColumnInfoInput[] = [
    { columnName: "Name", infoPath: "procedureName" },
    { columnName: "Date Performed", infoPath: "procedureDate" },
    { columnName: "Reason", infoPath: "procedureReason" },
  ];

  proceduresArray.forEach((entry) => {
    entry.performedDateTime = formatDate(entry.performedDateTime);
  });

  proceduresArray.sort(
    (a, b) =>
      new Date(b.performedDateTime ?? "").getTime() -
      new Date(a.performedDateTime ?? "").getTime(),
  );

  return evaluateTable(proceduresArray, mappings, columnInfo, "Procedures");
};

export const evaluateClinicalData = (
  fhirBundle: Bundle,
  mappings: PathMappings,
) => {
  const clinicalNotes: DisplayData[] = [
    {
      title: "Miscellaneous Notes",
      value: parse(
        evaluate(fhirBundle, mappings["historyOfPresentIllness"])[0]?.div || "",
      ),
    },
  ];

  const reasonForVisitData: DisplayData[] = [
    {
      title: "Reason for Visit",
      value: evaluate(fhirBundle, mappings["clinicalReasonForVisit"])[0],
    },
  ];

  const activeProblemsTableData: DisplayData[] = [
    {
      title: "Problems List",
      value: returnProblemsTable(
        evaluate(fhirBundle, mappings["activeProblems"]),
        mappings,
      ),
    },
  ];

  const treatmentData: DisplayData[] = [
    {
      title: "Procedures",
      value: returnProceduresTable(
        evaluate(fhirBundle, mappings["procedures"]),
        mappings,
      ),
    },
  ];

  const vitalData = [
    {
      title: "Vital Signs",
      value: formatVitals(
        evaluate(fhirBundle, mappings["patientHeight"])[0],
        evaluate(fhirBundle, mappings["patientHeightMeasurement"])[0],
        evaluate(fhirBundle, mappings["patientWeight"])[0],
        evaluate(fhirBundle, mappings["patientWeightMeasurement"])[0],
        evaluate(fhirBundle, mappings["patientBmi"])[0],
      ),
    },
  ];

  const immunizationsData: DisplayData[] = [
    {
      title: "Immunization History",
      value: returnImmunizations(
        evaluate(fhirBundle, mappings["immunizations"]),
        mappings,
      ),
    },
  ];
  return {
    clinicalNotes: evaluateData(clinicalNotes),
    reasonForVisitDetails: evaluateData(reasonForVisitData),
    activeProblemsDetails: evaluateData(activeProblemsTableData),
    treatmentData: evaluateData(treatmentData),
    vitalData: evaluateData(vitalData),
    immunizationsDetails: evaluateData(immunizationsData),
  };
};

/**
 * Evaluates the provided display data to determine availability.
 * @param {DisplayData[]} data - An array of display data items to be evaluated.
 * @returns {CompleteData} - An object containing arrays of available and unavailable display data items.
 */
export const evaluateData = (data: DisplayData[]): CompleteData => {
  let availableData: DisplayData[] = [];
  let unavailableData: DisplayData[] = [];
  data.forEach((item) => {
    if (!item.value || (Array.isArray(item.value) && item.value.length === 0)) {
      unavailableData.push(item);
    } else {
      availableData.push(item);
    }
  });
  return { availableData: availableData, unavailableData: unavailableData };
};

/**
 * Functional component for displaying data.
 * @param {object} props - Props for the component.
 * @param {DisplayData} props.item - The display data item to be rendered.
 * @param {string} [props.className] - Additional class name for styling purposes.
 * @returns {React.JSX.Element} - A React element representing the display of data.
 */
export const DataDisplay: React.FC<{
  item: DisplayData;
  className?: string;
}> = ({
  item,
  className,
}: {
  item: DisplayData;
  className?: string;
}): React.JSX.Element => {
  item.dividerLine =
    item.dividerLine == null || item.dividerLine == undefined
      ? true
      : item.dividerLine;
  return (
    <div>
      <div className="grid-row">
        {item.title ? <div className="data-title">{item.title}</div> : ""}
        <div
          className={classNames(
            "grid-col-auto maxw7 text-pre-line",
            className,
            item.className ? item.className : "",
          )}
        >
          {item.value}
        </div>
      </div>
      {item.dividerLine ? <div className={"section__line_gray"} /> : ""}
    </div>
  );
};

export const DataTableDisplay: React.FC<{ item: DisplayData }> = ({
  item,
}): React.JSX.Element => {
  return (
    <div className="grid-row">
      <div className="grid-col-auto text-pre-line">{item.value}</div>
      <div className={"section__line_gray"} />
    </div>
  );
};

export const evaluateEmergencyContact = (
  fhirBundle: Bundle,
  mappings: PathMappings,
) => {
  const contact = evaluate(fhirBundle, mappings.patientEmergencyContact)[0];

  let formattedContact;

  if (contact) {
    if (contact.relationship) {
      const relationship = contact.relationship;
      formattedContact = `${relationship}`;
    }

    if (contact.address) {
      const address = formatAddress(
        contact.address[0].line,
        contact.address[0].city,
        contact.address[0].state,
        contact.address[0].postalCode,
        contact.address[0].country,
      );

      formattedContact = `${formattedContact}\n${address}`;
    }

    if (contact.telecom) {
      const phoneNumbers = evaluate(fhirBundle, mappings.patientPhoneNumbers)
        .map(
          (phoneNumber) =>
            `${
              phoneNumber?.use?.charAt(0).toUpperCase() +
              phoneNumber?.use?.substring(1)
            } ${phoneNumber.value}`,
        )
        .join("\n");

      formattedContact = `${formattedContact}\n${phoneNumbers}`;
    }

    return formattedContact;
  }
};<|MERGE_RESOLUTION|>--- conflicted
+++ resolved
@@ -9,15 +9,12 @@
 import { evaluate } from "fhirpath";
 import parse from "html-react-parser";
 import classNames from "classnames";
-<<<<<<< HEAD
 import { Table } from "@trussworks/react-uswds";
 import {
   evaluateDiagnosticReportData,
   evaluateValue,
 } from "@/app/evaluate-service";
-=======
-import { evaluateTable, evaluateReference } from "@/app/evaluate-service";
->>>>>>> 30ae8171
+
 import {
   formatAddress,
   formatDate,
