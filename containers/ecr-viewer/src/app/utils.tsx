import React from "react";
import * as dateFns from "date-fns";
import {
  Bundle,
  Condition,
  FhirResource,
  Immunization,
  Organization,
  Procedure,
} from "fhir/r4";
import { evaluate } from "fhirpath";
import parse from "html-react-parser";
import classNames from "classnames";
import { Table } from "@trussworks/react-uswds";
import { AccordionLabResults } from "@/app/view-data/components/AccordionLabResults";
<<<<<<< HEAD
import { evaluateReference } from "@/app/evaluate-service";
=======
import {
  formatAddress,
  formatDate,
  formatName,
  formatPhoneNumber,
  formatStartEndDateTime,
  formatVitals,
  formatDateTime,
} from "@/app/format-service";
>>>>>>> cdb783e3

export interface DisplayData {
  title: string;
  value?: string | React.JSX.Element | React.JSX.Element[];
}

export interface PathMappings {
  [key: string]: string;
}

export interface ColumnInfoInput {
  columnName: string;
  infoPath: string;
}

export interface CompleteData {
  availableData: DisplayData[];
  unavailableData: DisplayData[];
}

export const evaluatePatientName = (
  fhirBundle: Bundle,
  fhirPathMappings: PathMappings,
) => {
  const givenNames = evaluate(
    fhirBundle,
    fhirPathMappings.patientGivenName,
  ).join(" ");
  const familyName = evaluate(fhirBundle, fhirPathMappings.patientFamilyName);

  return `${givenNames} ${familyName}`;
};

export const extractPatientAddress = (
  fhirBundle: Bundle,
  fhirPathMappings: PathMappings,
) => {
  const streetAddresses = evaluate(
    fhirBundle,
    fhirPathMappings.patientStreetAddress,
  );
  const city = evaluate(fhirBundle, fhirPathMappings.patientCity)[0];
  const state = evaluate(fhirBundle, fhirPathMappings.patientState)[0];
  const zipCode = evaluate(fhirBundle, fhirPathMappings.patientZipCode)[0];
  const country = evaluate(fhirBundle, fhirPathMappings.patientCountry)[0];
  return formatAddress(streetAddresses, city, state, zipCode, country);
};

function extractLocationResource(
  fhirBundle: Bundle,
  fhirPathMappings: PathMappings,
) {
  const locationReference = evaluate(
    fhirBundle,
    fhirPathMappings.facilityLocation,
  ).join("");
  const locationUID = locationReference.split("/")[1];
  const locationExpression = `Bundle.entry.resource.where(resourceType = 'Location').where(id = '${locationUID}')`;
  return evaluate(fhirBundle, locationExpression)[0];
}

export const extractFacilityAddress = (
  fhirBundle: Bundle,
  fhirPathMappings: PathMappings,
) => {
  const locationResource = extractLocationResource(
    fhirBundle,
    fhirPathMappings,
  );

  const streetAddresses = locationResource?.address?.line;
  const city = locationResource?.address?.city;
  const state = locationResource?.address?.state;
  const zipCode = locationResource?.address?.postalCode;
  const country = locationResource?.address?.country;

  return formatAddress(streetAddresses, city, state, zipCode, country);
};

export const extractFacilityContactInfo = (
  fhirBundle: Bundle,
  fhirPathMappings: PathMappings,
) => {
  const locationResource = extractLocationResource(
    fhirBundle,
    fhirPathMappings,
  );
  const phoneNumbers = locationResource.telecom?.filter(
    (contact: any) => contact.system === "phone",
  );
  return phoneNumbers?.[0].value;
};

export const evaluatePatientContactInfo = (
  fhirBundle: Bundle,
  fhirPathMappings: PathMappings,
) => {
  const phoneNumbers = evaluate(
    fhirBundle,
    fhirPathMappings.patientPhoneNumbers,
  )
    .map(
      (phoneNumber) =>
        `${
          phoneNumber?.use?.charAt(0).toUpperCase() +
          phoneNumber?.use?.substring(1)
        } ${phoneNumber.value}`,
    )
    .join("\n");
  const emails = evaluate(fhirBundle, fhirPathMappings.patientEmails)
    .map((email) => `${email.value}`)
    .join("\n");

  return `${phoneNumbers}\n${emails}`;
};

export const evaluateEncounterDate = (
  fhirBundle: Bundle,
  fhirPathMappings: PathMappings,
) => {
  const startDate = formatDateTime(
    evaluate(fhirBundle, fhirPathMappings.encounterStartDate).join(""),
  );
  const endDate = formatDateTime(
    evaluate(fhirBundle, fhirPathMappings.encounterEndDate).join(""),
  );

  return `Start: ${startDate}
    End: ${endDate}`;
};

/**
 * Formats a table based on the provided resources, mappings, columns, and caption.
 * @param {FhirResource[]} resources - An array of FHIR Resources representing the data entries.
 * @param {PathMappings} mappings - An object containing the FHIR path mappings.
 * @param {ColumnInfoInput[]} columns - An array of objects representing column information.
 *                                      The order of columns in the array determines the order of appearance.
 * @param {string} caption - The caption for the table.
 * @returns {React.JSX.Element} - A formatted table React element.
 */
export const evaluateTable = (
  resources: FhirResource[],
  mappings: PathMappings,
  columns: ColumnInfoInput[],
  caption: string,
): React.JSX.Element => {
  let headers = columns.map((column, index) => (
    <th
      key={`${column.columnName}${index}`}
      scope="col"
      className="bg-gray-5 minw-15"
    >
      {column.columnName}
    </th>
  ));

  let tableRows = resources.map((entry, index) => {
    let rowCells = columns.map((column, index) => {
      let rowCellData = evaluate(entry, mappings[column.infoPath])[0] ?? (
        <span className={"text-italic text-base"}>No data</span>
      );
      return (
        <td key={`row-data-${index}`} className="text-top">
          {rowCellData}
        </td>
      );
    });

    return <tr key={`table-row-${index}`}>{rowCells}</tr>;
  });

  return (
    <Table
      bordered={false}
      fullWidth={true}
      caption={caption}
      className="border-top border-left border-right table-caption-margin margin-y-0"
      data-testid="table"
    >
      <thead>
        <tr>{headers}</tr>
      </thead>
      <tbody>{tableRows}</tbody>
    </Table>
  );
};

/**
 * Extracts travel history information from the provided FHIR bundle based on the FHIR path mappings.
 * @param {Bundle} fhirBundle - The FHIR bundle containing patient travel history data.
 * @param {PathMappings} mappings - An object containing the FHIR path mappings.
 * @returns {string | undefined} - A formatted string representing the patient's travel history, or undefined if no relevant data is found.
 */
const extractTravelHistory = (
  fhirBundle: Bundle,
  mappings: PathMappings,
): string | undefined => {
  const startDate = evaluate(
    fhirBundle,
    mappings["patientTravelHistoryStartDate"],
  )[0];
  const endDate = evaluate(
    fhirBundle,
    mappings["patientTravelHistoryEndDate"],
  )[0];
  const location = evaluate(
    fhirBundle,
    mappings["patientTravelHistoryLocation"],
  )[0];
  const purposeOfTravel = evaluate(
    fhirBundle,
    mappings["patientTravelHistoryPurpose"],
  )[0];
  if (startDate || endDate || location || purposeOfTravel) {
    return `Dates: ${startDate} - ${endDate}
       Location(s): ${location ?? "No data"}
       Purpose of Travel: ${purposeOfTravel ?? "No data"}
       `;
  }
};

export const calculatePatientAge = (
  fhirBundle: Bundle,
  fhirPathMappings: PathMappings,
) => {
  const patientDOBString = evaluate(fhirBundle, fhirPathMappings.patientDOB)[0];
  if (patientDOBString) {
    const patientDOB = new Date(patientDOBString);
    const today = new Date();
    return dateFns.differenceInYears(today, patientDOB);
  }
};

export const evaluateSocialData = (
  fhirBundle: Bundle,
  mappings: PathMappings,
) => {
  const socialData: DisplayData[] = [
    {
      title: "Occupation",
      value: evaluate(fhirBundle, mappings["patientCurrentJobTitle"])[0],
    },
    {
      title: "Tobacco Use",
      value: evaluate(fhirBundle, mappings["patientTobaccoUse"])[0],
    },
    {
      title: "Travel History",
      value: extractTravelHistory(fhirBundle, mappings),
    },
    {
      title: "Homeless Status",
      value: evaluate(fhirBundle, mappings["patientHomelessStatus"])[0],
    },
    {
      title: "Pregnancy Status",
      value: evaluate(fhirBundle, mappings["patientPregnancyStatus"])[0],
    },
    {
      title: "Alcohol Use",
      value: evaluate(fhirBundle, mappings["patientAlcoholUse"])[0],
    },
    {
      title: "Sexual Orientation",
      value: evaluate(fhirBundle, mappings["patientSexualOrientation"])[0],
    },
    {
      title: "Gender Identity",
      value: evaluate(fhirBundle, mappings["patientGenderIdentity"])[0],
    },
    {
      title: "Occupation",
      value: evaluate(fhirBundle, mappings["patientCurrentJobTitle"])[0],
    },
  ];
  return evaluateData(socialData);
};

export const evaluateDemographicsData = (
  fhirBundle: Bundle,
  mappings: PathMappings,
) => {
  const demographicsData: DisplayData[] = [
    {
      title: "Patient Name",
      value: evaluatePatientName(fhirBundle, mappings),
    },
    { title: "DOB", value: evaluate(fhirBundle, mappings.patientDOB)[0] },
    {
      title: "Current Age",
      value: calculatePatientAge(fhirBundle, mappings)?.toString(),
    },
    { title: "Sex", value: evaluate(fhirBundle, mappings.patientGender)[0] },
    { title: "Race", value: evaluate(fhirBundle, mappings.patientRace)[0] },
    {
      title: "Ethnicity",
      value: evaluate(fhirBundle, mappings.patientEthnicity)[0],
    },
    {
      title: "Tribal Affiliation",
      value: evaluate(fhirBundle, mappings.patientTribalAffiliation)[0],
    },
    {
      title: "Preferred Language",
      value: evaluate(fhirBundle, mappings.patientLanguage)[0],
    },
    {
      title: "Patient Address",
      value: extractPatientAddress(fhirBundle, mappings),
    },
    {
      title: "County",
      value: evaluate(fhirBundle, mappings.patientCounty)[0],
    },
    {
      title: "Contact",
      value: evaluatePatientContactInfo(fhirBundle, mappings),
    },
    {
      title: "Emergency Contact",
      value: evaluateEmergencyContact(fhirBundle, mappings),
    },
    {
      title: "Patient IDs",
      value: evaluate(fhirBundle, mappings.patientId)[0],
    },
  ];
  return evaluateData(demographicsData);
};

export const evaluateEncounterData = (
  fhirBundle: Bundle,
  mappings: PathMappings,
) => {
  const encounterData = [
    {
      title: "Encounter Date/Time",
      value: formatStartEndDateTime(
        evaluate(fhirBundle, mappings["encounterStartDate"])[0],
        evaluate(fhirBundle, mappings["encounterEndDate"])[0],
      ),
    },
    {
      title: "Encounter Type",
      value: evaluate(fhirBundle, mappings["encounterType"])[0],
    },
    {
      title: "Facility Name",
      value: evaluate(fhirBundle, mappings["facilityName"])[0],
    },
    {
      title: "Facility Address",
      value: formatAddress(
        evaluate(fhirBundle, mappings["facilityStreetAddress"]),
        evaluate(fhirBundle, mappings["facilityCity"])[0],
        evaluate(fhirBundle, mappings["facilityState"])[0],
        evaluate(fhirBundle, mappings["facilityZipCode"])[0],
        evaluate(fhirBundle, mappings["facilityCountry"])[0],
      ),
    },
    {
      title: "Facility Contact",
      value: formatPhoneNumber(
        evaluate(fhirBundle, mappings["facilityContact"])[0],
      ),
    },
    {
      title: "Facility Type",
      value: evaluate(fhirBundle, mappings["facilityType"])[0],
    },
    {
      title: "Facility ID",
      value: evaluate(fhirBundle, mappings["facilityID"])[0],
    },
  ];
  return evaluateData(encounterData);
};

export const evaluateProviderData = (
  fhirBundle: Bundle,
  mappings: PathMappings,
) => {
  const providerData = [
    {
      title: "Provider Name",
      value: formatName(
        evaluate(fhirBundle, mappings["providerGivenName"])[0],
        evaluate(fhirBundle, mappings["providerFamilyName"])[0],
      ),
    },
    {
      title: "Provider Contact",
      value: formatPhoneNumber(
        evaluate(fhirBundle, mappings["providerContact"])[0],
      ),
    },
  ];
  return evaluateData(providerData);
};

export const evaluateEcrMetadata = (
  fhirBundle: Bundle,
  mappings: PathMappings,
) => {
  const rrPerformerReferences = evaluate(fhirBundle, mappings.rrPerformers);

  const rrPerformers: Organization[] = rrPerformerReferences.map((ref) =>
    evaluateReference(fhirBundle, mappings, ref),
  );

  const rrDetails: DisplayData[] = [
    {
      title: "Reportable Condition(s)",
      value: evaluate(fhirBundle, mappings.rrDisplayNames)?.join("\n"),
    },
    {
      title: "RCKMS Trigger Summary",
      value: evaluate(fhirBundle, mappings.rckmsTriggerSummaries)?.join("\n"),
    },
    {
      title: "Jurisdiction(s) Sent eCR",
      value: rrPerformers.map((org) => org.name)?.join("\n"),
    },
  ];
  const eicrDetails: DisplayData[] = [
    {
      title: "eICR Identifier",
      value: evaluate(fhirBundle, mappings.eicrIdentifier)[0],
    },
  ];
  const ecrSenderDetails: DisplayData[] = [
    {
      title: "Date/Time eCR Created",
      value: evaluate(fhirBundle, mappings.dateTimeEcrCreated)[0],
    },
    {
      title: "Sender Software",
      value: evaluate(fhirBundle, mappings.senderSoftware)[0],
    },
    {
      title: "Sender Facility Name",
      value: evaluate(fhirBundle, mappings.senderFacilityName)[0],
    },
    {
      title: "Facility Address",
      value: extractFacilityAddress(fhirBundle, mappings),
    },
    {
      title: "Facility Contact",
      value: evaluate(fhirBundle, mappings.facilityContact)[0],
    },
    {
      title: "Facility ID",
      value: evaluate(fhirBundle, mappings.facilityID)[0],
    },
  ];
  return {
    eicrDetails: evaluateData(eicrDetails),
    ecrSenderDetails: evaluateData(ecrSenderDetails),
    rrDetails: evaluateData(rrDetails),
  };
};

/**
 * Generates a formatted table representing the list of problems based on the provided array of problems and mappings.
 * @param {Condition[]} problemsArray - An array containing the list of problems.
 * @param {PathMappings} mappings - An object containing the FHIR path mappings.
 * @returns {React.JSX.Element | undefined} - A formatted table React element representing the list of problems, or undefined if the problems array is empty.
 */
export const returnProblemsTable = (
  problemsArray: Condition[],
  mappings: PathMappings,
): React.JSX.Element | undefined => {
  if (problemsArray.length === 0) {
    return undefined;
  }

  const columnInfo: ColumnInfoInput[] = [
    { columnName: "Active Problem", infoPath: "activeProblemsDisplay" },
    { columnName: "Onset Age", infoPath: "activeProblemsOnsetAge" },
    { columnName: "Onset Date", infoPath: "activeProblemsOnsetDate" },
  ];

  problemsArray.forEach((entry) => {
    entry.onsetDateTime = formatDate(entry.onsetDateTime);
  });

  problemsArray.sort(
    (a, b) =>
      new Date(b.onsetDateTime ?? "").getTime() -
      new Date(a.onsetDateTime ?? "").getTime(),
  );

  return evaluateTable(problemsArray, mappings, columnInfo, "Problems List");
};

/**
 * Generates a formatted table representing the list of immunizations based on the provided array of immunizations and mappings.
 * @param {Immunization[]} immunizationsArray - An array containing the list of immunizations.
 * @param {PathMappings} mappings - An object containing the FHIR path mappings.
 * @returns {React.JSX.Element | undefined} - A formatted table React element representing the list of immunizations, or undefined if the immunizations array is empty.
 */
export const returnImmunizations = (
  immunizationsArray: Immunization[],
  mappings: PathMappings,
): React.JSX.Element | undefined => {
  if (immunizationsArray.length === 0) {
    return undefined;
  }

  const columnInfo = [
    { columnName: "Name", infoPath: "immunizationsName" },
    { columnName: "Administration Dates", infoPath: "immunizationsAdminDate" },
    { columnName: "Next Due", infoPath: "immunizationsNextDue" },
  ];

  immunizationsArray.forEach((entry) => {
    entry.occurrenceDateTime = formatDate(entry.occurrenceDateTime);
  });

  immunizationsArray.sort(
    (a, b) =>
      new Date(b.occurrenceDateTime ?? "").getTime() -
      new Date(a.occurrenceDateTime ?? "").getTime(),
  );

  return evaluateTable(
    immunizationsArray,
    mappings,
    columnInfo,
    "Immunization History",
  );
};

/**
 * Generates a formatted table representing the list of procedures based on the provided array of procedures and mappings.
 * @param {Procedure[]} proceduresArray - An array containing the list of procedures.
 * @param {PathMappings} mappings - An object containing FHIR path mappings for procedure attributes.
 * @returns {React.JSX.Element | undefined} - A formatted table React element representing the list of procedures, or undefined if the procedures array is empty.
 */
export const returnProceduresTable = (
  proceduresArray: Procedure[],
  mappings: PathMappings,
): React.JSX.Element | undefined => {
  if (proceduresArray.length === 0) {
    return undefined;
  }

  const columnInfo: ColumnInfoInput[] = [
    { columnName: "Name", infoPath: "procedureName" },
    { columnName: "Date Performed", infoPath: "procedureDate" },
    { columnName: "Reason", infoPath: "procedureReason" },
  ];

  proceduresArray.forEach((entry) => {
    entry.performedDateTime = formatDate(entry.performedDateTime);
  });

  proceduresArray.sort(
    (a, b) =>
      new Date(b.performedDateTime ?? "").getTime() -
      new Date(a.performedDateTime ?? "").getTime(),
  );

  return evaluateTable(proceduresArray, mappings, columnInfo, "Procedures");
};

export const evaluateClinicalData = (
  fhirBundle: Bundle,
  mappings: PathMappings,
) => {
  const clinicalNotes: DisplayData[] = [
    {
      title: "Miscellaneous Notes",
      value: parse(
        evaluate(fhirBundle, mappings["historyOfPresentIllness"])[0]?.div || "",
      ),
    },
  ];

  const reasonForVisitData: DisplayData[] = [
    {
      title: "Reason for Visit",
      value: evaluate(fhirBundle, mappings["clinicalReasonForVisit"])[0],
    },
  ];

  const activeProblemsTableData: DisplayData[] = [
    {
      title: "Problems List",
      value: returnProblemsTable(
        evaluate(fhirBundle, mappings["activeProblems"]),
        mappings,
      ),
    },
  ];

  const treatmentData: DisplayData[] = [
    {
      title: "Procedures",
      value: returnProceduresTable(
        evaluate(fhirBundle, mappings["procedures"]),
        mappings,
      ),
    },
  ];

  const vitalData = [
    {
      title: "Vital Signs",
      value: formatVitals(
        evaluate(fhirBundle, mappings["patientHeight"])[0],
        evaluate(fhirBundle, mappings["patientHeightMeasurement"])[0],
        evaluate(fhirBundle, mappings["patientWeight"])[0],
        evaluate(fhirBundle, mappings["patientWeightMeasurement"])[0],
        evaluate(fhirBundle, mappings["patientBmi"])[0],
      ),
    },
  ];

  const immunizationsData: DisplayData[] = [
    {
      title: "Immunization History",
      value: returnImmunizations(
        evaluate(fhirBundle, mappings["immunizations"]),
        mappings,
      ),
    },
  ];
  return {
    clinicalNotes: evaluateData(clinicalNotes),
    reasonForVisitDetails: evaluateData(reasonForVisitData),
    activeProblemsDetails: evaluateData(activeProblemsTableData),
    treatmentData: evaluateData(treatmentData),
    vitalData: evaluateData(vitalData),
    immunizationsDetails: evaluateData(immunizationsData),
  };
};

/**
 * Evaluates the provided display data to determine availability.
 * @param {DisplayData[]} data - An array of display data items to be evaluated.
 * @returns {CompleteData} - An object containing arrays of available and unavailable display data items.
 */
const evaluateData = (data: DisplayData[]): CompleteData => {
  let availableData: DisplayData[] = [];
  let unavailableData: DisplayData[] = [];
  data.forEach((item) => {
    if (!item.value || (Array.isArray(item.value) && item.value.length === 0)) {
      unavailableData.push(item);
    } else {
      availableData.push(item);
    }
  });
  return { availableData: availableData, unavailableData: unavailableData };
};

/**
 * Functional component for displaying data.
 * @param {object} props - Props for the component.
 * @param {DisplayData} props.item - The display data item to be rendered.
 * @param {string} [props.className] - Additional class name for styling purposes.
 * @returns {React.JSX.Element} - A React element representing the display of data.
 */
export const DataDisplay: React.FC<{
  item: DisplayData;
  className?: string;
}> = ({
  item,
  className,
}: {
  item: DisplayData;
  className?: string;
}): React.JSX.Element => {
  return (
    <div>
      <div className="grid-row">
        <div className="data-title">{item.title}</div>
        <div
          className={classNames("grid-col-auto maxw7 text-pre-line", className)}
        >
          {item.value}
        </div>
      </div>
      <div className={"section__line_gray"} />
    </div>
  );
};

export const DataTableDisplay: React.FC<{ item: DisplayData }> = ({
  item,
}): React.JSX.Element => {
  return (
    <div className="grid-row">
      <div className="grid-col-auto text-pre-line">{item.value}</div>
      <div className={"section__line_gray"} />
    </div>
  );
};

export const evaluateEmergencyContact = (
  fhirBundle: Bundle,
  mappings: PathMappings,
) => {
  const contact = evaluate(fhirBundle, mappings.patientEmergencyContact)[0];

  let formattedContact;

  if (contact) {
    if (contact.relationship) {
      const relationship = contact.relationship;
      formattedContact = `${relationship}`;
    }

    if (contact.address) {
      const address = formatAddress(
        contact.address[0].line,
        contact.address[0].city,
        contact.address[0].state,
        contact.address[0].postalCode,
        contact.address[0].country,
      );

      formattedContact = `${formattedContact}\n${address}`;
    }

    if (contact.telecom) {
      const phoneNumbers = evaluate(fhirBundle, mappings.patientPhoneNumbers)
        .map(
          (phoneNumber) =>
            `${
              phoneNumber?.use?.charAt(0).toUpperCase() +
              phoneNumber?.use?.substring(1)
            } ${phoneNumber.value}`,
        )
        .join("\n");

      formattedContact = `${formattedContact}\n${phoneNumbers}`;
    }

    return formattedContact;
  }
};

/**
 * Evaluates lab information and RR data from the provided FHIR bundle and mappings.
 * @param {Bundle} fhirBundle - The FHIR bundle containing lab and RR data.
 * @param {PathMappings} mappings - An object containing the FHIR path mappings.
 * @returns {{
 *   labInfo: CompleteData,
 *   labResults: React.JSX.Element[]
 * }} An object containing evaluated lab information and lab results.
 */
export const evaluateLabInfoData = (
  fhirBundle: Bundle,
  mappings: PathMappings,
): {
  labInfo: CompleteData;
  labResults: React.JSX.Element[];
} => {
  const labInfo: DisplayData[] = [
    {
      title: "Lab Performing Name",
      value: "",
    },
    {
      title: "Lab Address",
      value: "",
    },
    {
      title: "Lab Contact",
      value: "",
    },
  ];

  const rrData = evaluate(fhirBundle, mappings["diagnosticReports"]).map(
    (report) => {
      return (
        <AccordionLabResults
          title={report.code.coding[0].display}
          abnormalTag={false}
          content={<></>}
        />
      );
    },
  );

  return {
    labInfo: evaluateData(labInfo),
    labResults: rrData,
  };
};<|MERGE_RESOLUTION|>--- conflicted
+++ resolved
@@ -13,9 +13,7 @@
 import classNames from "classnames";
 import { Table } from "@trussworks/react-uswds";
 import { AccordionLabResults } from "@/app/view-data/components/AccordionLabResults";
-<<<<<<< HEAD
 import { evaluateReference } from "@/app/evaluate-service";
-=======
 import {
   formatAddress,
   formatDate,
@@ -25,7 +23,6 @@
   formatVitals,
   formatDateTime,
 } from "@/app/format-service";
->>>>>>> cdb783e3
 
 export interface DisplayData {
   title: string;
