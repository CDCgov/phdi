import React, { ReactNode, useEffect, useState } from "react";
import * as dateFns from "date-fns";
import {
  Bundle,
  Condition,
  Immunization,
  Procedure,
  Practitioner,
  FhirResource,
  Organization,
} from "fhir/r4";
import { evaluate } from "fhirpath";
import parse from "html-react-parser";
import classNames from "classnames";

import {
  formatAddress,
  formatDate,
  formatName,
  formatPhoneNumber,
  formatStartEndDateTime,
  formatVitals,
  formatDateTime,
  formatTablesToJSON,
  TableRow,
  removeHtmlElements,
  toSentenceCase,
} from "@/app/format-service";
import { evaluateTable, evaluateReference } from "./evaluate-service";
<<<<<<< HEAD
import { Button, Table } from "@trussworks/react-uswds";
import { CareTeamParticipant } from "fhir/r4b";
=======
import { Table } from "@trussworks/react-uswds";
import { CareTeamParticipant, CarePlanActivity } from "fhir/r4b";
>>>>>>> 3e19905a

export interface DisplayData {
  title?: string;
  className?: string;
  value?: string | React.JSX.Element | React.JSX.Element[] | React.ReactNode;
  dividerLine?: boolean;
}

export interface ReportableConditions {
  [condition: string]: {
    [trigger: string]: Set<string>;
  };
}

export interface PathMappings {
  [key: string]: string;
}

export interface ColumnInfoInput {
  columnName: string;
  infoPath?: string;
  value?: string;
  hiddenBaseText?: string;
  applyToValue?: (value: any) => any;
}

export interface CompleteData {
  availableData: DisplayData[];
  unavailableData: DisplayData[];
}

export const noData = (
  <span className="no-data text-italic text-base">No data</span>
);

export const evaluatePatientName = (
  fhirBundle: Bundle,
  fhirPathMappings: PathMappings,
) => {
  const givenNames = evaluate(
    fhirBundle,
    fhirPathMappings.patientGivenName,
  ).join(" ");
  const familyName = evaluate(fhirBundle, fhirPathMappings.patientFamilyName);

  return `${givenNames} ${familyName}`;
};

export const extractPatientAddress = (
  fhirBundle: Bundle,
  fhirPathMappings: PathMappings,
) => {
  const streetAddresses = evaluate(
    fhirBundle,
    fhirPathMappings.patientStreetAddress,
  );
  const city = evaluate(fhirBundle, fhirPathMappings.patientCity)[0];
  const state = evaluate(fhirBundle, fhirPathMappings.patientState)[0];
  const zipCode = evaluate(fhirBundle, fhirPathMappings.patientZipCode)[0];
  const country = evaluate(fhirBundle, fhirPathMappings.patientCountry)[0];
  return formatAddress(streetAddresses, city, state, zipCode, country);
};

/**
 * Extracts a specific location resource from a given FHIR bundle based on defined path mappings.
 * @param fhirBundle - The FHIR bundle object containing various resources, including location resources.
 * @param fhirPathMappings - An object containing FHIR path mappings, which should include a mapping
 *   for `facilityLocation` that determines how to find the location reference within the bundle.
 * @returns The location resource object from the FHIR bundle that matches the UID derived from the
 *   facility location reference. If no matching resource is found, the function returns `undefined`.
 */
function extractLocationResource(
  fhirBundle: Bundle,
  fhirPathMappings: PathMappings,
) {
  const locationReference = evaluate(
    fhirBundle,
    fhirPathMappings.facilityLocation,
  ).join("");
  const locationUID = locationReference.split("/")[1];
  const locationExpression = `Bundle.entry.resource.where(resourceType = 'Location').where(id = '${locationUID}')`;
  return evaluate(fhirBundle, locationExpression)[0];
}

export const extractFacilityAddress = (
  fhirBundle: Bundle,
  fhirPathMappings: PathMappings,
) => {
  const locationResource = extractLocationResource(
    fhirBundle,
    fhirPathMappings,
  );

  const streetAddresses = locationResource?.address?.line;
  const city = locationResource?.address?.city;
  const state = locationResource?.address?.state;
  const zipCode = locationResource?.address?.postalCode;
  const country = locationResource?.address?.country;

  return formatAddress(streetAddresses, city, state, zipCode, country);
};

export const extractFacilityContactInfo = (
  fhirBundle: Bundle,
  fhirPathMappings: PathMappings,
) => {
  const locationResource = extractLocationResource(
    fhirBundle,
    fhirPathMappings,
  );
  const phoneNumbers = locationResource.telecom?.filter(
    (contact: any) => contact.system === "phone",
  );
  return phoneNumbers?.[0].value;
};

export const evaluatePatientContactInfo = (
  fhirBundle: Bundle,
  fhirPathMappings: PathMappings,
) => {
  const phoneNumbers = evaluate(
    fhirBundle,
    fhirPathMappings.patientPhoneNumbers,
  )
    .map(
      (phoneNumber) =>
        `${
          phoneNumber?.use?.charAt(0).toUpperCase() +
          phoneNumber?.use?.substring(1)
        } ${phoneNumber.value}`,
    )
    .join("\n");
  const emails = evaluate(fhirBundle, fhirPathMappings.patientEmails)
    .map((email) => `${email.value}`)
    .join("\n");

  return `${phoneNumbers}\n${emails}`;
};

export const evaluateEncounterDate = (
  fhirBundle: Bundle,
  fhirPathMappings: PathMappings,
) => {
  return formatStartEndDateTime(
    evaluate(fhirBundle, fhirPathMappings.encounterStartDate).join(""),
    evaluate(fhirBundle, fhirPathMappings.encounterEndDate).join(""),
  );
};

/**
 * Extracts travel history information from the provided FHIR bundle based on the FHIR path mappings.
 * @param fhirBundle - The FHIR bundle containing patient travel history data.
 * @param mappings - An object containing the FHIR path mappings.
 * @returns - A formatted string representing the patient's travel history, or undefined if no relevant data is found.
 */
const extractTravelHistory = (
  fhirBundle: Bundle,
  mappings: PathMappings,
): string | undefined => {
  const startDate = evaluate(
    fhirBundle,
    mappings["patientTravelHistoryStartDate"],
  )[0];
  const endDate = evaluate(
    fhirBundle,
    mappings["patientTravelHistoryEndDate"],
  )[0];
  const location = evaluate(
    fhirBundle,
    mappings["patientTravelHistoryLocation"],
  )[0];
  const purposeOfTravel = evaluate(
    fhirBundle,
    mappings["patientTravelHistoryPurpose"],
  )[0];
  if (startDate || endDate || location || purposeOfTravel) {
    return `Dates: ${startDate} - ${endDate}
       Location(s): ${location ?? "No data"}
       Purpose of Travel: ${purposeOfTravel ?? "No data"}
       `;
  }
};

/**
 * Calculates the age of a patient to a given date or today.
 * @param fhirBundle - The FHIR bundle containing patient information.
 * @param fhirPathMappings - The mappings for retrieving patient date of birth.
 * @param [givenDate] - Optional. The target date to calculate the age. Defaults to the current date if not provided.
 * @returns - The age of the patient in years, or undefined if date of birth is not available.
 */
export const calculatePatientAge = (
  fhirBundle: Bundle,
  fhirPathMappings: PathMappings,
  givenDate?: string,
) => {
  const patientDOBString = evaluate(fhirBundle, fhirPathMappings.patientDOB)[0];
  if (patientDOBString) {
    const patientDOB = new Date(patientDOBString);
    const targetDate = givenDate ? new Date(givenDate) : new Date();
    return dateFns.differenceInYears(targetDate, patientDOB);
  }
};

export const evaluateSocialData = (
  fhirBundle: Bundle,
  mappings: PathMappings,
) => {
  const socialData: DisplayData[] = [
    {
      title: "Occupation",
      value: evaluate(fhirBundle, mappings["patientCurrentJobTitle"])[0],
    },
    {
      title: "Tobacco Use",
      value: evaluate(fhirBundle, mappings["patientTobaccoUse"])[0],
    },
    {
      title: "Travel History",
      value: extractTravelHistory(fhirBundle, mappings),
    },
    {
      title: "Homeless Status",
      value: evaluate(fhirBundle, mappings["patientHomelessStatus"])[0],
    },
    {
      title: "Pregnancy Status",
      value: evaluate(fhirBundle, mappings["patientPregnancyStatus"])[0],
    },
    {
      title: "Alcohol Use",
      value: evaluate(fhirBundle, mappings["patientAlcoholUse"])[0],
    },
    {
      title: "Sexual Orientation",
      value: evaluate(fhirBundle, mappings["patientSexualOrientation"])[0],
    },
    {
      title: "Gender Identity",
      value: evaluate(fhirBundle, mappings["patientGenderIdentity"])[0],
    },
    {
      title: "Occupation",
      value: evaluate(fhirBundle, mappings["patientCurrentJobTitle"])[0],
    },
  ];
  return evaluateData(socialData);
};

export const evaluateDemographicsData = (
  fhirBundle: Bundle,
  mappings: PathMappings,
) => {
  const demographicsData: DisplayData[] = [
    {
      title: "Patient Name",
      value: evaluatePatientName(fhirBundle, mappings),
    },
    { title: "DOB", value: evaluate(fhirBundle, mappings.patientDOB)[0] },
    {
      title: "Current Age",
      value: calculatePatientAge(fhirBundle, mappings)?.toString(),
    },
    {
      title: "Vital Status",
      value: evaluate(fhirBundle, mappings.patientVitalStatus)[0]
        ? "Deceased"
        : "Alive",
    },
    { title: "Sex", value: evaluate(fhirBundle, mappings.patientGender)[0] },
    { title: "Race", value: evaluate(fhirBundle, mappings.patientRace)[0] },
    {
      title: "Ethnicity",
      value: evaluate(fhirBundle, mappings.patientEthnicity)[0],
    },
    {
      title: "Tribal Affiliation",
      value: evaluate(fhirBundle, mappings.patientTribalAffiliation)[0],
    },
    {
      title: "Preferred Language",
      value: evaluate(fhirBundle, mappings.patientLanguage)[0],
    },
    {
      title: "Patient Address",
      value: extractPatientAddress(fhirBundle, mappings),
    },
    {
      title: "County",
      value: evaluate(fhirBundle, mappings.patientCounty)[0],
    },
    {
      title: "Contact",
      value: evaluatePatientContactInfo(fhirBundle, mappings),
    },
    {
      title: "Emergency Contact",
      value: evaluateEmergencyContact(fhirBundle, mappings),
    },
    {
      title: "Patient IDs",
      value: evaluate(fhirBundle, mappings.patientId)[0],
    },
  ];
  return evaluateData(demographicsData);
};

export const evaluateEncounterData = (
  fhirBundle: Bundle,
  mappings: PathMappings,
) => {
  const encounterData = [
    {
      title: "Encounter Date/Time",
      value: formatStartEndDateTime(
        evaluate(fhirBundle, mappings["encounterStartDate"])[0],
        evaluate(fhirBundle, mappings["encounterEndDate"])[0],
      ),
    },
    {
      title: "Encounter Type",
      value: evaluate(fhirBundle, mappings["encounterType"])[0],
    },
    {
      title: "Facility Name",
      value: evaluate(fhirBundle, mappings["facilityName"])[0],
    },
    {
      title: "Facility Address",
      value: formatAddress(
        evaluate(fhirBundle, mappings["facilityStreetAddress"]),
        evaluate(fhirBundle, mappings["facilityCity"])[0],
        evaluate(fhirBundle, mappings["facilityState"])[0],
        evaluate(fhirBundle, mappings["facilityZipCode"])[0],
        evaluate(fhirBundle, mappings["facilityCountry"])[0],
      ),
    },
    {
      title: "Facility Contact",
      value: formatPhoneNumber(
        evaluate(fhirBundle, mappings["facilityContact"])[0],
      ),
    },
    {
      title: "Facility Type",
      value: evaluate(fhirBundle, mappings["facilityType"])[0],
    },
    {
      title: "Facility ID",
      value: evaluate(fhirBundle, mappings["facilityID"])[0],
    },
  ];
  return evaluateData(encounterData);
};

export const evaluateProviderData = (
  fhirBundle: Bundle,
  mappings: PathMappings,
) => {
  const providerData = [
    {
      title: "Provider Name",
      value: formatName(
        evaluate(fhirBundle, mappings["providerGivenName"]),
        evaluate(fhirBundle, mappings["providerFamilyName"])[0],
      ),
    },
    {
      title: "Provider Contact",
      value: formatPhoneNumber(
        evaluate(fhirBundle, mappings["providerContact"])[0],
      ),
    },
  ];
  return evaluateData(providerData);
};

export const evaluateEcrMetadata = (
  fhirBundle: Bundle,
  mappings: PathMappings,
) => {
  const rrDetails = evaluate(fhirBundle, mappings.rrDetails);

  let reportableConditionsList: ReportableConditions = {};

  for (const condition of rrDetails) {
    let name = condition.valueCodeableConcept.coding[0].display;
    const triggers = condition.extension
      .filter(
        (x: { url: string; valueString: string }) =>
          x.url ===
          "http://hl7.org/fhir/us/ecr/StructureDefinition/us-ph-determination-of-reportability-rule-extension",
      )
      .map((x: { url: string; valueString: string }) => x.valueString);
    if (!reportableConditionsList[name]) {
      reportableConditionsList[name] = {};
    }

    for (let i in triggers) {
      if (!reportableConditionsList[name][triggers[i]]) {
        reportableConditionsList[name][triggers[i]] = new Set();
      }
      condition.performer
        .map((x: { display: string }) => x.display)
        .forEach((x: string) =>
          reportableConditionsList[name][triggers[i]].add(x),
        );
    }
  }

  const eicrDetails: DisplayData[] = [
    {
      title: "eICR Identifier",
      value: evaluate(fhirBundle, mappings.eicrIdentifier)[0],
    },
  ];
  const ecrSenderDetails: DisplayData[] = [
    {
      title: "Date/Time eCR Created",
      value: formatDateTime(
        evaluate(fhirBundle, mappings.dateTimeEcrCreated)[0],
      ),
    },
    {
      title: "Sender Software",
      value: evaluate(fhirBundle, mappings.senderSoftware)[0],
    },
    {
      title: "Sender Facility Name",
      value: evaluate(fhirBundle, mappings.senderFacilityName)[0],
    },
    {
      title: "Facility Address",
      value: extractFacilityAddress(fhirBundle, mappings),
    },
    {
      title: "Facility Contact",
      value: evaluate(fhirBundle, mappings.facilityContact)[0],
    },
    {
      title: "Facility ID",
      value: evaluate(fhirBundle, mappings.facilityID)[0],
    },
  ];
  return {
    eicrDetails: evaluateData(eicrDetails),
    ecrSenderDetails: evaluateData(ecrSenderDetails),
    rrDetails: reportableConditionsList,
  };
};

/**
 * Generates a formatted table representing the list of problems based on the provided array of problems and mappings.
 * @param fhirBundle - The FHIR bundle containing patient information.
 * @param problemsArray - An array containing the list of problems.
 * @param mappings - An object containing the FHIR path mappings.
 * @returns - A formatted table React element representing the list of problems, or undefined if the problems array is empty.
 */
export const returnProblemsTable = (
  fhirBundle: Bundle,
  problemsArray: Condition[],
  mappings: PathMappings,
): React.JSX.Element | undefined => {
  problemsArray = problemsArray.filter(
    (entry) => entry.code?.coding?.[0].display,
  );

  if (problemsArray.length === 0) {
    return undefined;
  }

  const columnInfo: ColumnInfoInput[] = [
    { columnName: "Active Problem", infoPath: "activeProblemsDisplay" },
    { columnName: "Onset Date", infoPath: "activeProblemsOnsetDate" },
    { columnName: "Onset Age", infoPath: "activeProblemsOnsetAge" },
  ];

  problemsArray.forEach((entry) => {
    entry.onsetDateTime = formatDate(entry.onsetDateTime);
    entry.onsetAge = {
      value: calculatePatientAge(fhirBundle, mappings, entry.onsetDateTime),
    };
  });

  if (problemsArray.length === 0) {
    return undefined;
  }

  problemsArray.sort(
    (a, b) =>
      new Date(b.onsetDateTime ?? "").getTime() -
      new Date(a.onsetDateTime ?? "").getTime(),
  );

  return evaluateTable(
    problemsArray,
    mappings,
    columnInfo,
    "Problems List",
    false,
  );
};

export const returnPendingResultsTable = (
  fhirBundle: Bundle,
  mappings: PathMappings,
) => {
  const planOfTreatmentTables = formatTablesToJSON(
    evaluate(fhirBundle, mappings["planOfTreatment"])[0]?.div,
  );
  const pendingResultsTableJson = planOfTreatmentTables.find(
    (val) => val.resultName === "Pending Results",
  );

  if (pendingResultsTableJson?.tables?.[0]) {
    const header = [
      "Name",
      "Type",
      "Priority",
      "Associated Diagnoses",
      "Date/Time",
    ];

    return (
      <Table
        bordered={false}
        fullWidth={true}
        className={
          "table-caption-margin caption-normal-weight margin-top-0 border-top border-left border-right margin-bottom-2"
        }
        data-testid="table"
        caption={"Pending Results"}
      >
        <thead>
          <tr>
            {header.map((column) => (
              <th key={`${column}`} scope="col" className="bg-gray-5 minw-15">
                {column}
              </th>
            ))}
          </tr>
        </thead>
        <tbody>
          {pendingResultsTableJson.tables[0].map(
            (entry: TableRow, index: number) => {
              return (
                <tr key={`table-row-${index}`}>
                  <td>{entry.Name?.value ?? noData}</td>
                  <td>{entry.Type?.value ?? noData}</td>
                  <td>{entry.Priority?.value ?? noData}</td>
                  <td>{entry.AssociatedDiagnoses?.value ?? noData}</td>
                  <td>{entry["Date/Time"]?.value ?? noData}</td>
                </tr>
              );
            },
          )}
        </tbody>
      </Table>
    );
  }
};

export const returnScheduledOrdersTable = (
  fhirBundle: Bundle,
  mappings: PathMappings,
) => {
  const planOfTreatmentTables = formatTablesToJSON(
    evaluate(fhirBundle, mappings["planOfTreatment"])[0]?.div,
  );
  const scheduledOrdersTableJson = planOfTreatmentTables.find(
    (val) => val.resultName === "Scheduled Orders",
  );

  if (scheduledOrdersTableJson?.tables?.[0]) {
    const header = [
      "Name",
      "Type",
      "Priority",
      "Associated Diagnoses",
      "Date/Time",
    ];

    return (
      <Table
        bordered={false}
        fullWidth={true}
        className={
          "table-caption-margin margin-top-1 caption-normal-weight margin-y-0 border-top border-left border-right"
        }
        data-testid="table"
        caption={"Scheduled Orders"}
      >
        <thead>
          <tr>
            {header.map((column) => (
              <th key={`${column}`} scope="col" className="bg-gray-5 minw-15">
                {column}
              </th>
            ))}
          </tr>
        </thead>
        <tbody>
          {scheduledOrdersTableJson.tables[0].map(
            (entry: TableRow, index: number) => {
              return (
                <tr key={`table-row-${index}`}>
                  <td>{entry.Name?.value ?? noData}</td>
                  <td>{entry.Type?.value ?? noData}</td>
                  <td>{entry.Priority?.value ?? noData}</td>
                  <td>{entry.AssociatedDiagnoses?.value ?? noData}</td>
                  <td>{entry["Date/Time"]?.value ?? noData}</td>
                </tr>
              );
            },
          )}
        </tbody>
      </Table>
    );
  }
};

export const returnAdminMedTable = (
  fhirBundle: Bundle,
  mappings: PathMappings,
) => {
  const adminMedTables = formatTablesToJSON(
    evaluate(fhirBundle, mappings["administeredMedications"])[0]?.div,
  );
  const adminMedJson = adminMedTables[0]?.tables?.[0];
  if (
    adminMedJson &&
    adminMedJson[0]["Medication Name"] &&
    adminMedJson[0]["Medication Start Date"]
  ) {
    const header = ["Medication Name", "Medication Start Date"];
    return (
      <Table
        bordered={false}
        fullWidth={true}
        caption="Administered Medications"
        className={
          "table-caption-margin margin-y-0 border-top border-left border-right"
        }
        data-testid="table"
      >
        <thead>
          <tr>
            {header.map((column) => (
              <th key={`${column}`} scope="col" className="bg-gray-5 minw-15">
                {column}
              </th>
            ))}
          </tr>
        </thead>
        <tbody>
          {adminMedJson.map((entry: TableRow, index: number) => {
            const entryDate = entry["Medication Start Date"].value;
            const formattedDate = formatDate(entryDate);
            return (
              <tr key={`table-row-${index}`}>
                <td>{entry["Medication Name"]?.value ?? noData}</td>
                <td>{formattedDate ?? noData}</td>
              </tr>
            );
          })}
        </tbody>
      </Table>
    );
  }
};

/**
 * Generates a formatted table representing the list of immunizations based on the provided array of immunizations and mappings.
 * @param fhirBundle - The FHIR bundle containing patient and immunizations information.
 * @param immunizationsArray - An array containing the list of immunizations.
 * @param mappings - An object containing the FHIR path mappings.
 * @returns - A formatted table React element representing the list of immunizations, or undefined if the immunizations array is empty.
 */
export const returnImmunizations = (
  fhirBundle: Bundle,
  immunizationsArray: Immunization[],
  mappings: PathMappings,
): React.JSX.Element | undefined => {
  if (immunizationsArray.length === 0) {
    return undefined;
  }

  const columnInfo = [
    { columnName: "Name", infoPath: "immunizationsName" },
    { columnName: "Administration Dates", infoPath: "immunizationsAdminDate" },
    { columnName: "Dose Number", infoPath: "immunizationsDoseNumber" },
    {
      columnName: "Manufacturer",
      infoPath: "immunizationsManufacturerName",
    },
    { columnName: "Lot Number", infoPath: "immunizationsLotNumber" },
  ];

  immunizationsArray.forEach((entry) => {
    entry.occurrenceDateTime = formatDate(entry.occurrenceDateTime);

    const manufacturer = evaluateReference(
      fhirBundle,
      mappings,
      entry.manufacturer?.reference || "",
    ) as Organization;
    if (manufacturer) {
      (entry.manufacturer as any).name = manufacturer.name || "";
    }
  });

  immunizationsArray.sort(
    (a, b) =>
      new Date(b.occurrenceDateTime ?? "").getTime() -
      new Date(a.occurrenceDateTime ?? "").getTime(),
  );

  return evaluateTable(
    immunizationsArray,
    mappings,
    columnInfo,
    "Immunization History",
  );
};

export const returnCareTeamTable = (
  bundle: Bundle,
  mappings: PathMappings,
): React.JSX.Element | undefined => {
  const careTeamParticipants: CareTeamParticipant[] = evaluate(
    bundle,
    mappings["careTeamParticipants"],
  );
  if (careTeamParticipants.length === 0) {
    return undefined;
  }

  const columnInfo: ColumnInfoInput[] = [
    { columnName: "Member", infoPath: "careTeamParticipantMemberName" },
    { columnName: "Role", infoPath: "careTeamParticipantRole" },
    {
      columnName: "Status",
      infoPath: "careTeamParticipantStatus",
      applyToValue: toSentenceCase,
    },
    { columnName: "Dates", infoPath: "careTeamParticipantPeriod" },
  ];

  careTeamParticipants.forEach((entry) => {
    if (entry?.period) {
      const textArray: String[] = [];

      if (entry.period.start) {
        let startDate = formatDate(entry.period.start);
        if (startDate !== "Invalid Date") {
          textArray.push(`Start: ${startDate}`);
        }
      }

      if (entry.period.end) {
        let endDate = formatDate(entry.period.end);
        if (endDate !== "Invalid Date") {
          textArray.push(`End: ${endDate}`);
        }
      }

      (entry.period as any).text = textArray.join(" ");
    }

    const practitioner = evaluateReference(
      bundle,
      mappings,
      entry?.member?.reference || "",
    ) as Practitioner;
    const practitionerNameObj = practitioner.name?.find(
      (nameObject) => nameObject.family,
    );
    if (entry.member) {
      (entry.member as any).name = formatName(
        practitionerNameObj?.given,
        practitionerNameObj?.family,
        practitionerNameObj?.prefix,
        practitionerNameObj?.suffix,
      );
    }
  });

  return evaluateTable(
    careTeamParticipants as FhirResource[],
    mappings,
    columnInfo,
    "Care Team",
    false,
  );
};

/**
 * Generates a formatted table representing the list of procedures based on the provided array of procedures and mappings.
 * @param proceduresArray - An array containing the list of procedures.
 * @param mappings - An object containing FHIR path mappings for procedure attributes.
 * @returns - A formatted table React element representing the list of procedures, or undefined if the procedures array is empty.
 */
export const returnProceduresTable = (
  proceduresArray: Procedure[],
  mappings: PathMappings,
): React.JSX.Element | undefined => {
  if (proceduresArray.length === 0) {
    return undefined;
  }

  const columnInfo: ColumnInfoInput[] = [
    { columnName: "Name", infoPath: "procedureName" },
    { columnName: "Date Performed", infoPath: "procedureDate" },
    { columnName: "Reason", infoPath: "procedureReason" },
  ];

  proceduresArray.forEach((entry) => {
    entry.performedDateTime = formatDate(entry.performedDateTime);
  });

  proceduresArray.sort(
    (a, b) =>
      new Date(b.performedDateTime ?? "").getTime() -
      new Date(a.performedDateTime ?? "").getTime(),
  );

  return evaluateTable(proceduresArray, mappings, columnInfo, "Procedures");
};

/**
 * Generates a formatted table representing the list of planned procedures
 * @param carePlanActivities - An array containing the list of procedures.
 * @param mappings - An object containing FHIR path mappings for procedure attributes.
 * @returns - A formatted table React element representing the list of planned procedures, or undefined if the procedures array is empty.
 */
export const returnPlannedProceduresTable = (
  carePlanActivities: CarePlanActivity[],
  mappings: PathMappings,
): React.JSX.Element | undefined => {
  carePlanActivities = carePlanActivities.filter(
    (entry) => entry.detail?.code?.coding?.[0]?.display,
  );
  if (carePlanActivities.length === 0) {
    return undefined;
  }

  const columnInfo: ColumnInfoInput[] = [
    { columnName: "Procedure Name", infoPath: "plannedProcedureName" },
    {
      columnName: "Ordered Date",
      infoPath: "plannedProcedureOrderedDate",
      applyToValue: formatDate,
    },
    {
      columnName: "Scheduled Date",
      infoPath: "plannedProcedureScheduledDate",
      applyToValue: formatDate,
    },
  ];

  return evaluateTable(
    carePlanActivities,
    mappings,
    columnInfo,
    "Planned Procedures",
  );
};

export const evaluateClinicalData = (
  fhirBundle: Bundle,
  mappings: PathMappings,
) => {
  const clinicalNotes: DisplayData[] = [
    {
      title: "Miscellaneous Notes",
      value: parse(
        evaluate(fhirBundle, mappings["historyOfPresentIllness"])[0]?.div || "",
      ),
    },
  ];

  const reasonForVisitData: DisplayData[] = [
    {
      title: "Reason for Visit",
      value: evaluate(fhirBundle, mappings["clinicalReasonForVisit"])[0],
    },
  ];

  const activeProblemsTableData: DisplayData[] = [
    {
      title: "Problems List",
      value: returnProblemsTable(
        fhirBundle,
        evaluate(fhirBundle, mappings["activeProblems"]),
        mappings,
      ),
    },
  ];

  const pendingResults = returnPendingResultsTable(fhirBundle, mappings);
  const scheduledOrders = returnScheduledOrdersTable(fhirBundle, mappings);
  let planOfTreatmentElement: React.JSX.Element | undefined = undefined;
  if (pendingResults) {
    planOfTreatmentElement = (
      <>
        <div className={"data-title margin-bottom-1"}>Plan of Treatment</div>
        {pendingResults}
        {scheduledOrders}
      </>
    );
  }

  const adminMedResults = returnAdminMedTable(fhirBundle, mappings);
  let adminMedElement: React.JSX.Element | undefined = adminMedResults ? (
    <>{adminMedResults}</>
  ) : undefined;

  const treatmentData: DisplayData[] = [
    {
      title: "Procedures",
      value: returnProceduresTable(
        evaluate(fhirBundle, mappings["procedures"]),
        mappings,
      ),
    },
    {
      title: "Planned Procedures",
      value: returnPlannedProceduresTable(
        evaluate(fhirBundle, mappings["plannedProcedures"]),
        mappings,
      ),
    },
    {
      title: "Plan of Treatment",
      value: planOfTreatmentElement,
    },
    {
      title: "Administered Medications",
      value: adminMedElement,
    },
    {
      title: "Care Team",
      value: returnCareTeamTable(fhirBundle, mappings),
    },
  ];

  const vitalData = [
    {
      title: "Vital Signs",
      value: formatVitals(
        evaluate(fhirBundle, mappings["patientHeight"])[0],
        evaluate(fhirBundle, mappings["patientHeightMeasurement"])[0],
        evaluate(fhirBundle, mappings["patientWeight"])[0],
        evaluate(fhirBundle, mappings["patientWeightMeasurement"])[0],
        evaluate(fhirBundle, mappings["patientBmi"])[0],
      ),
    },
  ];

  const immunizationsData: DisplayData[] = [
    {
      title: "Immunization History",
      value: returnImmunizations(
        fhirBundle,
        evaluate(fhirBundle, mappings["immunizations"]),
        mappings,
      ),
    },
  ];
  return {
    clinicalNotes: evaluateData(clinicalNotes),
    reasonForVisitDetails: evaluateData(reasonForVisitData),
    activeProblemsDetails: evaluateData(activeProblemsTableData),
    treatmentData: evaluateData(treatmentData),
    vitalData: evaluateData(vitalData),
    immunizationsDetails: evaluateData(immunizationsData),
  };
};

/**
 * Evaluates the provided display data to determine availability.
 * @param data - An array of display data items to be evaluated.
 * @returns - An object containing arrays of available and unavailable display data items.
 */
export const evaluateData = (data: DisplayData[]): CompleteData => {
  let availableData: DisplayData[] = [];
  let unavailableData: DisplayData[] = [];
  data.forEach((item) => {
    if (!isDataAvailable(item)) {
      unavailableData.push(item);
    } else {
      availableData.push(item);
    }
  });
  return { availableData: availableData, unavailableData: unavailableData };
};

/**
 * Checks if data is available based on DisplayData value. Also filters out terms that indicate info is unavailable.
 * @param item - The DisplayData object to check for availability.
 * @returns - Returns true if data is available, false otherwise.
 */
export const isDataAvailable = (item: DisplayData): Boolean => {
  if (!item.value || (Array.isArray(item.value) && item.value.length === 0))
    return false;
  const unavailableTerms = [
    "Not on file",
    "Not on file documented in this encounter",
    "Unknown",
    "Unknown if ever smoked",
    "Tobacco smoking consumption unknown",
    "Do not know",
    "No history of present illness information available",
  ];
  for (const i in unavailableTerms) {
    if (removeHtmlElements(`${item.value}`).trim() === unavailableTerms[i]) {
      return false;
    }
  }
  return true;
};

/**
 * Functional component for displaying data.
 * @param props - Props for the component.
 * @param props.item - The display data item to be rendered.
 * @param [props.className] - Additional class name for styling purposes.
 * @returns - A React element representing the display of data.
 */
export const DataDisplay: React.FC<{
  item: DisplayData;
  className?: string;
}> = ({
  item,
  className,
}: {
  item: DisplayData;
  className?: string;
}): React.JSX.Element => {
  item.dividerLine =
    item.dividerLine == null || item.dividerLine == undefined
      ? true
      : item.dividerLine;
  return (
    <div>
      <div className="grid-row">
        {item.title ? <div className="data-title">{item.title}</div> : ""}
        <div
          className={classNames(
            "grid-col-auto maxw7 text-pre-line",
            className,
            item.className ? item.className : "",
          )}
        >
          <FieldValue>{item.value}</FieldValue>
        </div>
      </div>
      {item.dividerLine ? <div className={"section__line_gray"} /> : ""}
    </div>
  );
};

/**
 * Functional component for displaying a value. If the value has a length greater than 500 characters, it will be split after 300 characters with a view more button to view the entire value.
 * @param value - props for the component
 * @param value.children - the value to be displayed in the value
 * @returns - A React element representing the display of the value
 */
const FieldValue: React.FC<{
  children: React.ReactNode;
}> = ({ children }) => {
  const maxLength = 500;
  const cutLength = 300;
  const [hidden, setHidden] = useState(true);
  const [fieldValue, setFieldValue] = useState(children);
  const valueLength = getReactNodeLength(children);
  const hiddenValue = viewMoreElement(children, cutLength, setHidden).value;
  useEffect(() => {
    if (valueLength > maxLength) {
      if (hidden) {
        setFieldValue(hiddenValue);
      } else {
        setFieldValue(
          <>
            {children}{" "}
            <Button
              type={"button"}
              unstyled={true}
              onClick={() => setHidden(true)}
            >
              View less
            </Button>
          </>,
        );
      }
    }
  }, [hidden]);

  return fieldValue;
};

/**
 * Recursively determine the character length of a ReactNode
 * @param value - react node to be measured
 * @returns - the number of characters in the ReactNode
 */
const getReactNodeLength = (value: React.ReactNode): number => {
  if (typeof value === "string") {
    return value.length;
  } else if (Array.isArray(value)) {
    let count = 0;
    value.forEach((val) => (count += getReactNodeLength(val)));
    return count;
  } else if (React.isValidElement(value) && value.props.children) {
    return getReactNodeLength(value.props.children);
  }
  return 0;
};

/**
 * Create an element with `remainingLength` length followed by a view more button
 * @param value - the value that will be cut
 * @param remainingLength - the length of how long the returned element will be
 * @param setHidden - a function used to signify that the view more button has been clicked.
 * @returns - an object with the shortened value and the length left over.
 */
const viewMoreElement = (
  value: React.ReactNode,
  remainingLength: number,
  setHidden: (val: boolean) => void,
): { value: React.ReactNode; remainingLength: number } => {
  if (typeof value === "string") {
    const cutString = value.substring(0, remainingLength);
    if (remainingLength > 0 && remainingLength - cutString.length === 0) {
      return {
        value: (
          <>
            {cutString}...{" "}
            <Button
              type={"button"}
              unstyled={true}
              onClick={() => setHidden(false)}
            >
              View more
            </Button>
          </>
        ),
        remainingLength: 0,
      };
    }
    return {
      value: cutString,
      remainingLength: remainingLength - cutString.length,
    };
  } else if (Array.isArray(value)) {
    let newValArr = [];
    for (let i = 0; i < value.length; i++) {
      if (remainingLength > 0) {
        let splitVal = viewMoreElement(value[i], remainingLength, setHidden);
        remainingLength = splitVal.remainingLength;
        newValArr.push(
          <React.Fragment key={`arr-${i}-${splitVal.value}`}>
            {splitVal.value}
          </React.Fragment>,
        );
      }
    }
    return { value: newValArr, remainingLength: remainingLength };
  } else if (React.isValidElement(value) && value.props.children) {
    if (remainingLength > 0) {
      let childrenCopy: ReactNode;
      if (Array.isArray(value.props.children)) {
        childrenCopy = [...value.props.children];
      } else {
        childrenCopy = value.props.children;
      }
      let split = viewMoreElement(childrenCopy, remainingLength, setHidden);
      const newElement = React.cloneElement(
        value,
        { ...value.props },
        split.value,
      );
      return { value: newElement, remainingLength: split.remainingLength };
    } else {
      return { value: null, remainingLength: remainingLength };
    }
  }
  return { value, remainingLength: remainingLength };
};

export const DataTableDisplay: React.FC<{ item: DisplayData }> = ({
  item,
}): React.JSX.Element => {
  return (
    <div className="grid-row">
      <div className="grid-col-auto width-full text-pre-line">{item.value}</div>
      <div className={"section__line_gray"} />
    </div>
  );
};

export const evaluateEmergencyContact = (
  fhirBundle: Bundle,
  mappings: PathMappings,
) => {
  const contact = evaluate(fhirBundle, mappings.patientEmergencyContact)[0];

  let formattedContact;

  if (contact) {
    if (contact.relationship) {
      const relationship = contact.relationship;
      formattedContact = `${relationship}`;
    }

    if (contact.address) {
      const address = formatAddress(
        contact.address[0].line,
        contact.address[0].city,
        contact.address[0].state,
        contact.address[0].postalCode,
        contact.address[0].country,
      );

      formattedContact = `${formattedContact}\n${address}`;
    }

    if (contact.telecom) {
      const phoneNumbers = evaluate(fhirBundle, mappings.patientPhoneNumbers)
        .map(
          (phoneNumber) =>
            `${
              phoneNumber?.use?.charAt(0).toUpperCase() +
              phoneNumber?.use?.substring(1)
            } ${phoneNumber.value}`,
        )
        .join("\n");

      formattedContact = `${formattedContact}\n${phoneNumbers}`;
    }

    return formattedContact;
  }
};<|MERGE_RESOLUTION|>--- conflicted
+++ resolved
@@ -27,13 +27,8 @@
   toSentenceCase,
 } from "@/app/format-service";
 import { evaluateTable, evaluateReference } from "./evaluate-service";
-<<<<<<< HEAD
 import { Button, Table } from "@trussworks/react-uswds";
-import { CareTeamParticipant } from "fhir/r4b";
-=======
-import { Table } from "@trussworks/react-uswds";
 import { CareTeamParticipant, CarePlanActivity } from "fhir/r4b";
->>>>>>> 3e19905a
 
 export interface DisplayData {
   title?: string;
