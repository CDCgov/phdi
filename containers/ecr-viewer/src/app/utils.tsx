--- conflicted
+++ resolved
@@ -31,31 +31,76 @@
   }
 };
 
-export const formatPatientAddress = (
+export const extractPatientAddress = (
   fhirBundle: Bundle | undefined,
   fhirPathMappings: PathMappings,
 ) => {
   const streetAddresses = evaluate(
     fhirBundle,
     fhirPathMappings.patientStreetAddress,
-  ).join("\n");
+  );
   const city = evaluate(fhirBundle, fhirPathMappings.patientCity);
   const state = evaluate(fhirBundle, fhirPathMappings.patientState);
   const zipCode = evaluate(fhirBundle, fhirPathMappings.patientZipCode);
   const country = evaluate(fhirBundle, fhirPathMappings.patientCountry);
-  return `${streetAddresses}
+  return formatAddress(streetAddresses, city, state, zipCode, country);
+};
+
+function extractLocationResource(
+  fhirBundle: Bundle | undefined,
+  fhirPathMappings: PathMappings,
+) {
+  const locationReference = evaluate(
+    fhirBundle,
+    fhirPathMappings.facilityLocation,
+  ).join("");
+  const locationUID = locationReference.split("/")[1];
+  const locationExpression = `Bundle.entry.resource.where(resourceType = 'Location').where(id = '${locationUID}')`;
+  return evaluate(fhirBundle, locationExpression)[0];
+}
+
+export const extractFacilityAddress = (
+  fhirBundle: Bundle | undefined,
+  fhirPathMappings: PathMappings,
+) => {
+  const locationResource = extractLocationResource(
+    fhirBundle,
+    fhirPathMappings,
+  );
+
+  const streetAddresses = locationResource.address.line;
+  const city = locationResource.address.city;
+  const state = locationResource.address.state;
+  const zipCode = locationResource.address.postalCode;
+  const country = locationResource.address.country;
+
+  return formatAddress(streetAddresses, city, state, zipCode, country);
+};
+
+const formatAddress = (
+  streetAddress: any[],
+  city: any[],
+  state: any[],
+  zipCode: any[],
+  country: any[],
+) => {
+  return `${streetAddress.join("\n")}
     ${city}, ${state}
-    ${zipCode}${country && `, ${country}`}`;
-};
-
-const formatAddress = (
-  streetAddresses: string[],
-  city: string,
-  state: string,
-  zipCode: string,
-) => {
-  return `${streetAddresses} 
-        ${city}, ${state} ${zipCode}`;
+        ${zipCode}${country && `, ${country}`}`;
+};
+
+export const extractFacilityContactInfo = (
+  fhirBundle: Bundle | undefined,
+  fhirPathMappings: PathMappings,
+) => {
+  const locationResource = extractLocationResource(
+    fhirBundle,
+    fhirPathMappings,
+  );
+  const phoneNumbers = locationResource.telecom.filter(
+    (contact: any) => contact.system === "phone",
+  );
+  return phoneNumbers[0].value;
 };
 
 export const formatPatientContactInfo = (
@@ -82,6 +127,35 @@
     ${emails}`;
 };
 
+export const formatEncounterDate = (
+  fhirBundle: Bundle | undefined,
+  fhirPathMappings: PathMappings,
+) => {
+  const startDate = formatDateTime(
+    evaluate(fhirBundle, fhirPathMappings.encounterStartDate).join(""),
+  );
+  const endDate = formatDateTime(
+    evaluate(fhirBundle, fhirPathMappings.encounterEndDate).join(""),
+  );
+
+  return `Start: ${startDate}
+    End: ${endDate}`;
+};
+
+const formatDateTime = (dateTime: string) => {
+  const options: Intl.DateTimeFormatOptions = {
+    year: "numeric",
+    month: "2-digit",
+    day: "2-digit",
+    hour: "numeric",
+    minute: "2-digit",
+  };
+
+  return new Date(dateTime)
+    .toLocaleDateString("en-Us", options)
+    .replace(",", "");
+};
+
 const formatPhoneNumber = (phoneNumber: string) => {
   try {
     const formattedPhoneNumber = phoneNumber
@@ -161,61 +235,6 @@
       title: "Occupation",
       value: evaluate(fhirBundle, mappings["patientCurrentJobTitle"])[0],
     },
-<<<<<<< HEAD
-]
-
-export const formatPatientName = (fhirBundle: Bundle | undefined, fhirPathMappings: PathMappings) => {
-    const givenNames = evaluate(fhirBundle, fhirPathMappings.patientGivenName).join(" ");
-    const familyName = evaluate(fhirBundle, fhirPathMappings.patientFamilyName);
-
-    return `${givenNames} ${familyName}`;
-}
-
-export const extractPatientAddress = (fhirBundle: Bundle | undefined, fhirPathMappings: PathMappings) => {
-    const streetAddresses = evaluate(fhirBundle, fhirPathMappings.patientStreetAddress);
-    const city = evaluate(fhirBundle, fhirPathMappings.patientCity);
-    const state = evaluate(fhirBundle, fhirPathMappings.patientState);
-    const zipCode = evaluate(fhirBundle, fhirPathMappings.patientZipCode);
-    const country = evaluate(fhirBundle, fhirPathMappings.patientCountry);
-    return formatAddress(streetAddresses, city, state, zipCode, country);
-}
-
-function extractLocationResource(fhirBundle: Bundle | undefined, fhirPathMappings: PathMappings) {
-    const locationReference = evaluate(fhirBundle, fhirPathMappings.facilityLocation).join("");
-    const locationUID = locationReference.split("/")[1];
-    const locationExpression = `Bundle.entry.resource.where(resourceType = 'Location').where(id = '${locationUID}')`;
-    return evaluate(fhirBundle, locationExpression)[0];
-}
-
-export const extractFacilityAddress = (fhirBundle: Bundle | undefined, fhirPathMappings: PathMappings) => {
-    const locationResource = extractLocationResource(fhirBundle, fhirPathMappings);
-
-    const streetAddresses = locationResource.address.line;
-    const city = locationResource.address.city;
-    const state = locationResource.address.state;
-    const zipCode = locationResource.address.postalCode;
-    const country = locationResource.address.country;
-
-    return formatAddress(streetAddresses, city, state, zipCode, country);
-}
-
-const formatAddress = (streetAddress: any[], city: any[], state: any[], zipCode: any[], country: any[]) => {
-    return(
-        `${streetAddress.join("\n")}
-    ${city}, ${state}
-    ${zipCode}${country && `, ${country}`}`);
-}
-
-export const extractFacilityContactInfo = (fhirBundle: Bundle | undefined, fhirPathMappings: PathMappings) => {
-    const locationResource = extractLocationResource(fhirBundle, fhirPathMappings);
-    const phoneNumbers = locationResource.telecom.filter((contact: any) => contact.system === "phone");
-    return phoneNumbers[0].value;
-}
-
-export const formatPatientContactInfo = (fhirBundle: Bundle | undefined, fhirPathMappings: PathMappings) => {
-    const phoneNumbers = evaluate(fhirBundle, fhirPathMappings.patientPhoneNumbers).map(phoneNumber => `${phoneNumber?.use?.charAt(0).toUpperCase() + phoneNumber?.use?.substring(1)} ${phoneNumber.value}`).join("\n");
-    const emails = evaluate(fhirBundle, fhirPathMappings.patientEmails).map(email => `${email.value}`).join("\n");
-=======
   ];
   return evaluateData(socialData);
 };
@@ -247,6 +266,7 @@
         evaluate(fhirBundle, mappings["facilityCity"])[0],
         evaluate(fhirBundle, mappings["facilityState"])[0],
         evaluate(fhirBundle, mappings["facilityZipCode"])[0],
+        evaluate(fhirBundle, mappings["facilityCountry"])[0],
       ),
     },
     {
@@ -266,7 +286,6 @@
   ];
   return evaluateData(encounterData);
 };
->>>>>>> d61ea0ac
 
 export const evaluateProviderData = (
   fhirBundle: Bundle | undefined,
@@ -290,43 +309,6 @@
   return evaluateData(providerData);
 };
 
-<<<<<<< HEAD
-export const evaluateSocialData = (fhirBundle: Bundle | undefined, mappings: PathMappings) => {
-    let socialArray: DisplayData[] = []
-    let unavailableArray: DisplayData[] = []
-    socialData.forEach((item) => {
-        const evaluatedFhirPath = evaluate(fhirBundle, mappings[item.value])
-        const evaluatedItem: DisplayData = { 'title': item.title, 'value': evaluatedFhirPath[0] }
-
-        if (evaluatedFhirPath.length > 0) {
-            socialArray.push(evaluatedItem)
-        } else {
-            unavailableArray.push(evaluatedItem)
-        }
-    })
-    return { 'available_data': socialArray, 'unavailable_data': unavailableArray }
-}
-
-export const formatEncounterDate = (fhirBundle: Bundle | undefined, fhirPathMappings: PathMappings) => {
-    const startDate = formatDateTime(evaluate(fhirBundle, fhirPathMappings.encounterStartDate).join(""));
-    const endDate = formatDateTime(evaluate(fhirBundle, fhirPathMappings.encounterEndDate).join(""));
-    
-    return (`Start: ${startDate}
-    End: ${endDate}`);
-}
-
-const formatDateTime = (dateTime: string) => {
-    const options: Intl.DateTimeFormatOptions = {
-        year: 'numeric',
-        month: '2-digit',
-        day: '2-digit',
-        hour: 'numeric',
-        minute: '2-digit'
-    };
-
-    return new Date(dateTime).toLocaleDateString("en-Us", options).replace(',',"");
-}
-=======
 const evaluateData = (data: DisplayData[]) => {
   let availableArray: DisplayData[] = [];
   let unavailableArray: DisplayData[] = [];
@@ -338,5 +320,4 @@
     }
   });
   return { available_data: availableArray, unavailable_data: unavailableArray };
-};
->>>>>>> d61ea0ac
+};