--- conflicted
+++ resolved
@@ -243,143 +243,6 @@
               class="section__line_gray"
             />
           </div>
-<<<<<<< HEAD
-          <div
-            class="padding-bottom-1"
-          />
-          <h4
-            class="usa-summary-box__heading padding-y-105"
-            id="eicr-author-details-for-practitioner"
-          >
-            eICR Author Details for Practitioner
-          </h4>
-          <div>
-            <div
-              class="grid-row"
-            >
-              <div
-                class="data-title padding-right-1"
-              >
-                Author Name
-              </div>
-              <div
-                class="grid-col maxw7 text-pre-line"
-              >
-                Dr. Stella Zinman
-              </div>
-            </div>
-            <div
-              class="section__line_gray"
-            />
-          </div>
-          <div>
-            <div
-              class="grid-row"
-            >
-              <div
-                class="data-title padding-right-1"
-              >
-                Author Address
-              </div>
-              <div
-                class="grid-col maxw7 text-pre-line"
-              >
-                1 Main st
-              </div>
-            </div>
-            <div
-              class="section__line_gray"
-            />
-          </div>
-          <div>
-            <div
-              class="grid-row"
-            >
-              <div
-                class="data-title padding-right-1"
-              >
-                Author Contact
-              </div>
-              <div
-                class="grid-col maxw7 text-pre-line"
-              >
-                (661)382-5000
-              </div>
-            </div>
-            <div
-              class="section__line_gray"
-            />
-          </div>
-          <div>
-            <div
-              class="grid-row"
-            >
-              <div
-                class="data-title padding-right-1"
-              >
-                Author Facility Name
-              </div>
-              <div
-                class="grid-col maxw7 text-pre-line"
-              >
-                PRM- Palmdale Regional Medical Center
-              </div>
-            </div>
-            <div
-              class="section__line_gray"
-            />
-          </div>
-          <div>
-            <div
-              class="grid-row"
-            >
-              <div
-                class="data-title padding-right-1"
-              >
-                Author Facility Address
-              </div>
-              <div
-                class="grid-col maxw7 text-pre-line"
-              >
-                38600 Medical Center Drive
-Palmdale, CA
-93551, USA
-              </div>
-            </div>
-            <div
-              class="section__line_gray"
-            />
-          </div>
-          <div>
-            <div
-              class="grid-row"
-            >
-              <div
-                class="data-title padding-right-1"
-              >
-                Author Facility Contact
-              </div>
-              <div
-                class="grid-col maxw7 text-pre-line"
-              >
-                (661)382-5000
-              </div>
-            </div>
-            <div
-              class="section__line_gray"
-            />
-          </div>
-          <div
-            class="padding-bottom-1"
-          />
-          <h4
-            class="usa-summary-box__heading padding-y-105"
-            id="ecr-sender-details"
-          >
-            eCR Sender Details
-          </h4>
-=======
->>>>>>> 924c061c
           <div>
             <div
               class="grid-row"
