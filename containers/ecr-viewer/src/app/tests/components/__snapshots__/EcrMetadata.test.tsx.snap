--- conflicted
+++ resolved
@@ -213,47 +213,7 @@
               <div
                 class="data-title padding-right-1"
               >
-<<<<<<< HEAD
                 eICR Release Version
-=======
-                Sender Software
-              </div>
-              <div
-                class="grid-col maxw7 text-pre-line"
-              />
-            </div>
-            <div
-              class="section__line_gray"
-            />
-          </div>
-          <div>
-            <div
-              class="grid-row"
-            >
-              <div
-                class="data-title padding-right-1"
-              >
-                Sender Facility Name
-              </div>
-              <div
-                class="grid-col maxw7 text-pre-line"
-              >
-                PRM- Palmdale Regional Medical Center
-              </div>
-            </div>
-            <div
-              class="section__line_gray"
-            />
-          </div>
-          <div>
-            <div
-              class="grid-row"
-            >
-              <div
-                class="data-title padding-right-1"
-              >
-                Facility Address
->>>>>>> 1226b9c0
               </div>
               <div
                 class="grid-col maxw7 text-pre-line"
