// Jest Snapshot v1, https://goo.gl/fbAQLP

exports[`Snapshot test for Accordion Content Given no data, info message for empty sections should appear 1`] = `
<div>
  <div
    class="usa-accordion info-container"
    data-allow-multiple="true"
    data-testid="accordion"
  >
    <h3
      class="usa-accordion__heading"
    >
      <button
        aria-controls="patient-info_1"
        aria-expanded="true"
        class="usa-accordion__button"
        data-testid="accordionButton_patient-info_1"
        type="button"
      >
        <span>
          Patient Info
        </span>
      </button>
    </h3>
    <div
      class="usa-accordion__content usa-prose"
      data-testid="accordionItem_patient-info_1"
    >
      <div
        class="margin-top-0"
      >
        <div
          class="padding-bottom-3"
        >
          <div
            class="usa-summary-box__body"
          >
            <h4
              class="usa-summary-box__heading padding-y-105"
            >
              Demographics
            </h4>
            <div
              class="usa-summary-box__text"
            >
              <div>
                <div
                  class="grid-row"
                >
                  <div
                    class="data-title padding-right-1"
                  >
                    Patient Name
                  </div>
                  <div
                    class="grid-col maxw7 text-pre-line"
                  >
                     
                  </div>
                </div>
                <div
                  class="section__line_gray"
                />
              </div>
              <div>
                <div
                  class="grid-row"
                >
                  <div
                    class="data-title padding-right-1"
                  >
                    Vital Status
                  </div>
                  <div
                    class="grid-col maxw7 text-pre-line"
                  >
                    Alive
                  </div>
                </div>
                <div
                  class="section__line_gray"
                />
              </div>
              <div>
                <div
                  class="grid-row"
                >
                  <div
                    class="data-title padding-right-1"
                  >
                    Contact
                  </div>
                  <div
                    class="grid-col maxw7 text-pre-line"
                  >
                    

                  </div>
                </div>
                <div
                  class="section__line_gray"
                />
              </div>
            </div>
          </div>
        </div>
      </div>
    </div>
    <h3
      class="usa-accordion__heading"
    >
      <button
        aria-controls="encounter-info_2"
        aria-expanded="true"
        class="usa-accordion__button"
        data-testid="accordionButton_encounter-info_2"
        type="button"
      >
        <span>
          Encounter Info
        </span>
      </button>
    </h3>
    <div
      class="usa-accordion__content usa-prose"
      data-testid="accordionItem_encounter-info_2"
    >
      <p
        class="text-italic padding-bottom-05"
      >
        No encounter information was found in this eCR.
      </p>
    </div>
    <h3
      class="usa-accordion__heading"
    >
      <button
        aria-controls="clinical-info_3"
        aria-expanded="true"
        class="usa-accordion__button"
        data-testid="accordionButton_clinical-info_3"
        type="button"
      >
        <span>
          Clinical Info
        </span>
      </button>
    </h3>
    <div
      class="usa-accordion__content usa-prose"
      data-testid="accordionItem_clinical-info_3"
    >
      <p
        class="text-italic padding-bottom-05"
      >
        No clinical information was found in this eCR.
      </p>
    </div>
    <h3
      class="usa-accordion__heading"
    >
      <button
        aria-controls="lab-info_4"
        aria-expanded="true"
        class="usa-accordion__button"
        data-testid="accordionButton_lab-info_4"
        type="button"
      >
        <span>
          Lab Info
        </span>
      </button>
    </h3>
    <div
      class="usa-accordion__content usa-prose"
      data-testid="accordionItem_lab-info_4"
    >
      <p
        class="text-italic padding-bottom-05"
      >
        No lab information was found in this eCR.
      </p>
    </div>
    <h3
      class="usa-accordion__heading"
    >
      <button
        aria-controls="ecr-metadata_5"
        aria-expanded="true"
        class="usa-accordion__button"
        data-testid="accordionButton_ecr-metadata_5"
        type="button"
      >
        <span>
          eCR Metadata
        </span>
      </button>
    </h3>
    <div
      class="usa-accordion__content usa-prose"
      data-testid="accordionItem_ecr-metadata_5"
    >
      <p
        class="text-italic padding-bottom-05"
      >
        No eCR metadata was found in this eCR.
      </p>
    </div>
    <h3
      class="usa-accordion__heading"
    >
      <button
        aria-controls="unavailable-info_6"
        aria-expanded="true"
        class="usa-accordion__button"
        data-testid="accordionButton_unavailable-info_6"
        type="button"
      >
        <span>
          Unavailable Info
        </span>
      </button>
    </h3>
    <div
      class="usa-accordion__content usa-prose"
      data-testid="accordionItem_unavailable-info_6"
    >
      <div>
        <div
          class="margin-top-0"
        >
          <div
            class="padding-bottom-3"
          >
            <div
              class="usa-summary-box__body"
            >
              <div
                class="margin-bottom-4"
              >
                <h3
                  class="usa-summary-box__heading padding-bottom-205 unavailable-info"
                >
                  Demographics
                </h3>
                <div
                  class="usa-summary-box__text"
                >
                  <div>
                    <div
                      class="grid-row"
                    >
                      <div
                        class="data-title padding-right-1"
                      >
                        DOB
                      </div>
                      <div
                        class="grid-col maxw7 text-pre-line text-italic text-base"
                      >
                        No data
                      </div>
                    </div>
                    <div
                      class="section__line_gray"
                    />
                  </div>
                  <div>
                    <div
                      class="grid-row"
                    >
                      <div
                        class="data-title padding-right-1"
                      >
                        Current Age
                      </div>
                      <div
                        class="grid-col maxw7 text-pre-line text-italic text-base"
                      >
                        No data
                      </div>
                    </div>
                    <div
                      class="section__line_gray"
                    />
                  </div>
                  <div>
                    <div
                      class="grid-row"
                    >
                      <div
                        class="data-title padding-right-1"
                      >
                        Sex
                      </div>
                      <div
                        class="grid-col maxw7 text-pre-line text-italic text-base"
                      >
                        No data
                      </div>
                    </div>
                    <div
                      class="section__line_gray"
                    />
                  </div>
                  <div>
                    <div
                      class="grid-row"
                    >
                      <div
                        class="data-title padding-right-1"
                      >
                        Race
                      </div>
                      <div
                        class="grid-col maxw7 text-pre-line text-italic text-base"
                      >
                        No data
                      </div>
                    </div>
                    <div
                      class="section__line_gray"
                    />
                  </div>
                  <div>
                    <div
                      class="grid-row"
                    >
                      <div
                        class="data-title padding-right-1"
                      >
                        Ethnicity
                      </div>
                      <div
                        class="grid-col maxw7 text-pre-line text-italic text-base"
                      >
                        No data
                      </div>
                    </div>
                    <div
                      class="section__line_gray"
                    />
                  </div>
                  <div>
                    <div
                      class="grid-row"
                    >
                      <div
                        class="data-title padding-right-1"
                      >
                        Tribal Affiliation
                      </div>
                      <div
                        class="grid-col maxw7 text-pre-line text-italic text-base"
                      >
                        No data
                      </div>
                    </div>
                    <div
                      class="section__line_gray"
                    />
                  </div>
                  <div>
                    <div
                      class="grid-row"
                    >
                      <div
                        class="data-title padding-right-1"
                      >
                        Preferred Language
                      </div>
                      <div
                        class="grid-col maxw7 text-pre-line text-italic text-base"
                      >
                        No data
                      </div>
                    </div>
                    <div
                      class="section__line_gray"
                    />
                  </div>
                  <div>
                    <div
                      class="grid-row"
                    >
                      <div
                        class="data-title padding-right-1"
                      >
                        Patient Address
                      </div>
                      <div
                        class="grid-col maxw7 text-pre-line text-italic text-base"
                      >
                        No data
                      </div>
                    </div>
                    <div
                      class="section__line_gray"
                    />
                  </div>
                  <div>
                    <div
                      class="grid-row"
                    >
                      <div
                        class="data-title padding-right-1"
                      >
                        County
                      </div>
                      <div
                        class="grid-col maxw7 text-pre-line text-italic text-base"
                      >
                        No data
                      </div>
                    </div>
                    <div
                      class="section__line_gray"
                    />
                  </div>
                  <div>
                    <div
                      class="grid-row"
                    >
                      <div
                        class="data-title padding-right-1"
                      >
                        Emergency Contact
                      </div>
                      <div
                        class="grid-col maxw7 text-pre-line text-italic text-base"
                      >
                        No data
                      </div>
                    </div>
                    <div
                      class="section__line_gray"
                    />
                  </div>
                  <div>
                    <div
                      class="grid-row"
                    >
                      <div
                        class="data-title padding-right-1"
                      >
                        <span
                          class="usa-tooltip"
                          data-testid="tooltipWrapper"
                        >
                          <div
                            class="usa-tooltip__trigger usa-tooltip"
                            data-testid="triggerElement"
                            position="top"
                            tabindex="0"
                            title=""
                          >
                            Patient IDs
                          </div>
                          <span
                            aria-hidden="true"
                            class="usa-tooltip__body"
                            data-testid="tooltipBody"
                            role="tooltip"
                            title="Unique patient identifier(s) from their medical record. For example, a patient's social security number or medical record number."
                          >
                            Unique patient identifier(s) from their medical record. For example, a patient's social security number or medical record number.
                          </span>
                        </span>
                      </div>
                      <div
                        class="grid-col maxw7 text-pre-line text-italic text-base"
                      >
                        No data
                      </div>
                    </div>
                    <div
                      class="section__line_gray"
                    />
                  </div>
                </div>
              </div>
              <div
                class="margin-bottom-4"
              >
                <h3
                  class="usa-summary-box__heading padding-bottom-205 unavailable-info"
                >
                  Social History
                </h3>
                <div
                  class="usa-summary-box__text"
                >
                  <div>
                    <div
                      class="grid-row"
                    >
                      <div
                        class="data-title padding-right-1"
                      >
                        Occupation
                      </div>
                      <div
                        class="grid-col maxw7 text-pre-line text-italic text-base"
                      >
                        No data
                      </div>
                    </div>
                    <div
                      class="section__line_gray"
                    />
                  </div>
                  <div>
                    <div
                      class="grid-row"
                    >
                      <div
                        class="data-title padding-right-1"
                      >
                        Tobacco Use
                      </div>
                      <div
                        class="grid-col maxw7 text-pre-line text-italic text-base"
                      >
                        No data
                      </div>
                    </div>
                    <div
                      class="section__line_gray"
                    />
                  </div>
                  <div>
                    <div
                      class="grid-row"
                    >
                      <div
                        class="data-title padding-right-1"
                      >
                        Travel History
                      </div>
                      <div
                        class="grid-col maxw7 text-pre-line text-italic text-base"
                      >
                        No data
                      </div>
                    </div>
                    <div
                      class="section__line_gray"
                    />
                  </div>
                  <div>
                    <div
                      class="grid-row"
                    >
                      <div
                        class="data-title padding-right-1"
                      >
                        Homeless Status
                      </div>
                      <div
                        class="grid-col maxw7 text-pre-line text-italic text-base"
                      >
                        No data
                      </div>
                    </div>
                    <div
                      class="section__line_gray"
                    />
                  </div>
                  <div>
                    <div
                      class="grid-row"
                    >
                      <div
                        class="data-title padding-right-1"
                      >
                        Pregnancy Status
                      </div>
                      <div
                        class="grid-col maxw7 text-pre-line text-italic text-base"
                      >
                        No data
                      </div>
                    </div>
                    <div
                      class="section__line_gray"
                    />
                  </div>
                  <div>
                    <div
                      class="grid-row"
                    >
                      <div
                        class="data-title padding-right-1"
                      >
                        Alcohol Use
                      </div>
                      <div
                        class="grid-col maxw7 text-pre-line text-italic text-base"
                      >
                        No data
                      </div>
                    </div>
                    <div
                      class="section__line_gray"
                    />
                  </div>
                  <div>
                    <div
                      class="grid-row"
                    >
                      <div
                        class="data-title padding-right-1"
                      >
                        Sexual Orientation
                      </div>
                      <div
                        class="grid-col maxw7 text-pre-line text-italic text-base"
                      >
                        No data
                      </div>
                    </div>
                    <div
                      class="section__line_gray"
                    />
                  </div>
                  <div>
                    <div
                      class="grid-row"
                    >
                      <div
                        class="data-title padding-right-1"
                      >
                        Gender Identity
                      </div>
                      <div
                        class="grid-col maxw7 text-pre-line text-italic text-base"
                      >
                        No data
                      </div>
                    </div>
                    <div
                      class="section__line_gray"
                    />
                  </div>
                  <div>
                    <div
                      class="grid-row"
                    >
                      <div
                        class="data-title padding-right-1"
                      >
                        Occupation
                      </div>
                      <div
                        class="grid-col maxw7 text-pre-line text-italic text-base"
                      >
                        No data
                      </div>
                    </div>
                    <div
                      class="section__line_gray"
                    />
                  </div>
                </div>
              </div>
              <div
                class="margin-bottom-4"
              >
                <h3
                  class="usa-summary-box__heading padding-bottom-205 unavailable-info"
                >
                  Encounter Details
                </h3>
                <div
                  class="usa-summary-box__text"
                >
                  <div>
                    <div
                      class="grid-row"
                    >
                      <div
                        class="data-title padding-right-1"
                      >
                        Encounter Date/Time
                      </div>
                      <div
                        class="grid-col maxw7 text-pre-line text-italic text-base"
                      >
                        No data
                      </div>
                    </div>
                    <div
                      class="section__line_gray"
                    />
                  </div>
                  <div>
                    <div
                      class="grid-row"
                    >
                      <div
                        class="data-title padding-right-1"
                      >
                        Encounter Type
                      </div>
                      <div
                        class="grid-col maxw7 text-pre-line text-italic text-base"
                      >
                        No data
                      </div>
                    </div>
                    <div
                      class="section__line_gray"
                    />
                  </div>
                  <div>
                    <div
                      class="grid-row"
                    >
                      <div
                        class="data-title padding-right-1"
                      >
                        Encounter ID
                      </div>
                      <div
                        class="grid-col maxw7 text-pre-line text-italic text-base"
                      >
                        No data
                      </div>
                    </div>
                    <div
                      class="section__line_gray"
                    />
                  </div>
                  <div>
                    <div
                      class="grid-row"
                    >
                      <div
                        class="data-title padding-right-1"
                      >
                        Facility Name
                      </div>
                      <div
                        class="grid-col maxw7 text-pre-line text-italic text-base"
                      >
                        No data
                      </div>
                    </div>
                    <div
                      class="section__line_gray"
                    />
                  </div>
                  <div>
                    <div
                      class="grid-row"
                    >
                      <div
                        class="data-title padding-right-1"
                      >
                        Facility Address
                      </div>
                      <div
                        class="grid-col maxw7 text-pre-line text-italic text-base"
                      >
                        No data
                      </div>
                    </div>
                    <div
                      class="section__line_gray"
                    />
                  </div>
                  <div>
                    <div
                      class="grid-row"
                    >
                      <div
                        class="data-title padding-right-1"
                      >
                        Facility Contact
                      </div>
                      <div
                        class="grid-col maxw7 text-pre-line text-italic text-base"
                      >
                        No data
                      </div>
                    </div>
                    <div
                      class="section__line_gray"
                    />
                  </div>
                  <div>
                    <div
                      class="grid-row"
                    >
                      <div
                        class="data-title padding-right-1"
                      >
                        Facility Type
                      </div>
                      <div
                        class="grid-col maxw7 text-pre-line text-italic text-base"
                      >
                        No data
                      </div>
                    </div>
                    <div
                      class="section__line_gray"
                    />
                  </div>
                  <div>
                    <div
                      class="grid-row"
                    >
                      <div
                        class="data-title padding-right-1"
                      >
                        Facility ID
                      </div>
                      <div
                        class="grid-col maxw7 text-pre-line text-italic text-base"
                      >
                        No data
                      </div>
                    </div>
                    <div
                      class="section__line_gray"
                    />
                  </div>
                </div>
              </div>
              <div
                class="margin-bottom-4"
              >
                <h3
                  class="usa-summary-box__heading padding-bottom-205 unavailable-info"
                >
                  Clinical Notes
                </h3>
                <div
                  class="usa-summary-box__text"
                >
                  <div>
                    <div
                      class="grid-row"
                    >
                      <div
                        class="data-title padding-right-1"
                      >
                        Miscellaneous Notes
                      </div>
                      <div
                        class="grid-col maxw7 text-pre-line text-italic text-base"
                      >
                        No data
                      </div>
                    </div>
                    <div
                      class="section__line_gray"
                    />
                  </div>
                </div>
              </div>
              <div
                class="margin-bottom-4"
              >
                <h3
                  class="usa-summary-box__heading padding-bottom-205 unavailable-info"
                >
                  Provider Details
                </h3>
                <div
                  class="usa-summary-box__text"
                >
                  <div>
                    <div
                      class="grid-row"
                    >
                      <div
                        class="data-title padding-right-1"
                      >
                        Provider Name
                      </div>
                      <div
                        class="grid-col maxw7 text-pre-line text-italic text-base"
                      >
                        No data
                      </div>
                    </div>
                    <div
                      class="section__line_gray"
                    />
                  </div>
                  <div>
                    <div
                      class="grid-row"
                    >
                      <div
                        class="data-title padding-right-1"
                      >
                        Provider Address
                      </div>
                      <div
                        class="grid-col maxw7 text-pre-line text-italic text-base"
                      >
                        No data
                      </div>
                    </div>
                    <div
                      class="section__line_gray"
                    />
                  </div>
                  <div>
                    <div
                      class="grid-row"
                    >
                      <div
                        class="data-title padding-right-1"
                      >
                        Provider Contact
                      </div>
                      <div
                        class="grid-col maxw7 text-pre-line text-italic text-base"
                      >
                        No data
                      </div>
                    </div>
                    <div
                      class="section__line_gray"
                    />
                  </div>
                  <div>
                    <div
                      class="grid-row"
                    >
                      <div
                        class="data-title padding-right-1"
                      >
                        Provider Facility Name
                      </div>
                      <div
                        class="grid-col maxw7 text-pre-line text-italic text-base"
                      >
                        No data
                      </div>
                    </div>
                    <div
                      class="section__line_gray"
                    />
                  </div>
                  <div>
                    <div
                      class="grid-row"
                    >
                      <div
                        class="data-title padding-right-1"
                      >
                        Provider Facility Address
                      </div>
                      <div
                        class="grid-col maxw7 text-pre-line text-italic text-base"
                      >
                        No data
                      </div>
                    </div>
                    <div
                      class="section__line_gray"
                    />
                  </div>
                  <div>
                    <div
                      class="grid-row"
                    >
                      <div
                        class="data-title padding-right-1"
                      >
                        Provider ID
                      </div>
                      <div
                        class="grid-col maxw7 text-pre-line text-italic text-base"
                      >
                        No data
                      </div>
                    </div>
                    <div
                      class="section__line_gray"
                    />
                  </div>
                </div>
              </div>
              <div
                class="margin-bottom-4"
              >
                <h3
                  class="usa-summary-box__heading padding-bottom-205 unavailable-info"
                >
                  Symptoms and Problems
                </h3>
                <div
                  class="usa-summary-box__text"
                >
                  <div>
                    <div
                      class="grid-row"
                    >
                      <div
                        class="data-title padding-right-1"
                      >
                        Reason for Visit
                      </div>
                      <div
                        class="grid-col maxw7 text-pre-line text-italic text-base"
                      >
                        No data
                      </div>
                    </div>
                    <div
                      class="section__line_gray"
                    />
                  </div>
                  <div>
                    <div
                      class="grid-row"
                    >
                      <div
                        class="data-title padding-right-1"
                      >
                        Problems List
                      </div>
                      <div
                        class="grid-col maxw7 text-pre-line text-italic text-base"
                      >
                        No data
                      </div>
                    </div>
                    <div
                      class="section__line_gray"
                    />
                  </div>
                </div>
              </div>
              <div
                class="margin-bottom-4"
              >
                <h3
                  class="usa-summary-box__heading padding-bottom-205 unavailable-info"
                >
                  Diagnostics and Vital Signs
                </h3>
                <div
                  class="usa-summary-box__text"
                >
                  <div>
                    <div
                      class="grid-row"
                    >
                      <div
                        class="data-title padding-right-1"
                      >
                        Vital Signs
                      </div>
                      <div
                        class="grid-col maxw7 text-pre-line text-italic text-base"
                      >
                        No data
                      </div>
                    </div>
                    <div
                      class="section__line_gray"
                    />
                  </div>
                </div>
              </div>
              <div
                class="margin-bottom-4"
              >
                <h3
                  class="usa-summary-box__heading padding-bottom-205 unavailable-info"
                >
                  Immunizations
                </h3>
                <div
                  class="usa-summary-box__text"
                >
                  <div>
                    <div
                      class="grid-row"
                    >
                      <div
                        class="data-title padding-right-1"
                      >
                        Immunization History
                      </div>
                      <div
                        class="grid-col maxw7 text-pre-line text-italic text-base"
                      >
                        No data
                      </div>
                    </div>
                    <div
                      class="section__line_gray"
                    />
                  </div>
                </div>
              </div>
              <div
                class="margin-bottom-4"
              >
                <h3
                  class="usa-summary-box__heading padding-bottom-205 unavailable-info"
                >
                  Treatment Details
                </h3>
                <div
                  class="usa-summary-box__text"
                >
                  <div>
                    <div
                      class="grid-row"
                    >
                      <div
                        class="data-title padding-right-1"
                      >
                        Procedures
                      </div>
                      <div
                        class="grid-col maxw7 text-pre-line text-italic text-base"
                      >
                        No data
                      </div>
                    </div>
                    <div
                      class="section__line_gray"
                    />
                  </div>
                  <div>
                    <div
                      class="grid-row"
                    >
                      <div
                        class="data-title padding-right-1"
                      >
                        Planned Procedures
                      </div>
                      <div
                        class="grid-col maxw7 text-pre-line text-italic text-base"
                      >
                        No data
                      </div>
                    </div>
                    <div
                      class="section__line_gray"
                    />
                  </div>
                  <div>
                    <div
                      class="grid-row"
                    >
                      <div
                        class="data-title padding-right-1"
                      >
                        Plan of Treatment
                      </div>
                      <div
                        class="grid-col maxw7 text-pre-line text-italic text-base"
                      >
                        No data
                      </div>
                    </div>
                    <div
                      class="section__line_gray"
                    />
                  </div>
                  <div>
                    <div
                      class="grid-row"
                    >
                      <div
                        class="data-title padding-right-1"
                      >
                        Administered Medications
                      </div>
                      <div
                        class="grid-col maxw7 text-pre-line text-italic text-base"
                      >
                        No data
                      </div>
                    </div>
                    <div
                      class="section__line_gray"
                    />
                  </div>
                  <div>
                    <div
                      class="grid-row"
                    >
                      <div
                        class="data-title padding-right-1"
                      >
                        Care Team
                      </div>
                      <div
                        class="grid-col maxw7 text-pre-line text-italic text-base"
                      >
                        No data
                      </div>
                    </div>
                    <div
                      class="section__line_gray"
                    />
                  </div>
                </div>
              </div>
              <div
                class="margin-bottom-4"
              >
                <h3
                  class="usa-summary-box__heading padding-bottom-205 unavailable-info"
                >
                  eCR Metadata
                </h3>
                <div
                  class="usa-summary-box__text"
                >
                  <div>
                    <div
                      class="grid-row"
                    >
                      <div
                        class="data-title padding-right-1"
                      >
                        <span
                          class="usa-tooltip"
                          data-testid="tooltipWrapper"
                        >
                          <div
                            class="usa-tooltip__trigger usa-tooltip"
                            data-testid="triggerElement"
                            position="top"
                            tabindex="0"
                            title=""
                          >
                            eICR Identifier
                          </div>
                          <span
                            aria-hidden="true"
                            class="usa-tooltip__body"
                            data-testid="tooltipBody"
                            role="tooltip"
                            title="Unique document ID for the eICR that originates from the medical record. Different from the Document ID that NBS creates for all incoming records."
                          >
                            Unique document ID for the eICR that originates from the medical record. Different from the Document ID that NBS creates for all incoming records.
                          </span>
                        </span>
                      </div>
                      <div
                        class="grid-col maxw7 text-pre-line text-italic text-base"
                      >
                        No data
                      </div>
                    </div>
                    <div
                      class="section__line_gray"
                    />
                  </div>
                  <div>
                    <div
                      class="grid-row"
                    >
                      <div
                        class="data-title padding-right-1"
                      >
<<<<<<< HEAD
                        Date/Time eCR Created
=======
                        Document Author
                      </div>
                      <div
                        class="grid-col maxw7 text-pre-line text-italic text-base"
                      >
                        No data
                      </div>
                    </div>
                    <div
                      class="section__line_gray"
                    />
                  </div>
                  <div>
                    <div
                      class="grid-row"
                    >
                      <div
                        class="data-title padding-right-1"
                      >
                        Author Address
                      </div>
                      <div
                        class="grid-col maxw7 text-pre-line text-italic text-base"
                      >
                        No data
                      </div>
                    </div>
                    <div
                      class="section__line_gray"
                    />
                  </div>
                  <div>
                    <div
                      class="grid-row"
                    >
                      <div
                        class="data-title padding-right-1"
                      >
                        Author Contact
>>>>>>> 1226b9c0
                      </div>
                      <div
                        class="grid-col maxw7 text-pre-line text-italic text-base"
                      >
                        No data
                      </div>
                    </div>
                    <div
                      class="section__line_gray"
                    />
                  </div>
                  <div>
                    <div
                      class="grid-row"
                    >
                      <div
                        class="data-title padding-right-1"
                      >
                        eICR Release Version
                      </div>
                      <div
                        class="grid-col maxw7 text-pre-line text-italic text-base"
                      >
                        No data
                      </div>
                    </div>
                    <div
                      class="section__line_gray"
                    />
                  </div>
                  <div>
                    <div
                      class="grid-row"
                    >
                      <div
                        class="data-title padding-right-1"
                      >
                        <span
                          class="usa-tooltip"
                          data-testid="tooltipWrapper"
                        >
                          <div
                            class="usa-tooltip__trigger usa-tooltip short-tooltip"
                            data-testid="triggerElement"
                            position="top"
                            tabindex="0"
                            title=""
                          >
                            EHR Software Name
                          </div>
                          <span
                            aria-hidden="true"
                            class="usa-tooltip__body"
                            data-testid="tooltipBody"
                            role="tooltip"
                            title="EHR system used by the sending provider."
                          >
                            EHR system used by the sending provider.
                          </span>
                        </span>
                      </div>
                      <div
                        class="grid-col maxw7 text-pre-line text-italic text-base"
                      >
                        No data
                      </div>
                    </div>
                    <div
                      class="section__line_gray"
                    />
                  </div>
                  <div>
                    <div
                      class="grid-row"
                    >
                      <div
                        class="data-title padding-right-1"
                      >
<<<<<<< HEAD
                        EHR Manufacturer Model Name
=======
                        Sender Facility Name
                      </div>
                      <div
                        class="grid-col maxw7 text-pre-line text-italic text-base"
                      >
                        No data
                      </div>
                    </div>
                    <div
                      class="section__line_gray"
                    />
                  </div>
                  <div>
                    <div
                      class="grid-row"
                    >
                      <div
                        class="data-title padding-right-1"
                      >
                        Facility Address
                      </div>
                      <div
                        class="grid-col maxw7 text-pre-line text-italic text-base"
                      >
                        No data
                      </div>
                    </div>
                    <div
                      class="section__line_gray"
                    />
                  </div>
                  <div>
                    <div
                      class="grid-row"
                    >
                      <div
                        class="data-title padding-right-1"
                      >
                        Facility Contact
                      </div>
                      <div
                        class="grid-col maxw7 text-pre-line text-italic text-base"
                      >
                        No data
                      </div>
                    </div>
                    <div
                      class="section__line_gray"
                    />
                  </div>
                  <div>
                    <div
                      class="grid-row"
                    >
                      <div
                        class="data-title padding-right-1"
                      >
                        Facility ID
>>>>>>> 1226b9c0
                      </div>
                      <div
                        class="grid-col maxw7 text-pre-line text-italic text-base"
                      >
                        No data
                      </div>
                    </div>
                    <div
                      class="section__line_gray"
                    />
                  </div>
                </div>
              </div>
            </div>
          </div>
        </div>
      </div>
    </div>
  </div>
</div>
`;<|MERGE_RESOLUTION|>--- conflicted
+++ resolved
@@ -1269,49 +1269,7 @@
                       <div
                         class="data-title padding-right-1"
                       >
-<<<<<<< HEAD
                         Date/Time eCR Created
-=======
-                        Document Author
-                      </div>
-                      <div
-                        class="grid-col maxw7 text-pre-line text-italic text-base"
-                      >
-                        No data
-                      </div>
-                    </div>
-                    <div
-                      class="section__line_gray"
-                    />
-                  </div>
-                  <div>
-                    <div
-                      class="grid-row"
-                    >
-                      <div
-                        class="data-title padding-right-1"
-                      >
-                        Author Address
-                      </div>
-                      <div
-                        class="grid-col maxw7 text-pre-line text-italic text-base"
-                      >
-                        No data
-                      </div>
-                    </div>
-                    <div
-                      class="section__line_gray"
-                    />
-                  </div>
-                  <div>
-                    <div
-                      class="grid-row"
-                    >
-                      <div
-                        class="data-title padding-right-1"
-                      >
-                        Author Contact
->>>>>>> 1226b9c0
                       </div>
                       <div
                         class="grid-col maxw7 text-pre-line text-italic text-base"
@@ -1390,68 +1348,7 @@
                       <div
                         class="data-title padding-right-1"
                       >
-<<<<<<< HEAD
                         EHR Manufacturer Model Name
-=======
-                        Sender Facility Name
-                      </div>
-                      <div
-                        class="grid-col maxw7 text-pre-line text-italic text-base"
-                      >
-                        No data
-                      </div>
-                    </div>
-                    <div
-                      class="section__line_gray"
-                    />
-                  </div>
-                  <div>
-                    <div
-                      class="grid-row"
-                    >
-                      <div
-                        class="data-title padding-right-1"
-                      >
-                        Facility Address
-                      </div>
-                      <div
-                        class="grid-col maxw7 text-pre-line text-italic text-base"
-                      >
-                        No data
-                      </div>
-                    </div>
-                    <div
-                      class="section__line_gray"
-                    />
-                  </div>
-                  <div>
-                    <div
-                      class="grid-row"
-                    >
-                      <div
-                        class="data-title padding-right-1"
-                      >
-                        Facility Contact
-                      </div>
-                      <div
-                        class="grid-col maxw7 text-pre-line text-italic text-base"
-                      >
-                        No data
-                      </div>
-                    </div>
-                    <div
-                      class="section__line_gray"
-                    />
-                  </div>
-                  <div>
-                    <div
-                      class="grid-row"
-                    >
-                      <div
-                        class="data-title padding-right-1"
-                      >
-                        Facility ID
->>>>>>> 1226b9c0
                       </div>
                       <div
                         class="grid-col maxw7 text-pre-line text-italic text-base"
