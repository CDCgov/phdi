import { render } from "@testing-library/react";
import { axe } from "jest-axe";
import EcrMetadata from "../../view-data/components/EcrMetadata";
import React from "react";
import { DisplayDataProps } from "@/app/view-data/components/DataDisplay";
import {
  ERSDWarning,
  ReportableConditions,
} from "@/app/services/ecrMetadataService";

describe("ECR Metadata", () => {
  let container: HTMLElement;
  beforeAll(() => {
    const mockChildMethod = jest.fn();
    jest.spyOn(React, "useRef").mockReturnValue({
      current: {
        childMethod: mockChildMethod,
      },
    });
    const rrConditionsList: ReportableConditions = {
      "Disease caused by severe acute respiratory syndrome coronavirus 2(disorder)":
        {
          "Detection of SARS-CoV-2 nucleic acid in a clinical or post-mortem specimen by any method":
            new Set([
              "California Department of Public Health",
              "Los Angeles County Department of Public Health",
            ]),
          "Close contact in the 14 days prior to onset of symptoms with a confirmed or probable case of COVID-19 (Partially implemented as exposure with no timeframe parameters)":
            new Set(["Los Angeles County Department of Public Health"]),
          "COVID-19 (as a diagnosis or active problem)": new Set([
            "Los Angeles County Department of Public Health",
          ]),
        },
    };
    const eicrDetails: DisplayDataProps[] = [
      {
        title: "eICR Identifier",
        value: "1dd10047-2207-4eac-a993-0f706c88be5d",
      },
      {
        title: "Date/Time eCR Created",
        value: "2022-05-14T12:56:38Z",
      },
      { title: "eICR Release Version", value: "R1.1 (2016-12-01)" },
      {
        title: "EHR Software Name",
        value: "Epic - Version 10.1",
      },
      { title: "EHR Manufacturer Model Name", value: "Epic - Version 10.1" },
    ];
<<<<<<< HEAD

    const eRSDwarnings: ERSDWarning[] = [
      {
        warning:
          "Sending organization is using an malformed eRSD (RCTC) version",
        versionUsed: "2020-06-23",
        expectedVersion:
          "Sending organization should be using one of the following: 2023-10-06, 1.2.2.0, 3.x.x.x.",
        suggestedSolution:
          "The trigger code version your organization is using could not be determined. The trigger codes may be out date. Please have your EHR administrators update the version format for complete eCR functioning.",
      },
    ];

    container = render(
      <EcrMetadata
        eicrDetails={eicrDetails}
        eCRSenderDetails={ecrSenderDetails}
        rrDetails={rrConditionsList}
        eRSDwarnings={eRSDwarnings}
      />,
=======
    container = render(
      <EcrMetadata eicrDetails={eicrDetails} rrDetails={rrConditionsList} />,
>>>>>>> 7cc33c92
    ).container;
  });
  it("should match snapshot", () => {
    expect(container).toMatchSnapshot();
  });
  it("should pass accessibility test", async () => {
    expect(await axe(container)).toHaveNoViolations();
  });
});<|MERGE_RESOLUTION|>--- conflicted
+++ resolved
@@ -48,7 +48,6 @@
       },
       { title: "EHR Manufacturer Model Name", value: "Epic - Version 10.1" },
     ];
-<<<<<<< HEAD
 
     const eRSDwarnings: ERSDWarning[] = [
       {
@@ -65,14 +64,9 @@
     container = render(
       <EcrMetadata
         eicrDetails={eicrDetails}
-        eCRSenderDetails={ecrSenderDetails}
         rrDetails={rrConditionsList}
         eRSDwarnings={eRSDwarnings}
       />,
-=======
-    container = render(
-      <EcrMetadata eicrDetails={eicrDetails} rrDetails={rrConditionsList} />,
->>>>>>> 7cc33c92
     ).container;
   });
   it("should match snapshot", () => {
