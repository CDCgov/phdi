--- conflicted
+++ resolved
@@ -111,12 +111,9 @@
       <EcrMetadata
         eicrDetails={eicrDetails}
         rrDetails={rrConditionsList}
-<<<<<<< HEAD
-        eicrAuthorDetails={eicrAuthorDetails}
-=======
         eRSDWarnings={eRSDWarnings}
         eCRCustodianDetails={ecrCustodianDetails}
->>>>>>> 924c061c
+        eicrAuthorDetails={eicrAuthorDetails}
       />,
     ).container;
   });
