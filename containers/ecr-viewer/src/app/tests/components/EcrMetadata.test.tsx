import { render } from "@testing-library/react";
import { axe } from "jest-axe";
import EcrMetadata from "../../view-data/components/EcrMetadata";
import React from "react";
import { DisplayDataProps } from "@/app/view-data/components/DataDisplay";
import { ReportableConditions } from "@/app/services/ecrMetadataService";

describe("ECR Metadata", () => {
  let container: HTMLElement;
  beforeAll(() => {
    const mockChildMethod = jest.fn();
    jest.spyOn(React, "useRef").mockReturnValue({
      current: {
        childMethod: mockChildMethod,
      },
    });
    const rrConditionsList: ReportableConditions = {
      "Disease caused by severe acute respiratory syndrome coronavirus 2(disorder)":
        {
          "Detection of SARS-CoV-2 nucleic acid in a clinical or post-mortem specimen by any method":
            new Set([
              "California Department of Public Health",
              "Los Angeles County Department of Public Health",
            ]),
          "Close contact in the 14 days prior to onset of symptoms with a confirmed or probable case of COVID-19 (Partially implemented as exposure with no timeframe parameters)":
            new Set(["Los Angeles County Department of Public Health"]),
          "COVID-19 (as a diagnosis or active problem)": new Set([
            "Los Angeles County Department of Public Health",
          ]),
        },
    };
    const eicrDetails: DisplayDataProps[] = [
      {
        title: "eICR Identifier",
        value: "1dd10047-2207-4eac-a993-0f706c88be5d",
      },
      {
        title: "Date/Time eCR Created",
        value: "2022-05-14T12:56:38Z",
      },
      { title: "eICR Release Version", value: "R1.1 (2016-12-01)" },
      {
        title: "EHR Software Name",
        value: "Epic - Version 10.1",
      },
      { title: "EHR Manufacturer Model Name", value: "Epic - Version 10.1" },
    ];
<<<<<<< HEAD
    const ecrCustodianDetails: DisplayDataProps[] = [
      {
        title: "Custodian ID",
        value: "1104202761",
      },
      {
        title: "Custodian Name",
        value: "Vanderbilt University Medical Center",
      },
      {
        title: "Custodian Address",
        value: "3401 West End Ave\nNashville, TN\n37203, USA",
      },
      {
        title: "Custodian Contact",
        value: "Work 1-615-322-5000",
      },
    ];

    container = render(
      <EcrMetadata
        eicrDetails={eicrDetails}
        eCRSenderDetails={ecrSenderDetails}
        eCRCustodianDetails={ecrCustodianDetails}
        rrDetails={rrConditionsList}
      />,
=======
    container = render(
      <EcrMetadata eicrDetails={eicrDetails} rrDetails={rrConditionsList} />,
>>>>>>> 7cc33c92
    ).container;
  });
  it("should match snapshot", () => {
    expect(container).toMatchSnapshot();
  });
  it("should pass accessibility test", async () => {
    expect(await axe(container)).toHaveNoViolations();
  });
});<|MERGE_RESOLUTION|>--- conflicted
+++ resolved
@@ -45,7 +45,6 @@
       },
       { title: "EHR Manufacturer Model Name", value: "Epic - Version 10.1" },
     ];
-<<<<<<< HEAD
     const ecrCustodianDetails: DisplayDataProps[] = [
       {
         title: "Custodian ID",
@@ -68,14 +67,9 @@
     container = render(
       <EcrMetadata
         eicrDetails={eicrDetails}
-        eCRSenderDetails={ecrSenderDetails}
         eCRCustodianDetails={ecrCustodianDetails}
         rrDetails={rrConditionsList}
       />,
-=======
-    container = render(
-      <EcrMetadata eicrDetails={eicrDetails} rrDetails={rrConditionsList} />,
->>>>>>> 7cc33c92
     ).container;
   });
   it("should match snapshot", () => {
