import {
  DisplayData,
  evaluateEcrMetadata,
  evaluateSocialData,
  extractPatientAddress,
  calculatePatientAge,
  evaluateClinicalData,
  evaluatePatientName,
  returnProblemsTable,
  returnCareTeamTable,
  isDataAvailable,
} from "@/app/utils";
import { loadYamlConfig } from "@/app/api/utils";
import { Bundle } from "fhir/r4";
import BundleWithTravelHistory from "../tests/assets/BundleTravelHistory.json";
import BundleWithPatient from "../tests/assets/BundlePatient.json";
import BundleWithEcrMetadata from "../tests/assets/BundleEcrMetadata.json";
import BundleWithSexualOrientation from "../tests/assets/BundleSexualOrientation.json";
import BundleWithMiscNotes from "../tests/assets/BundleMiscNotes.json";
import BundleNoActiveProblems from "../tests/assets/BundleNoActiveProblems.json";
import BundleCareTeam from "../tests/assets/BundleCareTeam.json";
import React from "react";
import { render, screen } from "@testing-library/react";
import { evaluate } from "fhirpath";

describe("Utils", () => {
  const mappings = loadYamlConfig();
  describe("Evaluate Social Data", () => {
    it("should have no available data when there is no data", () => {
      const actual = evaluateSocialData(undefined as any, mappings);

      expect(actual.availableData).toBeEmpty();
      expect(actual.unavailableData).not.toBeEmpty();
    });
    it("should have travel history when there is a travel history observation present", () => {
      const actual = evaluateSocialData(
        BundleWithTravelHistory as unknown as Bundle,
        mappings,
      );

      expect(actual.availableData[0].value)
        .toEqualIgnoringWhitespace(`Dates: 2018-01-18 - 2018-02-18
           Location(s): Traveled to Singapore, Malaysia and Bali with my family.
           Purpose of Travel: Active duty military (occupation)`);
    });
    it("should have patient sexual orientation when available", () => {
      const actual = evaluateSocialData(
        BundleWithSexualOrientation as unknown as Bundle,
        mappings,
      );

      expect(actual.availableData[0].value).toEqual("Other");
    });
  });
  describe("Evaluate Ecr Metadata", () => {
    it("should have no available data where there is no data", () => {
      const actual = evaluateEcrMetadata(undefined as any, mappings);
      expect(actual.ecrSenderDetails.availableData).toBeEmpty();
      expect(actual.ecrSenderDetails.unavailableData).not.toBeEmpty();

      expect(actual.eicrDetails.availableData).toBeEmpty();
      expect(actual.eicrDetails.unavailableData).not.toBeEmpty();

      expect(actual.rrDetails.availableData).toBeUndefined();
    });
    it("should have ecrSenderDetails", () => {
      const actual = evaluateEcrMetadata(
        BundleWithEcrMetadata as unknown as Bundle,
        mappings,
      );

      expect(actual.ecrSenderDetails.availableData).toEqual([
        { title: "Date/Time eCR Created", value: "07/28/2022 10:01 AM EDT" },
        {
          title: "Sender Facility Name",
          value: "Vanderbilt University Adult Hospital",
        },
        {
          title: "Facility Address",
          value: "1211 Medical Center Dr\nNashville, TN\n37232",
        },
        { title: "Facility Contact", value: "+1-615-322-5000" },
        { title: "Facility ID", value: "1.2.840.114350.1.13.478.3.7.2.686980" },
      ]);
      expect(actual.ecrSenderDetails.unavailableData).toEqual([
        { title: "Sender Software" },
      ]);
    });
    it("should have eicrDetails", () => {
      const actual = evaluateEcrMetadata(
        BundleWithEcrMetadata as unknown as Bundle,
        mappings,
      );

      expect(actual.eicrDetails.availableData).toEqual([
        {
          title: "eICR Identifier",
          value: "1.2.840.114350.1.13.478.3.7.8.688883.230886",
        },
      ]);
      expect(actual.eicrDetails.unavailableData).toBeEmpty();
    });
    it("should have rrDetails", () => {
      const actual = evaluateEcrMetadata(
        BundleWithEcrMetadata as unknown as Bundle,
        mappings,
      );

      expect(actual.rrDetails).toEqual({
        "Disease caused by severe acute respiratory syndrome coronavirus 2 (disorder)":
          {
            "COVID-19 (as a diagnosis or active problem)": new Set([
              "Tennessee Department of Health",
            ]),
            "Detection of SARS-CoV-2 nucleic acid in a clinical or post-mortem specimen by any method":
              new Set(["Tennessee Department of Health"]),
          },
      });
    });
  });
  describe("Evaluate Clinical Info", () => {
    it("Should return notes", () => {
      const actual = evaluateClinicalData(
        BundleWithMiscNotes as unknown as Bundle,
        mappings,
      );
      render(actual.clinicalNotes.availableData[0].value as React.JSX.Element);
      expect(actual.clinicalNotes.availableData[0].title).toEqual(
        "Miscellaneous Notes",
      );
      expect(screen.getByText("Active Problems")).toBeInTheDocument();
      expect(actual.clinicalNotes.unavailableData).toBeEmpty();
    });
  });

  describe("Evaluate Care Team Table", () => {
    it("should evaluate care team table results", () => {
      const actual: React.JSX.Element = returnCareTeamTable(
        BundleCareTeam as unknown as Bundle,
        mappings,
      ) as React.JSX.Element;

      render(actual);

      expect(screen.getByText("Dr. Gregory House")).toBeInTheDocument();
      expect(screen.getByText("family")).toBeInTheDocument();
      expect(
        screen.getByText("Start: 11/16/2004 End: 05/21/2012"),
      ).toBeInTheDocument();
    });

    it("the table should not appear when there are no results", () => {
      const actual = returnCareTeamTable(
        BundleWithPatient as unknown as Bundle,
        mappings,
      );
      expect(actual).toBeUndefined();
    });
  });

  describe("Evaluate Patient Name", () => {
    it("should return name", () => {
      const actual = evaluatePatientName(
        BundleWithPatient as unknown as Bundle,
        mappings,
      );
      expect(actual).toEqual("ABEL CASTILLO");
    });
  });
  describe("Extract Patient Address", () => {
    it("should return empty string if no address is available", () => {
      const actual = extractPatientAddress(undefined as any, mappings);

      expect(actual).toBeEmpty();
    });
    it("should get patient address", () => {
      const actual = extractPatientAddress(
        BundleWithPatient as unknown as Bundle,
        mappings,
      );

      expect(actual).toEqual("1050 CARPENTER ST\nEDWARDS, CA\n93523-2800, US");
    });
  });
  describe("Calculate Patient Age", () => {
    it("when no date is given, should return patient age when DOB is available", () => {
      // Fixed "today" for testing purposes
      jest.useFakeTimers().setSystemTime(new Date("2024-03-12"));

      const patientAge = calculatePatientAge(
        BundleWithPatient as unknown as Bundle,
        mappings,
      );

      expect(patientAge).toEqual(8);

      // Return to real time
      jest.useRealTimers();
    });
    it("should return nothing when DOB is unavailable", () => {
      const patientAge = calculatePatientAge(undefined as any, mappings);

      expect(patientAge).toEqual(undefined);
    });
    it("when date is given, should return age at given date", () => {
      const givenDate = "2020-01-01";
      const expectedAge = 4;

      const resultAge = calculatePatientAge(
        BundleWithPatient as unknown as Bundle,
        mappings,
        givenDate,
      );

      expect(resultAge).toEqual(expectedAge);
    });
  });

  describe("Extract Patient Address", () => {
    it("should return empty string if no address is available", () => {
      const actual = extractPatientAddress(undefined as any, mappings);

      expect(actual).toBeEmpty();
    });
    it("should get patient address", () => {
      const actual = extractPatientAddress(
        BundleWithPatient as unknown as Bundle,
        mappings,
      );

      expect(actual).toEqual("1050 CARPENTER ST\nEDWARDS, CA\n93523-2800, US");
    });
  });

<<<<<<< HEAD
  describe("isDataAvailable", () => {
    it("given an item with no value, it should return false", () => {
      const input: DisplayData = {};
      const result = isDataAvailable(input);
      expect(result).toEqual(false);
    });
    it("given an item with no length in its value array, it should return false", () => {
      const input: DisplayData = {
        value: [],
      };
      const result = isDataAvailable(input);
      expect(result).toEqual(false);
    });
    it("given an item whose value matches one of the unavailable terms, it should return false", () => {
      const input: DisplayData = {
        value: "Not on file documented in this encounter",
      };
      const result = isDataAvailable(input);
      expect(result).toEqual(false);
    });
    it("given an item with available info, it should return true", () => {
      const input: DisplayData = {
        value: "01/01/1970",
      };
      const result = isDataAvailable(input);
      expect(result).toEqual(true);
=======
  describe("Render Active Problem table", () => {
    it("should return empty if active problem name is undefined", () => {
      const actual = returnProblemsTable(
        BundleNoActiveProblems as unknown as Bundle,
        evaluate(BundleNoActiveProblems, mappings["activeProblems"]),
        mappings,
      );

      expect(actual).toBeUndefined();
>>>>>>> 929cbf9d
    });
  });
});<|MERGE_RESOLUTION|>--- conflicted
+++ resolved
@@ -232,34 +232,6 @@
     });
   });
 
-<<<<<<< HEAD
-  describe("isDataAvailable", () => {
-    it("given an item with no value, it should return false", () => {
-      const input: DisplayData = {};
-      const result = isDataAvailable(input);
-      expect(result).toEqual(false);
-    });
-    it("given an item with no length in its value array, it should return false", () => {
-      const input: DisplayData = {
-        value: [],
-      };
-      const result = isDataAvailable(input);
-      expect(result).toEqual(false);
-    });
-    it("given an item whose value matches one of the unavailable terms, it should return false", () => {
-      const input: DisplayData = {
-        value: "Not on file documented in this encounter",
-      };
-      const result = isDataAvailable(input);
-      expect(result).toEqual(false);
-    });
-    it("given an item with available info, it should return true", () => {
-      const input: DisplayData = {
-        value: "01/01/1970",
-      };
-      const result = isDataAvailable(input);
-      expect(result).toEqual(true);
-=======
   describe("Render Active Problem table", () => {
     it("should return empty if active problem name is undefined", () => {
       const actual = returnProblemsTable(
@@ -269,7 +241,35 @@
       );
 
       expect(actual).toBeUndefined();
->>>>>>> 929cbf9d
+    });
+  });
+
+  describe("isDataAvailable", () => {
+    it("given an item with no value, it should return false", () => {
+      const input: DisplayData = {};
+      const result = isDataAvailable(input);
+      expect(result).toEqual(false);
+    });
+    it("given an item with no length in its value array, it should return false", () => {
+      const input: DisplayData = {
+        value: [],
+      };
+      const result = isDataAvailable(input);
+      expect(result).toEqual(false);
+    });
+    it("given an item whose value matches one of the unavailable terms, it should return false", () => {
+      const input: DisplayData = {
+        value: "Not on file documented in this encounter",
+      };
+      const result = isDataAvailable(input);
+      expect(result).toEqual(false);
+    });
+    it("given an item with available info, it should return true", () => {
+      const input: DisplayData = {
+        value: "01/01/1970",
+      };
+      const result = isDataAvailable(input);
+      expect(result).toEqual(true);
     });
   });
 });