--- conflicted
+++ resolved
@@ -1,16 +1,5 @@
-<<<<<<< HEAD
-import {
-  DisplayDataProps,
-  isDataAvailable,
-  DataDisplay,
-  TooltipDiv,
-  toolTipElement,
-} from "@/app/utils";
+import { isDataAvailable, TooltipDiv, toolTipElement } from "@/app/utils";
 import { loadYamlConfig } from "@/app/api/services/utils";
-=======
-import { isDataAvailable, TooltipDiv, toolTipElement } from "@/app/utils";
-import { loadYamlConfig } from "@/app/api/utils";
->>>>>>> c749aaaa
 import { Bundle } from "fhir/r4";
 import BundleWithTravelHistory from "./assets/BundleTravelHistory.json";
 import BundleWithPatient from "./assets/BundlePatient.json";
