import { processSnomedCode } from "@/app/view-data/service";
import { loadYamlConfig } from "@/app/api/services/utils";
import { getEcrData } from "@/app/api/services/ecrDataService";
import SideNav from "@/app/view-data/components/SideNav";
import EcrSummary from "@/app/view-data/components/EcrSummary";
import {
  evaluateEcrSummaryAboutTheConditionDetails,
<<<<<<< HEAD
  evaluateEcrSummaryEncounterDetails,
  evaluateEcrSummaryPatientDetails,
} from "@/app/services/ecrSummaryService";
import { Grid, GridContainer } from "@trussworks/react-uswds";
import { ExpandCollapseButtons } from "@/app/view-data/components/ExpandCollapseButtons";
import AccordionContainer from "@/app/view-data/components/AccordionContainer";
import React from "react";
=======
} from "../services/ecrSummaryService";
import { metrics } from "./component-utils";

// string constants to match with possible .env values
const basePath = process.env.NODE_ENV === "production" ? "/ecr-viewer" : "";
>>>>>>> 00ac69c7

/**
 * Functional component for rendering a page based on provided search parameters.
 * @param props - Component props.
 * @param props.searchParams - Search parameters object.
 * @returns - functional component for view-data
 */
<<<<<<< HEAD
export default async function Page({
  searchParams,
}: Readonly<{ searchParams: { [key: string]: string | undefined } }>) {
  const fhirId = searchParams["id"] ?? "";
  const snomedCode = searchParams["snomed-code"] ?? "";
  processSnomedCode(snomedCode);
  const fhirBundle = await getEcrData(fhirId);
  const mappings = loadYamlConfig();
  return (
    <main>
=======
const ECRViewerPage: React.FC = () => {
  const [fhirBundle, setFhirBundle] = useState<Bundle>();
  const [mappings, setMappings] = useState<PathMappings>({});
  const [errors, setErrors] = useState<Error>();
  const searchParams = useSearchParams();
  const fhirId = searchParams ? searchParams.get("id") ?? "" : "";
  const snomedCode = searchParams ? searchParams.get("snomed-code") ?? "" : "";

  type ApiResponse = {
    fhirBundle: Bundle;
    fhirPathMappings: PathMappings;
  };

  useEffect(() => {
    const startTime = performance.now();
    window.addEventListener("beforeunload", function (_e) {
      metrics(basePath, {
        startTime: startTime,
        endTime: performance.now(),
        fhirId: `${fhirId}`,
      });
    });
    const fetchData = async () => {
      try {
        const response = await fetch(`${basePath}/api/fhir-data?id=${fhirId}`);
        if (!response.ok) {
          if (response.status == 404) {
            throw new Error(
              "Sorry, we couldn't find this eCR ID. Please try again with a different ID.",
            );
          } else {
            const errorData = response.statusText;
            throw new Error(errorData || "Internal Server Error");
          }
        } else {
          const bundle: ApiResponse = await response.json();
          processSnomedCode(snomedCode);
          setFhirBundle(bundle.fhirBundle);
          setMappings(bundle.fhirPathMappings);
        }
      } catch (error: any) {
        setErrors(error);
        console.error("Error fetching data:", error);
      }
    };
    fetchData();
  }, []);

  if (errors) {
    return (
>>>>>>> 00ac69c7
      <div>
        <div className="main-container">
          <div className="content-wrapper">
            <div className="nav-wrapper">
              <nav className="sticky-nav">
                <SideNav />
              </nav>
            </div>
            <div className={"ecr-viewer-container"}>
              <div className="ecr-content">
                <h1 className="margin-bottom-3" id="ecr-summary">
                  eCR Summary
                </h1>
                <EcrSummary
                  patientDetails={evaluateEcrSummaryPatientDetails(
                    fhirBundle,
                    mappings,
                  )}
                  encounterDetails={evaluateEcrSummaryEncounterDetails(
                    fhirBundle,
                    mappings,
                  )}
                  aboutTheCondition={evaluateEcrSummaryAboutTheConditionDetails(
                    fhirBundle,
                    mappings,
                  )}
                />
                <div className="margin-top-10">
                  <GridContainer className={"padding-0 margin-bottom-3"}>
                    <Grid row>
                      <Grid>
                        <h2 className="margin-bottom-0" id="ecr-document">
                          eCR Document
                        </h2>
                      </Grid>
                      <Grid
                        className={"flex-align-self-center margin-left-auto"}
                      >
                        <ExpandCollapseButtons
                          id={"main"}
                          buttonSelector={"h3 > .usa-accordion__button"}
                          accordionSelector={
                            ".info-container > .usa-accordion__content"
                          }
                          expandButtonText={"Expand all sections"}
                          collapseButtonText={"Collapse all sections"}
                        />
                      </Grid>
                    </Grid>
                  </GridContainer>
                  <AccordionContainer
                    fhirPathMappings={mappings}
                    fhirBundle={fhirBundle}
                  />
                </div>
              </div>
            </div>
          </div>
        </div>
      </div>
    </main>
  );
}<|MERGE_RESOLUTION|>--- conflicted
+++ resolved
@@ -5,7 +5,6 @@
 import EcrSummary from "@/app/view-data/components/EcrSummary";
 import {
   evaluateEcrSummaryAboutTheConditionDetails,
-<<<<<<< HEAD
   evaluateEcrSummaryEncounterDetails,
   evaluateEcrSummaryPatientDetails,
 } from "@/app/services/ecrSummaryService";
@@ -13,21 +12,13 @@
 import { ExpandCollapseButtons } from "@/app/view-data/components/ExpandCollapseButtons";
 import AccordionContainer from "@/app/view-data/components/AccordionContainer";
 import React from "react";
-=======
-} from "../services/ecrSummaryService";
-import { metrics } from "./component-utils";
-
-// string constants to match with possible .env values
-const basePath = process.env.NODE_ENV === "production" ? "/ecr-viewer" : "";
->>>>>>> 00ac69c7
 
 /**
  * Functional component for rendering a page based on provided search parameters.
  * @param props - Component props.
  * @param props.searchParams - Search parameters object.
- * @returns - functional component for view-data
+ * @returns The main eCR Viewer JSX component.
  */
-<<<<<<< HEAD
 export default async function Page({
   searchParams,
 }: Readonly<{ searchParams: { [key: string]: string | undefined } }>) {
@@ -36,60 +27,9 @@
   processSnomedCode(snomedCode);
   const fhirBundle = await getEcrData(fhirId);
   const mappings = loadYamlConfig();
+
   return (
     <main>
-=======
-const ECRViewerPage: React.FC = () => {
-  const [fhirBundle, setFhirBundle] = useState<Bundle>();
-  const [mappings, setMappings] = useState<PathMappings>({});
-  const [errors, setErrors] = useState<Error>();
-  const searchParams = useSearchParams();
-  const fhirId = searchParams ? searchParams.get("id") ?? "" : "";
-  const snomedCode = searchParams ? searchParams.get("snomed-code") ?? "" : "";
-
-  type ApiResponse = {
-    fhirBundle: Bundle;
-    fhirPathMappings: PathMappings;
-  };
-
-  useEffect(() => {
-    const startTime = performance.now();
-    window.addEventListener("beforeunload", function (_e) {
-      metrics(basePath, {
-        startTime: startTime,
-        endTime: performance.now(),
-        fhirId: `${fhirId}`,
-      });
-    });
-    const fetchData = async () => {
-      try {
-        const response = await fetch(`${basePath}/api/fhir-data?id=${fhirId}`);
-        if (!response.ok) {
-          if (response.status == 404) {
-            throw new Error(
-              "Sorry, we couldn't find this eCR ID. Please try again with a different ID.",
-            );
-          } else {
-            const errorData = response.statusText;
-            throw new Error(errorData || "Internal Server Error");
-          }
-        } else {
-          const bundle: ApiResponse = await response.json();
-          processSnomedCode(snomedCode);
-          setFhirBundle(bundle.fhirBundle);
-          setMappings(bundle.fhirPathMappings);
-        }
-      } catch (error: any) {
-        setErrors(error);
-        console.error("Error fetching data:", error);
-      }
-    };
-    fetchData();
-  }, []);
-
-  if (errors) {
-    return (
->>>>>>> 00ac69c7
       <div>
         <div className="main-container">
           <div className="content-wrapper">
