"use client";
import AccordionContainer from "@/app/view-data/components/AccordionContainer";
import { useSearchParams } from "next/navigation";
import React, { useEffect, useState } from "react";
import { Bundle } from "fhir/r4";
import { PathMappings } from "../utils";
import SideNav from "./components/SideNav";
import { processSnomedCode } from "./service";
import { Grid, GridContainer } from "@trussworks/react-uswds";
import { ExpandCollapseButtons } from "@/app/view-data/components/ExpandCollapseButtons";
import EcrSummary from "./components/EcrSummary";
import {
  evaluateEcrSummaryPatientDetails,
<<<<<<< HEAD
} from "@/app/view-data/components/service/EcrSummaryService";
import { metrics } from "./component-utils";
=======
  evaluateEcrSummaryEncounterDetails,
  evaluateEcrSummaryAboutTheConditionDetails,
} from "../services/ecrSummaryService";
>>>>>>> 6d6be920

// string constants to match with possible .env values
const basePath = process.env.NODE_ENV === "production" ? "/ecr-viewer" : "";

/**
 * Functional component for rendering the eCR Viewer page.
 * @returns The main eCR Viewer JSX component.
 */
const ECRViewerPage: React.FC = () => {
  const [fhirBundle, setFhirBundle] = useState<Bundle>();
  const [mappings, setMappings] = useState<PathMappings>({});
  const [errors, setErrors] = useState<Error>();
  const searchParams = useSearchParams();
  const fhirId = searchParams ? searchParams.get("id") ?? "" : "";
  const snomedCode = searchParams ? searchParams.get("snomed-code") ?? "" : "";

  type ApiResponse = {
    fhirBundle: Bundle;
    fhirPathMappings: PathMappings;
  };

  useEffect(() => {
    const startTime = performance.now();
    window.addEventListener("beforeunload", function (_e) {
      metrics(basePath, {
        startTime: startTime,
        endTime: performance.now(),
        fhirId: `${fhirId}`,
      });
    });
    const fetchData = async () => {
      try {
        const response = await fetch(`${basePath}/api/fhir-data?id=${fhirId}`);
        if (!response.ok) {
          if (response.status == 404) {
            throw new Error(
              "Sorry, we couldn't find this eCR ID. Please try again with a different ID.",
            );
          } else {
            const errorData = response.statusText;
            throw new Error(errorData || "Internal Server Error");
          }
        } else {
          const bundle: ApiResponse = await response.json();
          processSnomedCode(snomedCode);
          setFhirBundle(bundle.fhirBundle);
          setMappings(bundle.fhirPathMappings);
        }
      } catch (error: any) {
        setErrors(error);
        console.error("Error fetching data:", error);
      }
    };
    fetchData();
  }, []);

  if (errors) {
    return (
      <div>
        <pre>
          <code>{`${errors}`}</code>
        </pre>
      </div>
    );
  } else if (fhirBundle && mappings) {
    return (
      <main>
        <div>
          <div className="main-container">
            <div className="content-wrapper">
              <div className="nav-wrapper">
                <nav className="sticky-nav">
                  <SideNav />
                </nav>
              </div>
              <div className={"ecr-viewer-container"}>
                <div className="ecr-content">
                  <h1 className="margin-bottom-3" id="ecr-summary">
                    eCR Summary
                  </h1>
                  <EcrSummary
                    patientDetails={evaluateEcrSummaryPatientDetails(
                      fhirBundle,
                      mappings,
                    )}
                    encounterDetails={evaluateEcrSummaryEncounterDetails(
                      fhirBundle,
                      mappings,
                    )}
                    aboutTheCondition={evaluateEcrSummaryAboutTheConditionDetails(
                      fhirBundle,
                      mappings,
                    )}
                  />
                  <div className="margin-top-10">
                    <GridContainer className={"padding-0 margin-bottom-3"}>
                      <Grid row>
                        <Grid>
                          <h2 className="margin-bottom-0" id="ecr-document">
                            eCR Document
                          </h2>
                        </Grid>
                        <Grid
                          className={"flex-align-self-center margin-left-auto"}
                        >
                          <ExpandCollapseButtons
                            id={"main"}
                            buttonSelector={"h3 > .usa-accordion__button"}
                            accordionSelector={
                              ".info-container > .usa-accordion__content"
                            }
                            expandButtonText={"Expand all sections"}
                            collapseButtonText={"Collapse all sections"}
                          />
                        </Grid>
                      </Grid>
                    </GridContainer>
                    <AccordionContainer
                      fhirPathMappings={mappings}
                      fhirBundle={fhirBundle}
                    />
                  </div>
                </div>
              </div>
            </div>
          </div>
        </div>
      </main>
    );
  } else {
    return (
      <div>
        <h1>Loading...</h1>
      </div>
    );
  }
};

export default ECRViewerPage;<|MERGE_RESOLUTION|>--- conflicted
+++ resolved
@@ -11,14 +11,10 @@
 import EcrSummary from "./components/EcrSummary";
 import {
   evaluateEcrSummaryPatientDetails,
-<<<<<<< HEAD
-} from "@/app/view-data/components/service/EcrSummaryService";
-import { metrics } from "./component-utils";
-=======
   evaluateEcrSummaryEncounterDetails,
   evaluateEcrSummaryAboutTheConditionDetails,
 } from "../services/ecrSummaryService";
->>>>>>> 6d6be920
+import { metrics } from "./component-utils";
 
 // string constants to match with possible .env values
 const basePath = process.env.NODE_ENV === "production" ? "/ecr-viewer" : "";
