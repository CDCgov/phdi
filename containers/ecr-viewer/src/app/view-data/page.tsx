--- conflicted
+++ resolved
@@ -4,7 +4,6 @@
 import React, { useEffect, useState } from "react";
 import { Bundle } from "fhir/r4";
 import { PathMappings } from "../utils";
-import SideNav from "./components/SideNav";
 import { processSnomedCode } from "./service";
 import { Grid, GridContainer, Icon, Button } from "@trussworks/react-uswds";
 import { ExpandCollapseButtons } from "@/app/view-data/components/ExpandCollapseButtons";
@@ -102,55 +101,6 @@
                   ""
                 )}
               </div>
-<<<<<<< HEAD
-              <div className="content-wrapper">
-                <div className="nav-wrapper">
-                  <nav className="sticky-nav">
-                    <SideNav />
-                  </nav>
-                </div>
-                <div className={"ecr-viewer-container"}>
-                  <div className="ecr-content">
-                    <h2 className="margin-bottom-3" id="ecr-summary">
-                      eCR Summary
-                    </h2>
-                    <EcrSummary
-                      patientDetails={evaluateEcrSummaryPatientDetails(
-                        fhirBundle,
-                        mappings,
-                      )}
-                      encounterDetails={evaluateEcrSummaryEncounterDetails(
-                        fhirBundle,
-                        mappings,
-                      )}
-                      aboutTheCondition={evaluateEcrSummaryAboutTheConditionDetails(
-                        fhirBundle,
-                        mappings,
-                        snomedCode,
-                      )}
-                      relevantClinical={evaluateEcrSummaryRelevantClinicalDetails(
-                        fhirBundle,
-                        mappings,
-                        snomedCode,
-                      )}
-                      relevantLabs={evaluateEcrSummaryRelevantLabResults(
-                        fhirBundle,
-                        mappings,
-                        snomedCode,
-                      )}
-                    />
-                    <div className="margin-top-10">
-                      <GridContainer className={"padding-0 margin-bottom-3"}>
-                        <Grid row>
-                          <Grid>
-                            <h2 className="margin-bottom-0" id="ecr-document">
-                              eCR Document
-                            </h2>
-                          </Grid>
-                          <Grid
-                            className={
-                              "flex-align-self-center margin-left-auto"
-=======
               <div className={"ecr-viewer-container"}>
                 <div className="ecr-content">
                   <h2 className="margin-bottom-3" id="ecr-summary">
@@ -188,7 +138,28 @@
                             buttonSelector={"h3 > .usa-accordion__button"}
                             accordionSelector={
                               ".info-container > .usa-accordion__content"
->>>>>>> cdf35108
+                            }
+                            expandButtonText={"Expand all sections"}
+                            collapseButtonText={"Collapse all sections"}
+                          />
+                        </Grid>
+                      </Grid>
+                    </GridContainer>
+                    <AccordionContent
+                      fhirPathMappings={mappings}
+                      fhirBundle={fhirBundle}
+                    />
+                    <div className="margin-top-10">
+                      <GridContainer className={"padding-0 margin-bottom-3"}>
+                        <Grid row>
+                          <Grid>
+                            <h2 className="margin-bottom-0" id="ecr-document">
+                              eCR Document
+                            </h2>
+                          </Grid>
+                          <Grid
+                            className={
+                              "flex-align-self-center margin-left-auto"
                             }
                           >
                             <ExpandCollapseButtons
