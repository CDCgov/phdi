<<<<<<< HEAD
// pages/index.js
"use client";
=======
"use client"
>>>>>>> 1e6bfa5e
import EcrSummary from "@/app/view-data/components/EcrSummary";
import { useSearchParams } from "next/navigation";
import { useEffect, useState } from "react";
import { Bundle } from "fhir/r4";
import Demographics from "./components/Demographics";
import SocialHistory from "./components/SocialHistory";
import { Accordion } from "@trussworks/react-uswds";
import UnavailableInfo from "./components/UnavailableInfo";
import { PathMappings, evaluateSocialData, evaluateEncounterData, evaluateProviderData } from "../utils";
import EncounterDetails from "./components/Encounter";

const ECRViewerPage = () => {
  const [fhirBundle, setFhirBundle] = useState<Bundle>();
  const [mappings, setMappings] = useState<PathMappings>({});
  const [errors, setErrors] = useState<Error | unknown>(null);
  const searchParams = useSearchParams();
  const fhirId = searchParams.get("id") ?? "";

  type FhirMappings = { [key: string]: string };

  type ApiResponse = {
    fhirBundle: Bundle;
    fhirPathMappings: FhirMappings;
  };

  useEffect(() => {
    // Fetch the appropriate bundle from Postgres database
    const fetchData = async () => {
      try {
        const response = await fetch(`/api/fhir-data?id=${fhirId}`);
        if (!response.ok) {
          const errorData = await response.json();
          throw new Error(errorData.message || "Internal Server Error");
        } else {
          const bundle: ApiResponse = await response.json();
          setFhirBundle(bundle.fhirBundle);
          setMappings(bundle.fhirPathMappings);
        }
      } catch (error) {
        setErrors(error);
        console.error("Error fetching data:", error);
      }
    };
    fetchData();
  }, []);

  const renderAccordion = () => {
<<<<<<< HEAD
    const social_data = evaluateSocialData(fhirBundle, mappings);
=======
    const social_data = evaluateSocialData(fhirBundle, mappings)
    const encounterData = evaluateEncounterData(fhirBundle, mappings)
    const providerData = evaluateProviderData(fhirBundle, mappings)
>>>>>>> 1e6bfa5e
    const accordionItems: any[] = [
      {
        title: "Patient Info",
        content: (
          <div>
            <Demographics fhirPathMappings={mappings} fhirBundle={fhirBundle} />
<<<<<<< HEAD
            {social_data.available_data && (
              <SocialHistory socialData={social_data.available_data} />
            )}
          </div>
=======
            {social_data.available_data.length > 0 && <SocialHistory socialData={social_data.available_data} />}
          </div >
>>>>>>> 1e6bfa5e
        ),
        expanded: true,
        id: "1",
        headingLevel: "h2",
      },
      {
<<<<<<< HEAD
        title: "Unavailable Info",
=======
        title: 'Encounter Info',
>>>>>>> 1e6bfa5e
        content: (
          <div>
            <EncounterDetails encounterData={encounterData.available_data} providerData={providerData.available_data} />
          </div>
        ),
        expanded: true,
        id: '2',
        headingLevel: 'h2',
      },
      {
        title: 'Unavailable Info',
        content: (
          <div className="padding-top-105">
            <UnavailableInfo
              socialUnavailableData={social_data.unavailable_data}
              encounterUnavailableData={encounterData.unavailable_data}
              providerUnavailableData={providerData.unavailable_data}
            />
          </div>
        ),
        expanded: true,
        id: "2",
        headingLevel: "h2",
      },
    ];

    return (
      <Accordion
        className="info-container"
        items={accordionItems}
        multiselectable={true}
      />
    );
  };

  if (errors) {
    return <div>{`${errors}`}</div>;
  } else if (fhirBundle && mappings) {
    return (
      <div>
        <header>
          <h1 className={"page-title"}>EZ eCR Viewer</h1>
        </header>
        <div className={"ecr-viewer-container"}>
          <h2 className="margin-bottom-3">eCR Summary</h2>
          <EcrSummary fhirPathMappings={mappings} fhirBundle={fhirBundle} />
<<<<<<< HEAD
          <h2>Additional Details</h2>
          {renderAccordion()}
        </div>
      </div>
    );
=======
          <div className="margin-top-6">
            <h2 className="margin-bottom-3">eCR Document</h2>
            {renderAccordion()}
          </div>
        </div >
      </div >)
>>>>>>> 1e6bfa5e
  } else {
    return (
      <div>
        <h1>Loading...</h1>
      </div>
    );
  }
};

export default ECRViewerPage;<|MERGE_RESOLUTION|>--- conflicted
+++ resolved
@@ -1,9 +1,4 @@
-<<<<<<< HEAD
-// pages/index.js
 "use client";
-=======
-"use client"
->>>>>>> 1e6bfa5e
 import EcrSummary from "@/app/view-data/components/EcrSummary";
 import { useSearchParams } from "next/navigation";
 import { useEffect, useState } from "react";
@@ -12,7 +7,12 @@
 import SocialHistory from "./components/SocialHistory";
 import { Accordion } from "@trussworks/react-uswds";
 import UnavailableInfo from "./components/UnavailableInfo";
-import { PathMappings, evaluateSocialData, evaluateEncounterData, evaluateProviderData } from "../utils";
+import {
+  PathMappings,
+  evaluateSocialData,
+  evaluateEncounterData,
+  evaluateProviderData,
+} from "../utils";
 import EncounterDetails from "./components/Encounter";
 
 const ECRViewerPage = () => {
@@ -51,50 +51,40 @@
   }, []);
 
   const renderAccordion = () => {
-<<<<<<< HEAD
     const social_data = evaluateSocialData(fhirBundle, mappings);
-=======
-    const social_data = evaluateSocialData(fhirBundle, mappings)
-    const encounterData = evaluateEncounterData(fhirBundle, mappings)
-    const providerData = evaluateProviderData(fhirBundle, mappings)
->>>>>>> 1e6bfa5e
+    const encounterData = evaluateEncounterData(fhirBundle, mappings);
+    const providerData = evaluateProviderData(fhirBundle, mappings);
     const accordionItems: any[] = [
       {
         title: "Patient Info",
         content: (
           <div>
             <Demographics fhirPathMappings={mappings} fhirBundle={fhirBundle} />
-<<<<<<< HEAD
-            {social_data.available_data && (
+            {social_data.available_data.length > 0 && (
               <SocialHistory socialData={social_data.available_data} />
             )}
           </div>
-=======
-            {social_data.available_data.length > 0 && <SocialHistory socialData={social_data.available_data} />}
-          </div >
->>>>>>> 1e6bfa5e
         ),
         expanded: true,
         id: "1",
         headingLevel: "h2",
       },
       {
-<<<<<<< HEAD
-        title: "Unavailable Info",
-=======
-        title: 'Encounter Info',
->>>>>>> 1e6bfa5e
+        title: "Encounter Info",
         content: (
           <div>
-            <EncounterDetails encounterData={encounterData.available_data} providerData={providerData.available_data} />
+            <EncounterDetails
+              encounterData={encounterData.available_data}
+              providerData={providerData.available_data}
+            />
           </div>
         ),
         expanded: true,
-        id: '2',
-        headingLevel: 'h2',
+        id: "2",
+        headingLevel: "h2",
       },
       {
-        title: 'Unavailable Info',
+        title: "Unavailable Info",
         content: (
           <div className="padding-top-105">
             <UnavailableInfo
@@ -130,20 +120,13 @@
         <div className={"ecr-viewer-container"}>
           <h2 className="margin-bottom-3">eCR Summary</h2>
           <EcrSummary fhirPathMappings={mappings} fhirBundle={fhirBundle} />
-<<<<<<< HEAD
-          <h2>Additional Details</h2>
-          {renderAccordion()}
-        </div>
-      </div>
-    );
-=======
           <div className="margin-top-6">
             <h2 className="margin-bottom-3">eCR Document</h2>
             {renderAccordion()}
           </div>
-        </div >
-      </div >)
->>>>>>> 1e6bfa5e
+        </div>
+      </div>
+    );
   } else {
     return (
       <div>
