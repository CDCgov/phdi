"use client";
import EcrSummary from "@/app/view-data/components/EcrSummary";
import { useSearchParams } from "next/navigation";
import { useEffect, useState } from "react";
import { Bundle } from "fhir/r4";
import Demographics from "./components/Demographics";
import SocialHistory from "./components/SocialHistory";
import { Accordion } from "@trussworks/react-uswds";
import UnavailableInfo from "./components/UnavailableInfo";
import EcrMetadata from "./components/EcrMetadata";
import {
  PathMappings,
  evaluateSocialData,
  evaluateEncounterData,
  evaluateProviderData,
  evaluateDemographicsData,
} from "../utils";
import EncounterDetails from "./components/Encounter";

const ECRViewerPage = () => {
  const [fhirBundle, setFhirBundle] = useState<Bundle>();
  const [mappings, setMappings] = useState<PathMappings>({});
  const [errors, setErrors] = useState<Error | unknown>(null);
  const searchParams = useSearchParams();
  const fhirId = searchParams.get("id") ?? "";

  type FhirMappings = { [key: string]: string };

  type ApiResponse = {
    fhirBundle: Bundle;
    fhirPathMappings: FhirMappings;
  };

  useEffect(() => {
    // Fetch the appropriate bundle from Postgres database
    const fetchData = async () => {
      try {
        const response = await fetch(`/api/fhir-data?id=${fhirId}`);
        if (!response.ok) {
          const errorData = await response.json();
          throw new Error(errorData.message || "Internal Server Error");
        } else {
          const bundle: ApiResponse = await response.json();
          setFhirBundle(bundle.fhirBundle);
          setMappings(bundle.fhirPathMappings);
        }
      } catch (error) {
        setErrors(error);
        console.error("Error fetching data:", error);
      }
    };
    fetchData();
  }, []);

  const renderAccordion = () => {
    const demographicsData = evaluateDemographicsData(fhirBundle, mappings);
    const social_data = evaluateSocialData(fhirBundle, mappings);
    const encounterData = evaluateEncounterData(fhirBundle, mappings);
    const providerData = evaluateProviderData(fhirBundle, mappings);
    const accordionItems: any[] = [
      {
        title: "Patient Info",
        content: (
<<<<<<< HEAD
          <div>
            <Demographics demographicsData={demographicsData.evaluated_data} />
            {social_data.evaluated_data.length > 0 && (
              <SocialHistory socialData={social_data.evaluated_data} />
=======
          <>
            <Demographics fhirPathMappings={mappings} fhirBundle={fhirBundle} />
            {social_data.available_data.length > 0 && (
              <SocialHistory socialData={social_data.available_data} />
>>>>>>> f2e6f0ed
            )}
          </>
        ),
        expanded: true,
        id: "1",
        headingLevel: "h2",
      },
      {
        title: "eCR Metadata",
        content: (
          <>
            <EcrMetadata fhirPathMappings={mappings} fhirBundle={fhirBundle} />
          </>
        ),
        expanded: true,
        id: "2",
        headingLevel: "h2",
      },
      {
        title: "Encounter Info",
        content: (
          <div>
            <EncounterDetails
              encounterData={encounterData.evaluated_data}
              providerData={providerData.evaluated_data}
            />
          </div>
        ),
        expanded: true,
        id: "3",
        headingLevel: "h2",
      },
      {
        title: "Unavailable Info",
        content: (
          <div className="padding-top-105">
            <UnavailableInfo
              socialUnavailableData={social_data.unavailable_data}
              encounterUnavailableData={encounterData.unavailable_data}
              providerUnavailableData={providerData.unavailable_data}
            />
          </div>
        ),
        expanded: true,
        id: "4",
        headingLevel: "h2",
      },
    ];

    return (
      <Accordion
        className="info-container"
        items={accordionItems}
        multiselectable={true}
      />
    );
  };

  if (errors) {
    return <div>{`${errors}`}</div>;
  } else if (fhirBundle && mappings) {
    return (
      <div>
        <header>
          <h1 className={"page-title"}>EZ eCR Viewer</h1>
        </header>
        <div className={"ecr-viewer-container"}>
          <h2 className="margin-bottom-3">eCR Summary</h2>
          <EcrSummary fhirPathMappings={mappings} fhirBundle={fhirBundle} />
          <div className="margin-top-6">
            <h2 className="margin-bottom-3">eCR Document</h2>
            {renderAccordion()}
          </div>
        </div>
      </div>
    );
  } else {
    return (
      <div>
        <h1>Loading...</h1>
      </div>
    );
  }
};

export default ECRViewerPage;<|MERGE_RESOLUTION|>--- conflicted
+++ resolved
@@ -61,17 +61,10 @@
       {
         title: "Patient Info",
         content: (
-<<<<<<< HEAD
-          <div>
+          <>
             <Demographics demographicsData={demographicsData.evaluated_data} />
             {social_data.evaluated_data.length > 0 && (
               <SocialHistory socialData={social_data.evaluated_data} />
-=======
-          <>
-            <Demographics fhirPathMappings={mappings} fhirBundle={fhirBundle} />
-            {social_data.available_data.length > 0 && (
-              <SocialHistory socialData={social_data.available_data} />
->>>>>>> f2e6f0ed
             )}
           </>
         ),
