--- conflicted
+++ resolved
@@ -13,11 +13,8 @@
   evaluateEcrSummaryPatientDetails,
   evaluateEcrSummaryEncounterDetails,
   evaluateEcrSummaryAboutTheConditionDetails,
-<<<<<<< HEAD
+  evaluateEcrSummaryRelevantClinicalDetails,
   evaluateEcrSummaryRelevantLabResults,
-=======
-  evaluateEcrSummaryRelevantClinicalDetails,
->>>>>>> a1208166
 } from "../services/ecrSummaryService";
 import { metrics } from "./component-utils";
 
@@ -113,11 +110,12 @@
                       fhirBundle,
                       mappings,
                     )}
-<<<<<<< HEAD
+                    relevantClinical={evaluateEcrSummaryRelevantClinicalDetails(
+                      fhirBundle,
+                      mappings,
+                      snomedCode,
+                    )}
                     relevantLabs={evaluateEcrSummaryRelevantLabResults(
-=======
-                    relevantClinical={evaluateEcrSummaryRelevantClinicalDetails(
->>>>>>> a1208166
                       fhirBundle,
                       mappings,
                       snomedCode,
