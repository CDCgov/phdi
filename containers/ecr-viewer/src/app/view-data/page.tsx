"use client";
import EcrSummary, {
  ecrSummaryConfig,
} from "@/app/view-data/components/EcrSummary";
import AccordionContainer from "@/app/view-data/components/AccordionContainer";
import { useSearchParams } from "next/navigation";
import React, { useEffect, useState } from "react";
import { Bundle } from "fhir/r4";
<<<<<<< HEAD
import { Accordion } from "@trussworks/react-uswds";
import {
  PathMappings,
  evaluateSocialData,
  evaluateEncounterData,
  evaluateProviderData,
  evaluateDemographicsData,
  evaluateEcrMetadata,
  evaluateClinicalData,
} from "../utils";
import Demographics, { demographicsConfig } from "./components/Demographics";
import SocialHistory, { socialHistoryConfig } from "./components/SocialHistory";
import UnavailableInfo from "./components/UnavailableInfo";
import ClinicalInfo from "./components/Clinical";
import EcrMetadata, { ecrMetadataConfig } from "./components/EcrMetadata";
import SideNav, { SectionConfig } from "./components/SideNav";
import EncounterDetails, { encounterConfig } from "./components/Encounter";
=======
import { demographicsConfig } from "./components/Demographics";
import { socialHistoryConfig } from "./components/SocialHistory";
import { ecrMetadataConfig } from "./components/EcrMetadata";
import { encounterConfig } from "./components/Encounter";
import { clinicalInfoConfig } from "./components/ClinicalInfo";
import { PathMappings } from "../utils";
import SideNav, { SectionConfig } from "./components/SideNav";
>>>>>>> 4c5c717a

const ECRViewerPage = () => {
  const [fhirBundle, setFhirBundle] = useState<Bundle>();
  const [mappings, setMappings] = useState<PathMappings>({});
  const [errors, setErrors] = useState<Error | unknown>(null);
  const searchParams = useSearchParams();
  const fhirId = searchParams.get("id") ?? "";

  const sideNavConfigs = [
    ecrSummaryConfig,
    new SectionConfig("eCR Document", [
      new SectionConfig("Patient Info", [
        demographicsConfig,
        socialHistoryConfig,
      ]),
      encounterConfig,
      clinicalInfoConfig,
      ecrMetadataConfig,
    ]),
    new SectionConfig("Unavailable Info"),
  ];

  type ApiResponse = {
    fhirBundle: Bundle;
    fhirPathMappings: PathMappings;
  };

  useEffect(() => {
    // Fetch the appropriate bundle from Postgres database
    const fetchData = async () => {
      try {
        const response = await fetch(`/api/fhir-data?id=${fhirId}`);
        if (!response.ok) {
          const errorData = await response.json();
          throw new Error(errorData.message || "Internal Server Error");
        } else {
          const bundle: ApiResponse = await response.json();
          setFhirBundle(bundle.fhirBundle);
          setMappings(bundle.fhirPathMappings);
        }
      } catch (error) {
        setErrors(error);
        console.error("Error fetching data:", error);
      }
    };
    fetchData();
  }, []);
<<<<<<< HEAD

  const renderAccordion = () => {
    const demographicsData = evaluateDemographicsData(fhirBundle, mappings);
    const social_data = evaluateSocialData(fhirBundle, mappings);
    const encounterData = evaluateEncounterData(fhirBundle, mappings);
    const providerData = evaluateProviderData(fhirBundle, mappings);
    const ecrMetadata = evaluateEcrMetadata(fhirBundle, mappings);
    const clinicalData = evaluateClinicalData(fhirBundle, mappings);
    const accordionItems: any[] = [
      {
        title: <span id="patient-info">Patient Info</span>,
        content: (
          <>
            <Demographics demographicsData={demographicsData.availableData} />
            {social_data.availableData.length > 0 && (
              <SocialHistory socialData={social_data.availableData} />
            )}
          </>
        ),
        expanded: true,
        id: "1",
        headingLevel: "h2",
      },
      {
        title: <span id="ecr-metadata">eCR Metadata</span>,
        content: (
          <>
            <EcrMetadata
              eicrDetails={ecrMetadata.eicrDetails.availableData}
              eCRSenderDetails={ecrMetadata.ecrSenderDetails.availableData}
              rrDetails={ecrMetadata.rrDetails.availableData}
            />
          </>
        ),
        expanded: true,
        id: "2",
        headingLevel: "h2",
      },
      {
        title: <span id="encounter-info">Encounter Info</span>,
        content: (
          <div>
            <EncounterDetails
              encounterData={encounterData.availableData}
              providerData={providerData.availableData}
            />
          </div>
        ),
        expanded: true,
        id: "3",
        headingLevel: "h2",
      },
      {
        title: <span id="clinical-info">Clinical Info</span>,
        content: (
          <div>
            <ClinicalInfo
              activeProblemsDetails={
                clinicalData.activeProblemsDetails.availableData
              }
              immunizationsDetails={
                clinicalData.immunizationsDetails.availableData
              }
            />
          </div>
        ),
        expanded: true,
        id: "4",
        headingLevel: "h2",
      },
      {
        title: <span id="unavailable-info">Unavailable Info</span>,
        content: (
          <div className="padding-top-105">
            <UnavailableInfo
              demographicsUnavailableData={demographicsData.unavailableData}
              socialUnavailableData={social_data.unavailableData}
              encounterUnavailableData={encounterData.unavailableData}
              providerUnavailableData={providerData.unavailableData}
              activeProblemsUnavailableData={
                clinicalData.activeProblemsDetails.unavailableData
              }
              immunizationsUnavailableData={
                clinicalData.immunizationsDetails.unavailableData
              }
            />
          </div>
        ),
        expanded: true,
        id: "5",
        headingLevel: "h2",
      },
    ];

    return (
      <Accordion
        className="info-container"
        items={accordionItems}
        multiselectable={true}
      />
    );
  };

=======
>>>>>>> 4c5c717a
  if (errors) {
    return <div>{`${errors}`}</div>;
  } else if (fhirBundle && mappings) {
    return (
      <div>
        <header>
          <h1 className="page-title">EZ eCR Viewer</h1>
        </header>
        <div className="main-container">
          <div className="content-wrapper">
            <div className="nav-wrapper">
              <nav className="sticky-nav">
                <SideNav sectionConfigs={sideNavConfigs} />
              </nav>
            </div>
            <div className={"ecr-viewer-container"}>
              <div className="ecr-content">
                <h2 className="margin-bottom-3" id="ecr-summary">
                  eCR Summary
                </h2>
                <EcrSummary
                  fhirPathMappings={mappings}
                  fhirBundle={fhirBundle}
                />
                <div className="margin-top-6">
                  <h2 className="margin-bottom-3" id="ecr-document">
                    eCR Document
                  </h2>
                  <AccordionContainer
                    fhirPathMappings={mappings}
                    fhirBundle={fhirBundle}
                  />
                </div>
              </div>
            </div>
          </div>
        </div>
      </div>
    );
  } else {
    return (
      <div>
        <h1>Loading...</h1>
      </div>
    );
  }
};

export default ECRViewerPage;<|MERGE_RESOLUTION|>--- conflicted
+++ resolved
@@ -6,25 +6,6 @@
 import { useSearchParams } from "next/navigation";
 import React, { useEffect, useState } from "react";
 import { Bundle } from "fhir/r4";
-<<<<<<< HEAD
-import { Accordion } from "@trussworks/react-uswds";
-import {
-  PathMappings,
-  evaluateSocialData,
-  evaluateEncounterData,
-  evaluateProviderData,
-  evaluateDemographicsData,
-  evaluateEcrMetadata,
-  evaluateClinicalData,
-} from "../utils";
-import Demographics, { demographicsConfig } from "./components/Demographics";
-import SocialHistory, { socialHistoryConfig } from "./components/SocialHistory";
-import UnavailableInfo from "./components/UnavailableInfo";
-import ClinicalInfo from "./components/Clinical";
-import EcrMetadata, { ecrMetadataConfig } from "./components/EcrMetadata";
-import SideNav, { SectionConfig } from "./components/SideNav";
-import EncounterDetails, { encounterConfig } from "./components/Encounter";
-=======
 import { demographicsConfig } from "./components/Demographics";
 import { socialHistoryConfig } from "./components/SocialHistory";
 import { ecrMetadataConfig } from "./components/EcrMetadata";
@@ -32,7 +13,6 @@
 import { clinicalInfoConfig } from "./components/ClinicalInfo";
 import { PathMappings } from "../utils";
 import SideNav, { SectionConfig } from "./components/SideNav";
->>>>>>> 4c5c717a
 
 const ECRViewerPage = () => {
   const [fhirBundle, setFhirBundle] = useState<Bundle>();
@@ -80,112 +60,7 @@
     };
     fetchData();
   }, []);
-<<<<<<< HEAD
 
-  const renderAccordion = () => {
-    const demographicsData = evaluateDemographicsData(fhirBundle, mappings);
-    const social_data = evaluateSocialData(fhirBundle, mappings);
-    const encounterData = evaluateEncounterData(fhirBundle, mappings);
-    const providerData = evaluateProviderData(fhirBundle, mappings);
-    const ecrMetadata = evaluateEcrMetadata(fhirBundle, mappings);
-    const clinicalData = evaluateClinicalData(fhirBundle, mappings);
-    const accordionItems: any[] = [
-      {
-        title: <span id="patient-info">Patient Info</span>,
-        content: (
-          <>
-            <Demographics demographicsData={demographicsData.availableData} />
-            {social_data.availableData.length > 0 && (
-              <SocialHistory socialData={social_data.availableData} />
-            )}
-          </>
-        ),
-        expanded: true,
-        id: "1",
-        headingLevel: "h2",
-      },
-      {
-        title: <span id="ecr-metadata">eCR Metadata</span>,
-        content: (
-          <>
-            <EcrMetadata
-              eicrDetails={ecrMetadata.eicrDetails.availableData}
-              eCRSenderDetails={ecrMetadata.ecrSenderDetails.availableData}
-              rrDetails={ecrMetadata.rrDetails.availableData}
-            />
-          </>
-        ),
-        expanded: true,
-        id: "2",
-        headingLevel: "h2",
-      },
-      {
-        title: <span id="encounter-info">Encounter Info</span>,
-        content: (
-          <div>
-            <EncounterDetails
-              encounterData={encounterData.availableData}
-              providerData={providerData.availableData}
-            />
-          </div>
-        ),
-        expanded: true,
-        id: "3",
-        headingLevel: "h2",
-      },
-      {
-        title: <span id="clinical-info">Clinical Info</span>,
-        content: (
-          <div>
-            <ClinicalInfo
-              activeProblemsDetails={
-                clinicalData.activeProblemsDetails.availableData
-              }
-              immunizationsDetails={
-                clinicalData.immunizationsDetails.availableData
-              }
-            />
-          </div>
-        ),
-        expanded: true,
-        id: "4",
-        headingLevel: "h2",
-      },
-      {
-        title: <span id="unavailable-info">Unavailable Info</span>,
-        content: (
-          <div className="padding-top-105">
-            <UnavailableInfo
-              demographicsUnavailableData={demographicsData.unavailableData}
-              socialUnavailableData={social_data.unavailableData}
-              encounterUnavailableData={encounterData.unavailableData}
-              providerUnavailableData={providerData.unavailableData}
-              activeProblemsUnavailableData={
-                clinicalData.activeProblemsDetails.unavailableData
-              }
-              immunizationsUnavailableData={
-                clinicalData.immunizationsDetails.unavailableData
-              }
-            />
-          </div>
-        ),
-        expanded: true,
-        id: "5",
-        headingLevel: "h2",
-      },
-    ];
-
-    return (
-      <Accordion
-        className="info-container"
-        items={accordionItems}
-        multiselectable={true}
-      />
-    );
-  };
-
-=======
->>>>>>> 4c5c717a
   if (errors) {
     return <div>{`${errors}`}</div>;
   } else if (fhirBundle && mappings) {
