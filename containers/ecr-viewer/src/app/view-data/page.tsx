--- conflicted
+++ resolved
@@ -9,10 +9,6 @@
 import { Accordion } from "@trussworks/react-uswds";
 import UnavailableInfo from "./components/UnavailableInfo";
 import { PathMappings, evaluateSocialData } from "../utils";
-<<<<<<< HEAD
-=======
-
->>>>>>> 8382ef66
 
 const ECRViewerPage = () => {
   const [fhirBundle, setFhirBundle] = useState<Bundle>();
@@ -35,19 +31,11 @@
         const response = await fetch(`/api/fhir-data?id=${fhirId}`);
         if (!response.ok) {
           const errorData = await response.json();
-<<<<<<< HEAD
           throw new Error(errorData.message || "Internal Server Error");
         } else {
           const bundle: ApiResponse = await response.json();
           setFhirBundle(bundle.fhirBundle);
           setMappings(bundle.fhirPathMappings);
-=======
-          throw new Error(errorData.message || 'Internal Server Error');
-        } else {
-          const bundle: ApiResponse = (await response.json());
-          setFhirBundle(bundle.fhirBundle)
-          setMappings(bundle.fhirPathMappings)
->>>>>>> 8382ef66
         }
       } catch (error) {
         setErrors(error);
