--- conflicted
+++ resolved
@@ -74,61 +74,6 @@
     );
   } else if (fhirBundle && mappings) {
     return (
-<<<<<<< HEAD
-      <div>
-        <div className="main-container">
-          <div className="content-wrapper">
-            <div className="nav-wrapper">
-              <nav className="sticky-nav">
-                <SideNav />
-              </nav>
-            </div>
-            <div className={"ecr-viewer-container"}>
-              <div className="ecr-content">
-                <h1 className="margin-bottom-3" id="ecr-summary">
-                  eCR Summary
-                </h1>
-                <EcrSummary
-                  patientDetails={evaluateEcrSummaryPatientDetails(
-                    fhirBundle,
-                    mappings,
-                  )}
-                  encounterDetails={evaluateEcrSummaryEncounterDetails(
-                    fhirBundle,
-                    mappings,
-                  )}
-                  aboutTheCondition={evaluateEcrSummaryAboutTheConditionDetails(
-                    fhirBundle,
-                    mappings,
-                  )}
-                />
-                <div className="margin-top-10">
-                  <GridContainer className={"padding-0 margin-bottom-3"}>
-                    <Grid row>
-                      <Grid>
-                        <h2 className="margin-bottom-0" id="ecr-document">
-                          eCR Document
-                        </h2>
-                      </Grid>
-                      <Grid
-                        className={"flex-align-self-center margin-left-auto"}
-                      >
-                        <ExpandCollapseButtons
-                          id={"main"}
-                          buttonSelector={"h3 > .usa-accordion__button"}
-                          accordionSelector={
-                            ".info-container > .usa-accordion__content"
-                          }
-                          expandButtonText={"Expand all sections"}
-                          collapseButtonText={"Collapse all sections"}
-                        />
-                      </Grid>
-                    </Grid>
-                  </GridContainer>
-                  <AccordionContainer
-                    fhirPathMappings={mappings}
-                    fhirBundle={fhirBundle}
-=======
       <main>
         <div>
           <div className="main-container">
@@ -140,9 +85,9 @@
               </div>
               <div className={"ecr-viewer-container"}>
                 <div className="ecr-content">
-                  <h2 className="margin-bottom-3" id="ecr-summary">
+                  <h1 className="margin-bottom-3" id="ecr-summary">
                     eCR Summary
-                  </h2>
+                  </h1>
                   <EcrSummary
                     patientDetails={evaluateEcrSummaryPatientDetails(
                       fhirBundle,
@@ -156,7 +101,6 @@
                       fhirBundle,
                       mappings,
                     )}
->>>>>>> 7a6ba30a
                   />
                   <div className="margin-top-10">
                     <GridContainer className={"padding-0 margin-bottom-3"}>
