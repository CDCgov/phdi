--- conflicted
+++ resolved
@@ -112,14 +112,14 @@
                   eCR Summary
                 </h2>
                 <EcrSummary
-                  patientDetails={evaluateEcrSummaryPatientDetails(
-                    fhirBundle,
-                    mappings,
-                  )}
-                  encounterDetails={evaluateEcrSummaryEncounterDetails(
-                    fhirBundle,
-                    mappings,
-                  )}
+                  patientDetails={
+                    evaluateEcrSummaryPatientDetails(fhirBundle, mappings)
+                      .availableData
+                  }
+                  encounterDetails={
+                    evaluateEcrSummaryEncounterDetails(fhirBundle, mappings)
+                      .availableData
+                  }
                   conditionSummary={evaluateEcrSummaryConditionSummary(
                     fhirBundle,
                     mappings,
@@ -131,7 +131,6 @@
                   <GridContainer
                     className={"padding-0 margin-bottom-3 maxw-none"}
                   >
-<<<<<<< HEAD
                     <Grid row>
                       <Grid>
                         <h2 className="margin-bottom-0" id="ecr-document">
@@ -157,69 +156,6 @@
                     fhirPathMappings={mappings}
                     fhirBundle={fhirBundle}
                   />
-=======
-                    <Icon.ArrowBack size={3} />
-                    Back to eCR Library
-                  </Button>
-                ) : (
-                  ""
-                )}
-              </div>
-              <div className="content-wrapper">
-                <SideNav />
-                <div className={"ecr-viewer-container"}>
-                  <div className="ecr-content">
-                    <h2 className="margin-bottom-3" id="ecr-summary">
-                      eCR Summary
-                    </h2>
-                    <EcrSummary
-                      patientDetails={
-                        evaluateEcrSummaryPatientDetails(fhirBundle, mappings)
-                          .availableData
-                      }
-                      encounterDetails={
-                        evaluateEcrSummaryEncounterDetails(fhirBundle, mappings)
-                          .availableData
-                      }
-                      conditionSummary={evaluateEcrSummaryConditionSummary(
-                        fhirBundle,
-                        mappings,
-                        snomedCode,
-                      )}
-                      snomed={snomedCode}
-                    />
-                    <div className="margin-top-10">
-                      <GridContainer className={"padding-0 margin-bottom-3"}>
-                        <Grid row>
-                          <Grid>
-                            <h2 className="margin-bottom-0" id="ecr-document">
-                              eCR Document
-                            </h2>
-                          </Grid>
-                          <Grid
-                            className={
-                              "flex-align-self-center margin-left-auto"
-                            }
-                          >
-                            <ExpandCollapseButtons
-                              id={"main"}
-                              buttonSelector={"h3 > .usa-accordion__button"}
-                              accordionSelector={
-                                ".info-container > .usa-accordion__content"
-                              }
-                              expandButtonText={"Expand all sections"}
-                              collapseButtonText={"Collapse all sections"}
-                            />
-                          </Grid>
-                        </Grid>
-                      </GridContainer>
-                      <AccordionContent
-                        fhirPathMappings={mappings}
-                        fhirBundle={fhirBundle}
-                      />
-                    </div>
-                  </div>
->>>>>>> 8866dc88
                 </div>
               </div>
             </div>
