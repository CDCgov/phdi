"use client";
import EcrSummary from "@/app/view-data/components/EcrSummary";
import { useSearchParams } from "next/navigation";
import { useEffect, useState } from "react";
import { Bundle } from "fhir/r4";
import Demographics from "./components/Demographics";
import SocialHistory from "./components/SocialHistory";
import { Accordion } from "@trussworks/react-uswds";
import UnavailableInfo from "./components/UnavailableInfo";
<<<<<<< HEAD
import {PathMappings, evaluateSocialData} from "../utils";
import EcrMetadata from "./components/EcrMetadata";

=======
import {
  PathMappings,
  evaluateSocialData,
  evaluateEncounterData,
  evaluateProviderData,
} from "../utils";
import EncounterDetails from "./components/Encounter";
>>>>>>> d61ea0ac

const ECRViewerPage = () => {
  const [fhirBundle, setFhirBundle] = useState<Bundle>();
  const [mappings, setMappings] = useState<PathMappings>({});
  const [errors, setErrors] = useState<Error | unknown>(null);
  const searchParams = useSearchParams();
  const fhirId = searchParams.get("id") ?? "";

  type FhirMappings = { [key: string]: string };

  type ApiResponse = {
    fhirBundle: Bundle;
    fhirPathMappings: FhirMappings;
  };

  useEffect(() => {
    // Fetch the appropriate bundle from Postgres database
    const fetchData = async () => {
      try {
        const response = await fetch(`/api/fhir-data?id=${fhirId}`);
        if (!response.ok) {
          const errorData = await response.json();
          throw new Error(errorData.message || "Internal Server Error");
        } else {
          const bundle: ApiResponse = await response.json();
          setFhirBundle(bundle.fhirBundle);
          setMappings(bundle.fhirPathMappings);
        }
      } catch (error) {
        setErrors(error);
        console.error("Error fetching data:", error);
      }
    };
    fetchData();
  }, []);

  const renderAccordion = () => {
    const social_data = evaluateSocialData(fhirBundle, mappings);
    const encounterData = evaluateEncounterData(fhirBundle, mappings);
    const providerData = evaluateProviderData(fhirBundle, mappings);
    const accordionItems: any[] = [
      {
        title: "Patient Info",
        content: (
          <>
            <Demographics fhirPathMappings={mappings} fhirBundle={fhirBundle} />
<<<<<<< HEAD
            {social_data.available_data && <SocialHistory socialData={social_data.available_data} />}
          </>
=======
            {social_data.available_data.length > 0 && (
              <SocialHistory socialData={social_data.available_data} />
            )}
          </div>
>>>>>>> d61ea0ac
        ),
        expanded: true,
        id: "1",
        headingLevel: "h2",
      },
      {
<<<<<<< HEAD
        title: 'eCR Metadata',
        content: (
            <>
              <EcrMetadata fhirPathMappings={mappings} fhirBundle={fhirBundle} />
            </>
        ),
        expanded: true,
        id: '2',
        headingLevel: 'h2',
      },
      {
        title: 'Unavailable Info',
        content: (
          <>
            <UnavailableInfo unavailableData={social_data.unavailable_data} />
          </>
        ),
        expanded: true,
        id: '3',
        headingLevel: 'h2',
=======
        title: "Encounter Info",
        content: (
          <div>
            <EncounterDetails
              encounterData={encounterData.available_data}
              providerData={providerData.available_data}
            />
          </div>
        ),
        expanded: true,
        id: "2",
        headingLevel: "h2",
      },
      {
        title: "Unavailable Info",
        content: (
          <div className="padding-top-105">
            <UnavailableInfo
              socialUnavailableData={social_data.unavailable_data}
              encounterUnavailableData={encounterData.unavailable_data}
              providerUnavailableData={providerData.unavailable_data}
            />
          </div>
        ),
        expanded: true,
        id: "2",
        headingLevel: "h2",
>>>>>>> d61ea0ac
      },
    ];

    return (
      <Accordion
        className="info-container"
        items={accordionItems}
        multiselectable={true}
      />
    );
  };

  if (errors) {
    return <div>{`${errors}`}</div>;
  } else if (fhirBundle && mappings) {
    return (
      <div>
        <header>
          <h1 className={"page-title"}>EZ eCR Viewer</h1>
        </header>
        <div className={"ecr-viewer-container"}>
          <h2 className="margin-bottom-3">eCR Summary</h2>
          <EcrSummary fhirPathMappings={mappings} fhirBundle={fhirBundle} />
          <div className="margin-top-6">
            <h2 className="margin-bottom-3">eCR Document</h2>
            {renderAccordion()}
          </div>
        </div>
      </div>
    );
  } else {
    return (
      <div>
        <h1>Loading...</h1>
      </div>
    );
  }
};

export default ECRViewerPage;<|MERGE_RESOLUTION|>--- conflicted
+++ resolved
@@ -7,11 +7,7 @@
 import SocialHistory from "./components/SocialHistory";
 import { Accordion } from "@trussworks/react-uswds";
 import UnavailableInfo from "./components/UnavailableInfo";
-<<<<<<< HEAD
-import {PathMappings, evaluateSocialData} from "../utils";
 import EcrMetadata from "./components/EcrMetadata";
-
-=======
 import {
   PathMappings,
   evaluateSocialData,
@@ -19,7 +15,6 @@
   evaluateProviderData,
 } from "../utils";
 import EncounterDetails from "./components/Encounter";
->>>>>>> d61ea0ac
 
 const ECRViewerPage = () => {
   const [fhirBundle, setFhirBundle] = useState<Bundle>();
@@ -66,43 +61,27 @@
         content: (
           <>
             <Demographics fhirPathMappings={mappings} fhirBundle={fhirBundle} />
-<<<<<<< HEAD
-            {social_data.available_data && <SocialHistory socialData={social_data.available_data} />}
-          </>
-=======
             {social_data.available_data.length > 0 && (
               <SocialHistory socialData={social_data.available_data} />
             )}
-          </div>
->>>>>>> d61ea0ac
+          </>
         ),
         expanded: true,
         id: "1",
         headingLevel: "h2",
       },
       {
-<<<<<<< HEAD
-        title: 'eCR Metadata',
-        content: (
-            <>
-              <EcrMetadata fhirPathMappings={mappings} fhirBundle={fhirBundle} />
-            </>
-        ),
-        expanded: true,
-        id: '2',
-        headingLevel: 'h2',
-      },
-      {
-        title: 'Unavailable Info',
+        title: "eCR Metadata",
         content: (
           <>
-            <UnavailableInfo unavailableData={social_data.unavailable_data} />
+            <EcrMetadata fhirPathMappings={mappings} fhirBundle={fhirBundle} />
           </>
         ),
         expanded: true,
-        id: '3',
-        headingLevel: 'h2',
-=======
+        id: "2",
+        headingLevel: "h2",
+      },
+      {
         title: "Encounter Info",
         content: (
           <div>
@@ -113,7 +92,7 @@
           </div>
         ),
         expanded: true,
-        id: "2",
+        id: "3",
         headingLevel: "h2",
       },
       {
@@ -128,9 +107,8 @@
           </div>
         ),
         expanded: true,
-        id: "2",
+        id: "4",
         headingLevel: "h2",
->>>>>>> d61ea0ac
       },
     ];
 
