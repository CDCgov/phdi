import React, { ReactNode } from "react";
import classNames from "classnames";

type AccordianSectionProps = {
  children: ReactNode;
  className?: string;
};

export const AccordianSection: React.FC<AccordianSectionProps> = ({
  children,
  className,
}) => {
  return (
    <div>
      <div className="padding-bottom-3">
        <div className={classNames("usa-summary-box__body", className)}>
          {children}
        </div>
      </div>
    </div>
  );
};

<<<<<<< HEAD
export const AccordianH3: React.FC<AccordianSectionProps> = ({
  children,
  className,
}) => {
  return (
    <h3
      className={classNames(
        "usa-summary-box__heading padding-y-105",
        className,
      )}
      id="summary-box-key-information"
    >
      {children}
    </h3>
  );
=======
export const AccordianH4: React.FC<AccordianSectionProps> = ({ children }) => {
  return <h4 className="usa-summary-box__heading padding-y-105">{children}</h4>;
>>>>>>> 2caec516
};

export const AccordianDiv: React.FC<AccordianSectionProps> = ({
  children,
  className,
}) => {
  return (
    <div className={classNames("usa-summary-box__text", className)}>
      {children}
    </div>
  );
};<|MERGE_RESOLUTION|>--- conflicted
+++ resolved
@@ -21,13 +21,12 @@
   );
 };
 
-<<<<<<< HEAD
-export const AccordianH3: React.FC<AccordianSectionProps> = ({
+export const AccordianH4: React.FC<AccordianSectionProps> = ({
   children,
   className,
 }) => {
   return (
-    <h3
+    <h4
       className={classNames(
         "usa-summary-box__heading padding-y-105",
         className,
@@ -35,12 +34,8 @@
       id="summary-box-key-information"
     >
       {children}
-    </h3>
+    </h4>
   );
-=======
-export const AccordianH4: React.FC<AccordianSectionProps> = ({ children }) => {
-  return <h4 className="usa-summary-box__heading padding-y-105">{children}</h4>;
->>>>>>> 2caec516
 };
 
 export const AccordianDiv: React.FC<AccordianSectionProps> = ({
