--- conflicted
+++ resolved
@@ -215,13 +215,8 @@
       content: (
         <>
           {renderEcrDocumentFiller("RR Details", 1)}
-<<<<<<< HEAD
-          {renderEcrDocumentFiller("eICR Details", 1)}
-          {renderEcrDocumentFiller("eCR Sender Details", 6)}
+          {renderEcrDocumentFiller("eICR Details", 5)}
           {renderEcrDocumentFiller("eICR Custodian Details", 4)}
-=======
-          {renderEcrDocumentFiller("eICR Details", 5)}
->>>>>>> 7cc33c92
         </>
       ),
       headingLevel: "h3",
