import { DataDisplay, DisplayData } from "@/app/utils";
import {
  AccordianSection,
  AccordianH3,
  AccordianDiv,
} from "../component-utils";
import { SectionConfig } from "./SideNav";
import React from "react";

interface ClinicalProps {
  reasonForVisitDetails: DisplayData[];
  activeProblemsDetails: DisplayData[];
  vitalData: DisplayData[];
  immunizationsDetails: DisplayData[];
}

export const clinicalInfoConfig: SectionConfig = new SectionConfig(
  "Clinical Info",
  ["Symptoms and Problems", "Immunizations", "Diagnostics and Vital Signs"],
);

<<<<<<< HEAD
const ClinicalInfo = ({
  reasonForVisitDetails,
  activeProblemsDetails,
  immunizationsDetails,
  vitalData,
}: ClinicalProps) => {
  const renderData = (item: any, index: number) => {
    return (
      <div key={index}>
        <div className="grid-row">
          <div className="data-title">
            <h4>{item.title}</h4>
          </div>
          <div className="grid-col-auto maxw7 text-pre-line">{item.value}</div>
        </div>
        <div className={"section__line_gray"} />
      </div>
    );
  };

=======
const ClinicalInfo = ({ activeProblemsDetails, vitalData }: ClinicalProps) => {
>>>>>>> ed312700
  const renderTableDetails = (tableDetails: DisplayData[]) => {
    return (
      <div>
        {tableDetails.map((item, index) => (
          <div key={index}>
            <div className="grid-col-auto text-pre-line">{item.value}</div>
            <div className={"section__line_gray"} />
          </div>
        ))}
      </div>
    );
  };

  const renderSymptomsAndProblems = () => {
    return (
      <>
        <AccordianH3>
          <span id={clinicalInfoConfig.subNavItems?.[0].id}>
            {clinicalInfoConfig.subNavItems?.[0].title}
          </span>
        </AccordianH3>
        <AccordianDiv>
<<<<<<< HEAD
          {reasonForVisitDetails.map((item, index) => renderData(item, index))}
          {renderTableDetails(activeProblemsDetails)}
=======
          {data.map((item, index) => (
            <DataDisplay item={item} key={index} />
          ))}
          {renderTableDetails(tableData)}
>>>>>>> ed312700
        </AccordianDiv>
      </>
    );
  };

  const renderImmunizationsDetails = () => {
    return (
      <>
        <AccordianH3>
          <span id={clinicalInfoConfig.subNavItems?.[1].id}>
            {clinicalInfoConfig.subNavItems?.[1].title}
          </span>
        </AccordianH3>
        <AccordianDiv>{renderTableDetails(immunizationsDetails)}</AccordianDiv>
      </>
    );
  };

  const renderVitalDetails = () => {
    return (
      <>
        <AccordianH3>
          <span id={clinicalInfoConfig.subNavItems?.[2].id}>
            {clinicalInfoConfig.subNavItems?.[2].title}
          </span>
        </AccordianH3>
        <AccordianDiv>
          <div className="lh-18">
            {vitalData.map((item, index) => (
              <DataDisplay item={item} key={index} />
            ))}
          </div>
        </AccordianDiv>
      </>
    );
  };

  return (
    <AccordianSection>
      {(reasonForVisitDetails.length > 0 || activeProblemsDetails.length > 0) &&
        renderSymptomsAndProblems()}
      {immunizationsDetails.length > 0 && renderImmunizationsDetails()}
      {vitalData.length > 0 && renderVitalDetails()}
    </AccordianSection>
  );
};

export default ClinicalInfo;<|MERGE_RESOLUTION|>--- conflicted
+++ resolved
@@ -19,30 +19,12 @@
   ["Symptoms and Problems", "Immunizations", "Diagnostics and Vital Signs"],
 );
 
-<<<<<<< HEAD
 const ClinicalInfo = ({
   reasonForVisitDetails,
   activeProblemsDetails,
   immunizationsDetails,
   vitalData,
 }: ClinicalProps) => {
-  const renderData = (item: any, index: number) => {
-    return (
-      <div key={index}>
-        <div className="grid-row">
-          <div className="data-title">
-            <h4>{item.title}</h4>
-          </div>
-          <div className="grid-col-auto maxw7 text-pre-line">{item.value}</div>
-        </div>
-        <div className={"section__line_gray"} />
-      </div>
-    );
-  };
-
-=======
-const ClinicalInfo = ({ activeProblemsDetails, vitalData }: ClinicalProps) => {
->>>>>>> ed312700
   const renderTableDetails = (tableDetails: DisplayData[]) => {
     return (
       <div>
@@ -65,15 +47,10 @@
           </span>
         </AccordianH3>
         <AccordianDiv>
-<<<<<<< HEAD
-          {reasonForVisitDetails.map((item, index) => renderData(item, index))}
-          {renderTableDetails(activeProblemsDetails)}
-=======
-          {data.map((item, index) => (
+          {reasonForVisitDetails.map((item, index) => (
             <DataDisplay item={item} key={index} />
           ))}
-          {renderTableDetails(tableData)}
->>>>>>> ed312700
+          {renderTableDetails(activeProblemsDetails)}
         </AccordianDiv>
       </>
     );
