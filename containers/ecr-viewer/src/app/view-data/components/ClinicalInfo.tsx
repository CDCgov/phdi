import { DataDisplay, DisplayData, DataTableDisplay } from "@/app/utils";
import {
  AccordianSection,
  AccordianH4,
  AccordianDiv,
} from "../component-utils";
import { SectionConfig } from "./SideNav";
import React from "react";

interface ClinicalProps {
  reasonForVisitDetails: DisplayData[];
  activeProblemsDetails: DisplayData[];
  vitalData: DisplayData[];
  immunizationsDetails: DisplayData[];
  treatmentData: DisplayData[];
  clinicalNotes: DisplayData[];
}

export const clinicalInfoConfig: SectionConfig = new SectionConfig(
  "Clinical Info",
  [
    "Clinical Notes",
    "Symptoms and Problems",
    "Immunizations",
    "Diagnostics and Vital Signs",
    "Treatment Details",
  ],
);

export const ClinicalInfo = ({
  reasonForVisitDetails,
  activeProblemsDetails,
  immunizationsDetails,
  vitalData,
  treatmentData,
  clinicalNotes,
}: ClinicalProps) => {
  const renderTableDetails = (tableDetails: DisplayData[]) => {
    return (
      <div>
        {tableDetails.map((item, index) => (
          <div key={index}>
            <div className="grid-col-auto text-pre-line">{item.value}</div>
            <div className={"section__line_gray"} />
          </div>
        ))}
      </div>
    );
  };

  const renderClinicalNotes = () => {
    return (
      <>
        <AccordianH4>
          <span id={clinicalInfoConfig.subNavItems?.[0].id}>
            {clinicalInfoConfig.subNavItems?.[0].title}
          </span>
<<<<<<< HEAD
        </AccordianH3>
        <AccordianDiv className={"clinical_info_container"}>
          {clinicalNotes.map((item, index) => {
            let className = "";
            if (
              React.isValidElement(item.value) &&
              item.value.type == "table"
            ) {
              className = "maxw-full grid-col-12 margin-top-1";
            }
            return (
              <DataDisplay item={item} key={index} className={className} />
            );
          })}
        </AccordianDiv>
      </>
    );
  };

  const renderSymptomsAndProblems = () => {
    return (
      <>
        <AccordianH3>
          <span id={clinicalInfoConfig.subNavItems?.[1].id}>
            {clinicalInfoConfig.subNavItems?.[1].title}
          </span>
        </AccordianH3>
=======
        </AccordianH4>
>>>>>>> 2caec516
        <AccordianDiv>
          <div data-testid="reason-for-visit">
            {reasonForVisitDetails.map((item, index) => (
              <DataDisplay item={item} key={index} />
            ))}
          </div>
          <div data-testid="active-problems">
            {renderTableDetails(activeProblemsDetails)}
          </div>
        </AccordianDiv>
      </>
    );
  };

  const renderImmunizationsDetails = () => {
    return (
      <>
<<<<<<< HEAD
        <AccordianH3>
          <span id={clinicalInfoConfig.subNavItems?.[2].id}>
            {clinicalInfoConfig.subNavItems?.[2].title}
=======
        <AccordianH4>
          <span id={clinicalInfoConfig.subNavItems?.[1].id}>
            {clinicalInfoConfig.subNavItems?.[1].title}
>>>>>>> 2caec516
          </span>
        </AccordianH4>
        <AccordianDiv>
          <div data-testid="immunization-history">
            {renderTableDetails(immunizationsDetails)}
          </div>
        </AccordianDiv>
      </>
    );
  };

  const renderVitalDetails = () => {
    return (
      <>
<<<<<<< HEAD
        <AccordianH3>
          <span id={clinicalInfoConfig.subNavItems?.[3].id}>
            {clinicalInfoConfig.subNavItems?.[3].title}
=======
        <AccordianH4>
          <span id={clinicalInfoConfig.subNavItems?.[2].id}>
            {clinicalInfoConfig.subNavItems?.[2].title}
>>>>>>> 2caec516
          </span>
        </AccordianH4>
        <AccordianDiv>
          <div className="lh-18" data-testid="vital-signs">
            {vitalData.map((item, index) => (
              <DataDisplay item={item} key={index} />
            ))}
          </div>
        </AccordianDiv>
      </>
    );
  };

  const renderTreatmentDetails = () => {
    const data = treatmentData.filter((item) => !React.isValidElement(item));
    return (
      <>
<<<<<<< HEAD
        <AccordianH3>
          <span id={clinicalInfoConfig.subNavItems?.[4].id}>
            {clinicalInfoConfig.subNavItems?.[4].title}
=======
        <AccordianH4>
          <span id={clinicalInfoConfig.subNavItems?.[3].id}>
            {clinicalInfoConfig.subNavItems?.[3].title}
>>>>>>> 2caec516
          </span>
        </AccordianH4>
        <AccordianDiv>
          <div data-testid="treatment-details">
            {data.map((item, index) => (
              <DataTableDisplay item={item} key={index} />
            ))}
          </div>
          <div className={"section__line_gray margin-y-2"} />
        </AccordianDiv>
      </>
    );
  };

  return (
    <AccordianSection>
      {clinicalNotes?.length > 0 && renderClinicalNotes()}
      {(reasonForVisitDetails.length > 0 || activeProblemsDetails.length > 0) &&
        renderSymptomsAndProblems()}
      {treatmentData.length > 0 && renderTreatmentDetails()}
      {immunizationsDetails.length > 0 && renderImmunizationsDetails()}
      {vitalData.length > 0 && renderVitalDetails()}
    </AccordianSection>
  );
};

export default ClinicalInfo;<|MERGE_RESOLUTION|>--- conflicted
+++ resolved
@@ -19,11 +19,11 @@
 export const clinicalInfoConfig: SectionConfig = new SectionConfig(
   "Clinical Info",
   [
-    "Clinical Notes",
     "Symptoms and Problems",
     "Immunizations",
     "Diagnostics and Vital Signs",
     "Treatment Details",
+    "Clinical Notes",
   ],
 );
 
@@ -52,11 +52,10 @@
     return (
       <>
         <AccordianH4>
-          <span id={clinicalInfoConfig.subNavItems?.[0].id}>
-            {clinicalInfoConfig.subNavItems?.[0].title}
+          <span id={clinicalInfoConfig.subNavItems?.[4].id}>
+            {clinicalInfoConfig.subNavItems?.[4].title}
           </span>
-<<<<<<< HEAD
-        </AccordianH3>
+        </AccordianH4>
         <AccordianDiv className={"clinical_info_container"}>
           {clinicalNotes.map((item, index) => {
             let className = "";
@@ -78,14 +77,11 @@
   const renderSymptomsAndProblems = () => {
     return (
       <>
-        <AccordianH3>
-          <span id={clinicalInfoConfig.subNavItems?.[1].id}>
-            {clinicalInfoConfig.subNavItems?.[1].title}
+        <AccordianH4>
+          <span id={clinicalInfoConfig.subNavItems?.[0].id}>
+            {clinicalInfoConfig.subNavItems?.[0].title}
           </span>
-        </AccordianH3>
-=======
         </AccordianH4>
->>>>>>> 2caec516
         <AccordianDiv>
           <div data-testid="reason-for-visit">
             {reasonForVisitDetails.map((item, index) => (
@@ -103,15 +99,9 @@
   const renderImmunizationsDetails = () => {
     return (
       <>
-<<<<<<< HEAD
-        <AccordianH3>
-          <span id={clinicalInfoConfig.subNavItems?.[2].id}>
-            {clinicalInfoConfig.subNavItems?.[2].title}
-=======
         <AccordianH4>
           <span id={clinicalInfoConfig.subNavItems?.[1].id}>
             {clinicalInfoConfig.subNavItems?.[1].title}
->>>>>>> 2caec516
           </span>
         </AccordianH4>
         <AccordianDiv>
@@ -126,15 +116,9 @@
   const renderVitalDetails = () => {
     return (
       <>
-<<<<<<< HEAD
-        <AccordianH3>
-          <span id={clinicalInfoConfig.subNavItems?.[3].id}>
-            {clinicalInfoConfig.subNavItems?.[3].title}
-=======
         <AccordianH4>
           <span id={clinicalInfoConfig.subNavItems?.[2].id}>
             {clinicalInfoConfig.subNavItems?.[2].title}
->>>>>>> 2caec516
           </span>
         </AccordianH4>
         <AccordianDiv>
@@ -152,15 +136,9 @@
     const data = treatmentData.filter((item) => !React.isValidElement(item));
     return (
       <>
-<<<<<<< HEAD
-        <AccordianH3>
-          <span id={clinicalInfoConfig.subNavItems?.[4].id}>
-            {clinicalInfoConfig.subNavItems?.[4].title}
-=======
         <AccordianH4>
           <span id={clinicalInfoConfig.subNavItems?.[3].id}>
             {clinicalInfoConfig.subNavItems?.[3].title}
->>>>>>> 2caec516
           </span>
         </AccordianH4>
         <AccordianDiv>
