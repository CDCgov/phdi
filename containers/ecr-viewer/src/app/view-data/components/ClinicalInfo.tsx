import { DataDisplay, DisplayData, DataTableDisplay } from "@/app/utils";
import {
  AccordianSection,
  AccordianH4,
  AccordianDiv,
} from "../component-utils";
import { SectionConfig } from "./SideNav";
import React from "react";

interface ClinicalProps {
  reasonForVisitDetails: DisplayData[];
  activeProblemsDetails: DisplayData[];
  vitalData: DisplayData[];
  immunizationsDetails: DisplayData[];
  treatmentData: DisplayData[];
}

export const clinicalInfoConfig: SectionConfig = new SectionConfig(
  "Clinical Info",
  [
    "Symptoms and Problems",
    "Immunizations",
    "Diagnostics and Vital Signs",
    "Treatment Details",
  ],
);

export const ClinicalInfo = ({
  reasonForVisitDetails,
  activeProblemsDetails,
  immunizationsDetails,
  vitalData,
  treatmentData,
}: ClinicalProps) => {
  const renderTableDetails = (tableDetails: DisplayData[]) => {
    return (
      <div>
        {tableDetails.map((item, index) => (
          <div key={index}>
            <div className="grid-col-auto text-pre-line">{item.value}</div>
            <div className={"section__line_gray"} />
          </div>
        ))}
      </div>
    );
  };

  const renderSymptomsAndProblems = () => {
    return (
      <>
        <AccordianH3>
          <span id={clinicalInfoConfig.subNavItems?.[0].id}>
            {clinicalInfoConfig.subNavItems?.[0].title}
          </span>
        </AccordianH3>
        <AccordianDiv>
          <div data-testid="reason-for-visit">
            {reasonForVisitDetails.map((item, index) => (
              <DataDisplay item={item} key={index} />
            ))}
          </div>
          <div data-testid="active-problems">
            {renderTableDetails(activeProblemsDetails)}
          </div>
        </AccordianDiv>
      </>
    );
  };

  const renderImmunizationsDetails = () => {
    return (
      <>
<<<<<<< HEAD
        <AccordianH4>
          <span id="symptoms-and-problems">Symptoms and Problems</span>
        </AccordianH4>
=======
        <AccordianH3>
          <span id={clinicalInfoConfig.subNavItems?.[1].id}>
            {clinicalInfoConfig.subNavItems?.[1].title}
          </span>
        </AccordianH3>
>>>>>>> 91bd000b
        <AccordianDiv>
          <div data-testid="immunization-history">
            {renderTableDetails(immunizationsDetails)}
          </div>
        </AccordianDiv>
      </>
    );
  };

  const renderVitalDetails = () => {
    return (
      <>
<<<<<<< HEAD
        <AccordianH4>Diagnostic and Vital Signs</AccordianH4>
=======
        <AccordianH3>
          <span id={clinicalInfoConfig.subNavItems?.[2].id}>
            {clinicalInfoConfig.subNavItems?.[2].title}
          </span>
        </AccordianH3>
>>>>>>> 91bd000b
        <AccordianDiv>
          <div className="lh-18" data-testid="vital-signs">
            {vitalData.map((item, index) => (
              <DataDisplay item={item} key={index} />
            ))}
          </div>
        </AccordianDiv>
      </>
    );
  };

  const renderTreatmentDetails = () => {
    const tableData = treatmentData.filter((item) =>
      React.isValidElement(item),
    );
    const data = treatmentData.filter((item) => !React.isValidElement(item));
    return (
      <>
        <AccordianH3>
          <span id={clinicalInfoConfig.subNavItems?.[3].id}>
            {clinicalInfoConfig.subNavItems?.[3].title}
          </span>
        </AccordianH3>
        <AccordianDiv>
          <div data-testid="treatment-details">
            {data.map((item, index) => (
              <DataTableDisplay item={item} key={index} />
            ))}
          </div>
          <div className={"section__line_gray margin-y-2"} />
        </AccordianDiv>
      </>
    );
  };

  return (
    <AccordianSection>
      {(reasonForVisitDetails.length > 0 || activeProblemsDetails.length > 0) &&
        renderSymptomsAndProblems()}
      {treatmentData.length > 0 && renderTreatmentDetails()}
      {immunizationsDetails.length > 0 && renderImmunizationsDetails()}
      {vitalData.length > 0 && renderVitalDetails()}
    </AccordianSection>
  );
};

export default ClinicalInfo;<|MERGE_RESOLUTION|>--- conflicted
+++ resolved
@@ -48,11 +48,11 @@
   const renderSymptomsAndProblems = () => {
     return (
       <>
-        <AccordianH3>
+        <AccordianH4>
           <span id={clinicalInfoConfig.subNavItems?.[0].id}>
             {clinicalInfoConfig.subNavItems?.[0].title}
           </span>
-        </AccordianH3>
+        </AccordianH4>
         <AccordianDiv>
           <div data-testid="reason-for-visit">
             {reasonForVisitDetails.map((item, index) => (
@@ -70,17 +70,11 @@
   const renderImmunizationsDetails = () => {
     return (
       <>
-<<<<<<< HEAD
         <AccordianH4>
-          <span id="symptoms-and-problems">Symptoms and Problems</span>
-        </AccordianH4>
-=======
-        <AccordianH3>
           <span id={clinicalInfoConfig.subNavItems?.[1].id}>
             {clinicalInfoConfig.subNavItems?.[1].title}
           </span>
-        </AccordianH3>
->>>>>>> 91bd000b
+        </AccordianH4>
         <AccordianDiv>
           <div data-testid="immunization-history">
             {renderTableDetails(immunizationsDetails)}
@@ -93,15 +87,11 @@
   const renderVitalDetails = () => {
     return (
       <>
-<<<<<<< HEAD
-        <AccordianH4>Diagnostic and Vital Signs</AccordianH4>
-=======
-        <AccordianH3>
+        <AccordianH4>
           <span id={clinicalInfoConfig.subNavItems?.[2].id}>
             {clinicalInfoConfig.subNavItems?.[2].title}
           </span>
-        </AccordianH3>
->>>>>>> 91bd000b
+        </AccordianH4>
         <AccordianDiv>
           <div className="lh-18" data-testid="vital-signs">
             {vitalData.map((item, index) => (
@@ -120,11 +110,11 @@
     const data = treatmentData.filter((item) => !React.isValidElement(item));
     return (
       <>
-        <AccordianH3>
+        <AccordianH4>
           <span id={clinicalInfoConfig.subNavItems?.[3].id}>
             {clinicalInfoConfig.subNavItems?.[3].title}
           </span>
-        </AccordianH3>
+        </AccordianH4>
         <AccordianDiv>
           <div data-testid="treatment-details">
             {data.map((item, index) => (
