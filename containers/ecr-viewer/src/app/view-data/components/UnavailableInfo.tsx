import { DisplayData } from "@/app/utils";
import {
  AccordianSection,
  AccordianH3,
  AccordianDiv,
} from "../component-utils";

interface UnavailableInfoProps {
  demographicsUnavailableData: DisplayData[];
  socialUnavailableData: DisplayData[];
  encounterUnavailableData: DisplayData[];
  clinicalUnavailableData: DisplayData[];
  providerUnavailableData: DisplayData[];
  activeProblemsUnavailableData: DisplayData[];
}

const UnavailableInfo = ({
  demographicsUnavailableData,
  socialUnavailableData,
  encounterUnavailableData,
  clinicalUnavailableData,
  providerUnavailableData,
  activeProblemsUnavailableData,
}: UnavailableInfoProps) => {
  const renderRow = (item: any, index: number) => {
    return (
      <div key={index}>
        <div className="grid-row">
          <div className="data-title font-sans-xs">
            <h4>{item.title}</h4>
          </div>
          <div className="grid-col-auto font-sans-xs">N/A</div>
        </div>
        <div className={"section__line_gray"} />
      </div>
    );
  };
  const renderSection = (sectionTitle: string, data: DisplayData[]) => {
    return (
      <div className="margin-bottom-4">
        <h3
          className="usa-summary-box__heading padding-bottom-205"
          id="summary-box-key-information"
        >
          {sectionTitle}
        </h3>
        <div className="usa-summary-box__text">
          {data.map((item, index) => renderRow(item, index))}
        </div>
      </div>
    );
  };

  return (
    <AccordianSection>
      {demographicsUnavailableData?.length > 0 &&
        renderSection("Demographics", demographicsUnavailableData)}
      {socialUnavailableData?.length > 0 &&
        renderSection("Social History", socialUnavailableData)}
      {encounterUnavailableData?.length > 0 &&
        renderSection("Encounter Details", encounterUnavailableData)}
<<<<<<< HEAD
      {clinicalUnavailableData.length > 0 &&
        renderSection("Clinical Info", clinicalUnavailableData)}
      {providerUnavailableData.length > 0 &&
=======
      {providerUnavailableData?.length > 0 &&
>>>>>>> 8971053d
        renderSection("Provider Details", providerUnavailableData)}
      {activeProblemsUnavailableData?.length > 0 && // Add other items under symptoms and problems here
        renderSection("Symptoms and Problems", activeProblemsUnavailableData)}
    </AccordianSection>
  );
};

export default UnavailableInfo;<|MERGE_RESOLUTION|>--- conflicted
+++ resolved
@@ -59,13 +59,9 @@
         renderSection("Social History", socialUnavailableData)}
       {encounterUnavailableData?.length > 0 &&
         renderSection("Encounter Details", encounterUnavailableData)}
-<<<<<<< HEAD
       {clinicalUnavailableData.length > 0 &&
         renderSection("Clinical Info", clinicalUnavailableData)}
       {providerUnavailableData.length > 0 &&
-=======
-      {providerUnavailableData?.length > 0 &&
->>>>>>> 8971053d
         renderSection("Provider Details", providerUnavailableData)}
       {activeProblemsUnavailableData?.length > 0 && // Add other items under symptoms and problems here
         renderSection("Symptoms and Problems", activeProblemsUnavailableData)}
