--- conflicted
+++ resolved
@@ -16,11 +16,8 @@
   encounterUnavailableData,
   providerUnavailableData,
   activeProblemsUnavailableData,
-<<<<<<< HEAD
   immunizationsUnavailableData,
-=======
   vitalUnavailableData,
->>>>>>> 4c5c717a
 }: UnavailableInfoProps) => {
   const renderRow = (item: any, index: number) => {
     return (
@@ -63,13 +60,10 @@
         renderSection("Provider Details", providerUnavailableData)}
       {activeProblemsUnavailableData?.length > 0 && // Add other items under symptoms and problems here
         renderSection("Symptoms and Problems", activeProblemsUnavailableData)}
-<<<<<<< HEAD
+      {vitalUnavailableData?.length > 0 &&
+        renderSection("Diagnostics and Vital Signs", vitalUnavailableData)}
       {immunizationsUnavailableData?.length > 0 &&
         renderSection("Immunizations", immunizationsUnavailableData)}
-=======
-      {vitalUnavailableData?.length > 0 && // Add other items under symptoms and problems here
-        renderSection("Diagnostics and Vital Signs", vitalUnavailableData)}
->>>>>>> 4c5c717a
     </AccordianSection>
   );
 };
