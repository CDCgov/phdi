import { DisplayData } from "@/app/utils";
import {
  AccordianSection,
  AccordianH3,
  AccordianDiv,
} from "../component-utils";

interface UnavailableInfoProps {
  demographicsUnavailableData: DisplayData[];
  socialUnavailableData: DisplayData[];
  encounterUnavailableData: DisplayData[];
  providerUnavailableData: DisplayData[];
}

const UnavailableInfo = ({
  demographicsUnavailableData,
  socialUnavailableData,
  encounterUnavailableData,
  providerUnavailableData,
}: UnavailableInfoProps) => {
  const renderRow = (item: any, index: number) => {
    return (
      <div key={index}>
        <div className="grid-row">
          <div className="data-title font-sans-xs">
            <h4>{item.title}</h4>
          </div>
          <div className="grid-col-auto font-sans-xs">N/A</div>
        </div>
        <div className={"section__line_gray"} />
      </div>
    );
  };
  const renderSection = (sectionTitle: string, data: DisplayData[]) => {
    return (
      <div className="margin-bottom-4">
        <h3
          className="usa-summary-box__heading padding-bottom-205"
          id="summary-box-key-information"
        >
          {sectionTitle}
        </h3>
        <div className="usa-summary-box__text">
          {data.map((item, index) => renderRow(item, index))}
        </div>
      </div>
    );
  };

  return (
<<<<<<< HEAD
    <div>
      <div
        className="padding-bottom-3"
        aria-labelledby="summary-box-key-information"
      >
        <div className="usa-summary-box__body">
          {demographicsUnavailableData.length > 0 &&
            renderSection("Demographics", demographicsUnavailableData)}
          {socialUnavailableData.length > 0 &&
            renderSection("Social History", socialUnavailableData)}
          {encounterUnavailableData.length > 0 &&
            renderSection("Encounter Details", encounterUnavailableData)}
          {providerUnavailableData.length > 0 &&
            renderSection("Provider Details", providerUnavailableData)}
        </div>
      </div>
    </div>
=======
    <AccordianSection>
      {socialUnavailableData.length > 0 &&
        renderSection("Demographics", demographicsUnavailableData)}
      {socialUnavailableData.length > 0 &&
        renderSection("Social History", socialUnavailableData)}
      {encounterUnavailableData.length > 0 &&
        renderSection("Encounter Details", encounterUnavailableData)}
      {providerUnavailableData.length > 0 &&
        renderSection("Provider Details", providerUnavailableData)}
    </AccordianSection>
>>>>>>> e282f2f9
  );
};

export default UnavailableInfo;<|MERGE_RESOLUTION|>--- conflicted
+++ resolved
@@ -48,27 +48,8 @@
   };
 
   return (
-<<<<<<< HEAD
-    <div>
-      <div
-        className="padding-bottom-3"
-        aria-labelledby="summary-box-key-information"
-      >
-        <div className="usa-summary-box__body">
-          {demographicsUnavailableData.length > 0 &&
-            renderSection("Demographics", demographicsUnavailableData)}
-          {socialUnavailableData.length > 0 &&
-            renderSection("Social History", socialUnavailableData)}
-          {encounterUnavailableData.length > 0 &&
-            renderSection("Encounter Details", encounterUnavailableData)}
-          {providerUnavailableData.length > 0 &&
-            renderSection("Provider Details", providerUnavailableData)}
-        </div>
-      </div>
-    </div>
-=======
     <AccordianSection>
-      {socialUnavailableData.length > 0 &&
+      {demographicsUnavailableData.length > 0 &&
         renderSection("Demographics", demographicsUnavailableData)}
       {socialUnavailableData.length > 0 &&
         renderSection("Social History", socialUnavailableData)}
@@ -77,7 +58,6 @@
       {providerUnavailableData.length > 0 &&
         renderSection("Provider Details", providerUnavailableData)}
     </AccordianSection>
->>>>>>> e282f2f9
   );
 };
 
