import { DisplayData } from "@/app/utils";
import { AccordianSection } from "../component-utils";

interface UnavailableInfoProps {
  demographicsUnavailableData: DisplayData[];
  socialUnavailableData: DisplayData[];
  encounterUnavailableData: DisplayData[];
  clinicalUnavailableData: DisplayData[];
  providerUnavailableData: DisplayData[];
<<<<<<< HEAD
=======
  activeProblemsUnavailableData: DisplayData[];
  vitalUnavailableData: DisplayData[];
>>>>>>> e6317c26
}

const UnavailableInfo = ({
  demographicsUnavailableData,
  socialUnavailableData,
  encounterUnavailableData,
  clinicalUnavailableData,
  providerUnavailableData,
<<<<<<< HEAD
=======
  activeProblemsUnavailableData,
  vitalUnavailableData,
>>>>>>> e6317c26
}: UnavailableInfoProps) => {
  const renderRow = (item: any, index: number) => {
    return (
      <div key={index}>
        <div className="grid-row">
          <div className="data-title font-sans-xs">
            <h4>{item.title}</h4>
          </div>
          <div className="grid-col-auto font-sans-xs">N/A</div>
        </div>
        <div className={"section__line_gray"} />
      </div>
    );
  };
  const renderSection = (sectionTitle: string, data: DisplayData[]) => {
    return (
      <div className="margin-bottom-4">
        <h3
          className="usa-summary-box__heading padding-bottom-205"
          id="summary-box-key-information"
        >
          {sectionTitle}
        </h3>
        <div className="usa-summary-box__text">
          {data.map((item, index) => renderRow(item, index))}
        </div>
      </div>
    );
  };

  return (
    <AccordianSection>
      {demographicsUnavailableData?.length > 0 &&
        renderSection("Demographics", demographicsUnavailableData)}
      {socialUnavailableData?.length > 0 &&
        renderSection("Social History", socialUnavailableData)}
      {encounterUnavailableData?.length > 0 &&
        renderSection("Encounter Details", encounterUnavailableData)}
      {clinicalUnavailableData.length > 0 &&
        renderSection("Clinical Info", clinicalUnavailableData)}
      {providerUnavailableData.length > 0 &&
        renderSection("Provider Details", providerUnavailableData)}
<<<<<<< HEAD
=======
      {activeProblemsUnavailableData?.length > 0 && // Add other items under symptoms and problems here
        renderSection("Symptoms and Problems", activeProblemsUnavailableData)}
      {vitalUnavailableData?.length > 0 && // Add other items under symptoms and problems here
        renderSection("Diagnostics and Vital Signs", vitalUnavailableData)}
>>>>>>> e6317c26
    </AccordianSection>
  );
};

export default UnavailableInfo;<|MERGE_RESOLUTION|>--- conflicted
+++ resolved
@@ -5,26 +5,18 @@
   demographicsUnavailableData: DisplayData[];
   socialUnavailableData: DisplayData[];
   encounterUnavailableData: DisplayData[];
-  clinicalUnavailableData: DisplayData[];
   providerUnavailableData: DisplayData[];
-<<<<<<< HEAD
-=======
   activeProblemsUnavailableData: DisplayData[];
   vitalUnavailableData: DisplayData[];
->>>>>>> e6317c26
 }
 
 const UnavailableInfo = ({
   demographicsUnavailableData,
   socialUnavailableData,
   encounterUnavailableData,
-  clinicalUnavailableData,
   providerUnavailableData,
-<<<<<<< HEAD
-=======
   activeProblemsUnavailableData,
   vitalUnavailableData,
->>>>>>> e6317c26
 }: UnavailableInfoProps) => {
   const renderRow = (item: any, index: number) => {
     return (
@@ -63,17 +55,12 @@
         renderSection("Social History", socialUnavailableData)}
       {encounterUnavailableData?.length > 0 &&
         renderSection("Encounter Details", encounterUnavailableData)}
-      {clinicalUnavailableData.length > 0 &&
-        renderSection("Clinical Info", clinicalUnavailableData)}
       {providerUnavailableData.length > 0 &&
         renderSection("Provider Details", providerUnavailableData)}
-<<<<<<< HEAD
-=======
       {activeProblemsUnavailableData?.length > 0 && // Add other items under symptoms and problems here
         renderSection("Symptoms and Problems", activeProblemsUnavailableData)}
       {vitalUnavailableData?.length > 0 && // Add other items under symptoms and problems here
         renderSection("Diagnostics and Vital Signs", vitalUnavailableData)}
->>>>>>> e6317c26
     </AccordianSection>
   );
 };
