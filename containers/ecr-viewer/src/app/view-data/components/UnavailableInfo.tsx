import { DisplayData } from "@/app/utils";

interface UnavailableInfoProps {
<<<<<<< HEAD
  unavailableData: DisplayData[];
}

const UnavailableInfo = ({ unavailableData }: UnavailableInfoProps) => {
  const renderDemographicsData = (item: any, index: number) => {
    return (
      <div key={index}>
        <div className="grid-row">
          <div className="data-title">
            <h4>{item.title}</h4>
          </div>
          <div className="grid-col-auto">N/A</div>
        </div>
        <div className={"section__line_gray"} />
      </div>
    );
  };

  return (
    <div>
      <div
        className="padding-bottom-3"
        aria-labelledby="summary-box-key-information"
      >
        <div className="usa-summary-box__body">
          <h3
            className="usa-summary-box__heading padding-y-105"
            id="summary-box-key-information"
          >
            Social History
          </h3>
          <div className="usa-summary-box__text">
            {unavailableData.map((item, index) =>
              renderDemographicsData(item, index),
            )}
          </div>
        </div>
      </div>
    </div>
  );
=======
    socialUnavailableData: DisplayData[]
    encounterUnavailableData: DisplayData[]
    providerUnavailableData: DisplayData[]
}

const UnavailableInfo = (
    { socialUnavailableData, encounterUnavailableData, providerUnavailableData }: UnavailableInfoProps
) => {

    const renderRow = (item: any, index: number) => {
        return (
            <div key={index}>
                <div className="grid-row">
                    <div className="data-title font-sans-xs"><h4>{item.title}</h4></div>
                    <div className="grid-col-auto font-sans-xs">
                        N/A
                    </div>
                </div>
                <div className={"section__line_gray"} />
            </div>
        )

    }
    const renderSection = (sectionTitle: string, data: DisplayData[]) => {
        return (
            <div className='margin-bottom-4'>
                <h3
                    className="usa-summary-box__heading padding-bottom-205"
                    id="summary-box-key-information"
                >
                    {sectionTitle}
                </h3>
                <div className="usa-summary-box__text">
                    {data.map((item, index) => renderRow(item, index))}
                </div>
            </div>
        )

    }

    return (
        <div className=''>
            <div
                className="padding-bottom-3"
                aria-labelledby="summary-box-key-information"
            >
                <div className="usa-summary-box__body">
                    {socialUnavailableData.length > 0 && renderSection('Social History', socialUnavailableData)}
                    {encounterUnavailableData.length > 0 && renderSection('Encounter Details', encounterUnavailableData)}
                    {providerUnavailableData.length > 0 && renderSection('Provider Details', providerUnavailableData)}
                </div >
            </div >
        </div >);
>>>>>>> 1e6bfa5e
};

export default UnavailableInfo;<|MERGE_RESOLUTION|>--- conflicted
+++ resolved
@@ -1,102 +1,62 @@
 import { DisplayData } from "@/app/utils";
 
 interface UnavailableInfoProps {
-<<<<<<< HEAD
-  unavailableData: DisplayData[];
+  socialUnavailableData: DisplayData[];
+  encounterUnavailableData: DisplayData[];
+  providerUnavailableData: DisplayData[];
 }
 
-const UnavailableInfo = ({ unavailableData }: UnavailableInfoProps) => {
-  const renderDemographicsData = (item: any, index: number) => {
+const UnavailableInfo = ({
+  socialUnavailableData,
+  encounterUnavailableData,
+  providerUnavailableData,
+}: UnavailableInfoProps) => {
+  const renderRow = (item: any, index: number) => {
     return (
       <div key={index}>
         <div className="grid-row">
-          <div className="data-title">
+          <div className="data-title font-sans-xs">
             <h4>{item.title}</h4>
           </div>
-          <div className="grid-col-auto">N/A</div>
+          <div className="grid-col-auto font-sans-xs">N/A</div>
         </div>
         <div className={"section__line_gray"} />
       </div>
     );
   };
+  const renderSection = (sectionTitle: string, data: DisplayData[]) => {
+    return (
+      <div className="margin-bottom-4">
+        <h3
+          className="usa-summary-box__heading padding-bottom-205"
+          id="summary-box-key-information"
+        >
+          {sectionTitle}
+        </h3>
+        <div className="usa-summary-box__text">
+          {data.map((item, index) => renderRow(item, index))}
+        </div>
+      </div>
+    );
+  };
 
   return (
-    <div>
+    <div className="">
       <div
         className="padding-bottom-3"
         aria-labelledby="summary-box-key-information"
       >
         <div className="usa-summary-box__body">
-          <h3
-            className="usa-summary-box__heading padding-y-105"
-            id="summary-box-key-information"
-          >
-            Social History
-          </h3>
-          <div className="usa-summary-box__text">
-            {unavailableData.map((item, index) =>
-              renderDemographicsData(item, index),
-            )}
-          </div>
+          {socialUnavailableData.length > 0 &&
+            renderSection("Social History", socialUnavailableData)}
+          {encounterUnavailableData.length > 0 &&
+            renderSection("Encounter Details", encounterUnavailableData)}
+          {providerUnavailableData.length > 0 &&
+            renderSection("Provider Details", providerUnavailableData)}
         </div>
       </div>
     </div>
   );
-=======
-    socialUnavailableData: DisplayData[]
-    encounterUnavailableData: DisplayData[]
-    providerUnavailableData: DisplayData[]
-}
-
-const UnavailableInfo = (
-    { socialUnavailableData, encounterUnavailableData, providerUnavailableData }: UnavailableInfoProps
-) => {
-
-    const renderRow = (item: any, index: number) => {
-        return (
-            <div key={index}>
-                <div className="grid-row">
-                    <div className="data-title font-sans-xs"><h4>{item.title}</h4></div>
-                    <div className="grid-col-auto font-sans-xs">
-                        N/A
-                    </div>
-                </div>
-                <div className={"section__line_gray"} />
-            </div>
-        )
-
-    }
-    const renderSection = (sectionTitle: string, data: DisplayData[]) => {
-        return (
-            <div className='margin-bottom-4'>
-                <h3
-                    className="usa-summary-box__heading padding-bottom-205"
-                    id="summary-box-key-information"
-                >
-                    {sectionTitle}
-                </h3>
-                <div className="usa-summary-box__text">
-                    {data.map((item, index) => renderRow(item, index))}
-                </div>
-            </div>
-        )
-
-    }
-
-    return (
-        <div className=''>
-            <div
-                className="padding-bottom-3"
-                aria-labelledby="summary-box-key-information"
-            >
-                <div className="usa-summary-box__body">
-                    {socialUnavailableData.length > 0 && renderSection('Social History', socialUnavailableData)}
-                    {encounterUnavailableData.length > 0 && renderSection('Encounter Details', encounterUnavailableData)}
-                    {providerUnavailableData.length > 0 && renderSection('Provider Details', providerUnavailableData)}
-                </div >
-            </div >
-        </div >);
->>>>>>> 1e6bfa5e
 };
 
 export default UnavailableInfo;