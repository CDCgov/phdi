--- conflicted
+++ resolved
@@ -1,8 +1,3 @@
-<<<<<<< HEAD
-import { DataDisplay, DisplayDataProps } from "../../utils";
-=======
-import { SectionConfig } from "./SideNav";
->>>>>>> de620f5c
 import React from "react";
 import { DataDisplay, DisplayDataProps } from "@/app/DataDisplay";
 
