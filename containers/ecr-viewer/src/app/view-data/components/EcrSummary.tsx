--- conflicted
+++ resolved
@@ -9,11 +9,8 @@
   patientDetails: DisplayDataProps[];
   encounterDetails: DisplayDataProps[];
   aboutTheCondition: DisplayDataProps[];
-<<<<<<< HEAD
+  relevantClinical: DisplayDataProps[];
   relevantLabs: DisplayDataProps[];
-=======
-  relevantClinical: DisplayDataProps[];
->>>>>>> a1208166
 }
 
 /**
@@ -22,22 +19,16 @@
  * @param props.patientDetails - Array of title and values to be displayed in patient details section
  * @param props.encounterDetails - Array of title and values to be displayed in encounter details section
  * @param props.aboutTheCondition - Array of title and values to be displayed about the condition section
-<<<<<<< HEAD
+ * @param props.relevantClinical - Array of title and tables to be displayed about the relevant clinical details
  * @param props.relevantLabs - Array of title and tables to be displayed about the relevant lab results
-=======
- * @param props.relevantClinical - Array of title and tables to be displayed about the relevant clinical details
->>>>>>> a1208166
  * @returns a react element for ECR Summary
  */
 const EcrSummary: React.FC<EcrSummaryProps> = ({
   patientDetails,
   encounterDetails,
   aboutTheCondition,
-<<<<<<< HEAD
+  relevantClinical,
   relevantLabs,
-=======
-  relevantClinical,
->>>>>>> a1208166
 }) => {
   return (
     <div className={"info-container"}>
@@ -82,21 +73,18 @@
             {aboutTheCondition.map((item) => (
               <DataDisplay item={item} key={item.title} />
             ))}
-<<<<<<< HEAD
+            <div className="ecr-summary-title-long" id={"relevant-clinical"}>
+              {"Clinical Sections Relevant to Reportable Condition"}
+            </div>
+            {relevantClinical &&
+              relevantClinical.length > 0 &&
+              relevantClinical.map((item) => <DataTableDisplay item={item} />)}
             <div className="ecr-summary-title-long" id={"relevant-labs"}>
               {"Lab Results Relevant to Reportable Condition"}
             </div>
             {relevantLabs &&
               relevantLabs.length > 0 &&
               relevantLabs.map((item) => <DataTableDisplay item={item} />)}
-=======
-            <div className="ecr-summary-title-long" id={"relevant-clinical"}>
-              {"Clinical Sections Relevant to Reportable Condition"}
-            </div>
-            {relevantClinical &&
-              relevantClinical.length > 0 &&
-              relevantClinical.map((item) => <DataTableDisplay item={item} />)}
->>>>>>> a1208166
           </div>
         </div>
       </div>
