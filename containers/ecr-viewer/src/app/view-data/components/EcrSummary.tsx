import { SectionConfig } from "./SideNav";
import React, { FC } from "react";

<<<<<<< HEAD
interface EcrViewerProps {
=======
interface EcrSummaryProps {
>>>>>>> 11f4d9ad
  patientDetails: DisplayProps[];
  encounterDetails: DisplayProps[];
  aboutTheCondition: DisplayProps[];
}

export const ecrSummaryConfig = new SectionConfig("eCR Summary", [
  "About the Patient",
  "About the Encounter",
  "About the Condition",
]);

interface DisplayProps {
  title: string;
  value: any[] | string;
}

/**
 * Generates a JSX element to display the provided value.
 * If the value is null, undefined, an empty array, or an empty string,
 * it returns null. Otherwise, it renders the provided value as JSX.
 * @param props - The props object.
 * @param props.title - Title of the display section.
 * @param props.value - Value to be displayed.
 * @returns The JSX element representing the provided value or null if the value is empty.
 */
const Display: FC<DisplayProps> = ({ title, value }: DisplayProps) => {
  if (!value || (Array.isArray(value) && value.length === 0)) {
    return null;
  }
  return (
    <>
      <div className="grid-row">
        <div className="data-title">{title}</div>
<<<<<<< HEAD
        <div className={"grid-col-auto text-pre-line"}>{value}</div>
=======
        <div className={"grid-col-auto maxw7 text-pre-line"}>{value}</div>
>>>>>>> 11f4d9ad
      </div>
      <div className={"section__line"} />
    </>
  );
};

/**
 * Generates a JSX element to display eCR viewer summary
 * @param props - Properties for the eCR Viewer Summary section
 * @param props.patientDetails - Array of title and values to be displayed in patient details section
 * @param props.encounterDetails - Array of title and values to be displayed in encounter details section
 * @param props.aboutTheCondition - Array of title and values to be displayed in about the condition section
 * @returns a react element for ECR Summary
 */
<<<<<<< HEAD
const EcrSummary: React.FC<EcrViewerProps> = ({
=======
const EcrSummary: React.FC<EcrSummaryProps> = ({
>>>>>>> 11f4d9ad
  patientDetails,
  encounterDetails,
  aboutTheCondition,
}) => {
  return (
    <div className={"info-container"}>
      <div
        className="usa-summary-box padding-3"
        aria-labelledby="summary-box-key-information"
      >
        <div className="usa-summary-box__body margin-bottom-05">
          <h3
            className="summary-box-key-information side-nav-ignore"
            id={ecrSummaryConfig.subNavItems?.[0].id}
          >
            {ecrSummaryConfig.subNavItems?.[0].title}
          </h3>
          <div className="usa-summary-box__text">
            {patientDetails.map(({ title, value }) => (
              <Display title={title} value={value} />
            ))}
          </div>
        </div>
        <div className="usa-summary-box__body">
          <h3
            className="summary-box-key-information side-nav-ignore"
            id={ecrSummaryConfig.subNavItems?.[1].id}
          >
            {ecrSummaryConfig.subNavItems?.[1].title}
          </h3>
          <div className="usa-summary-box__text">
            {encounterDetails.map(({ title, value }) => (
              <Display title={title} value={value} />
            ))}
          </div>
        </div>
        <div className="usa-summary-box__body">
          <h3
            className={"summary-box-key-information side-nav-ignore"}
            id={ecrSummaryConfig.subNavItems?.[2].id}
          >
            {ecrSummaryConfig.subNavItems?.[2].title}
          </h3>
          <div className="usa-summary-box__text">
            {aboutTheCondition.map(({ title, value }) => (
              <Display title={title} value={value} />
            ))}
            <div className={"grid-row"}>
              <div className={"text-bold width-full"}>
                Clinical sections relevant to reportable condition
              </div>
              <div className={"padding-top-05"}>
                No matching clinical data found in this eCR (temp)
              </div>
            </div>
            <div className={"section__line"} />
            <div className="grid-row">
              <div className={"text-bold"}>
                Lab results relevant to reportable condition
              </div>
              <div className="usa-card__container margin-left-0 margin-right-0 margin-top-1">
                <div className="usa-card__header padding-top-2 padding-bottom-2 padding-left-3">
                  <p>
                    Hepatitis C IgG w/Rfx PCR (temp)
                    <span className="usa-tag margin-left-1 bg-error-dark text-white">
                      Abnormal
                    </span>
                  </p>
                </div>
                <div className={"card__line "} />
                <div className="usa-card__body padding-0">
                  <table className="usa-table usa-table--borderless ecrTable">
                    <thead>
                      <tr>
                        <th scope="col">Component</th>
                        <th scope="col">Value</th>
                        <th scope="col">Ref Range</th>
                        <th scope="col">Specimen</th>
                      </tr>
                    </thead>
                    <tbody>
                      <tr>
                        <td>Hepatitis C Antibody (temp)</td>
                        <td>Positive (A) (temp)</td>
                        <td>Not Detected (temp)</td>
                        <td>Blood (temp)</td>
                      </tr>
                    </tbody>
                  </table>
                  <div className={"card__line"} />
                  <div
                    className={
                      "padding-left-3 padding-right-3 padding-top-205 padding-bottom-205"
                    }
                  >
                    <div className="grid-row">
                      <div className="data-title">Analysis time</div>
                      <div className="grid-col-fill text-pre-line">
                        N/A (temp)
                      </div>
                    </div>
                    <div className={"section__line_gray"} />
                    <div className="grid-row">
                      <div className="data-title">Collection time</div>
                      <div className="grid-col-fill text-pre-line">
                        05/12/2022 6:00 AM CDT (temp)
                      </div>
                    </div>
                    <div className={"section__line_gray"} />
                    <div className="grid-row">
                      <div className="data-title">Received time</div>
                      <div className="grid-col-fill text-pre-line">
                        05/12/2022 11:30 AM CDT (temp)
                      </div>
                    </div>
                    <div className={"section__line_gray"} />
                    <div className="grid-row">
                      <div className="data-title">Notes</div>
                      <div className="grid-col-fill text-pre-line">
                        A detected result is positive and indicates the presence
                        of the virus in the sample. A not detected result
                        indicates that the test did not detect the virus in the
                        sample. This test was performed using a multiplexed
                        nucleic acid amplification test that is labeled
                        Emergence Use Only by the U.S. FDA. Results of this test
                        should not be used as the sole basis for diagnosis,
                        treatment, or other management decisions. (temp)
                      </div>
                    </div>
                  </div>
                </div>
              </div>
            </div>
          </div>
        </div>
      </div>
    </div>
  );
};

export default EcrSummary;<|MERGE_RESOLUTION|>--- conflicted
+++ resolved
@@ -1,11 +1,7 @@
 import { SectionConfig } from "./SideNav";
 import React, { FC } from "react";
 
-<<<<<<< HEAD
-interface EcrViewerProps {
-=======
 interface EcrSummaryProps {
->>>>>>> 11f4d9ad
   patientDetails: DisplayProps[];
   encounterDetails: DisplayProps[];
   aboutTheCondition: DisplayProps[];
@@ -39,11 +35,7 @@
     <>
       <div className="grid-row">
         <div className="data-title">{title}</div>
-<<<<<<< HEAD
-        <div className={"grid-col-auto text-pre-line"}>{value}</div>
-=======
         <div className={"grid-col-auto maxw7 text-pre-line"}>{value}</div>
->>>>>>> 11f4d9ad
       </div>
       <div className={"section__line"} />
     </>
@@ -58,11 +50,7 @@
  * @param props.aboutTheCondition - Array of title and values to be displayed in about the condition section
  * @returns a react element for ECR Summary
  */
-<<<<<<< HEAD
-const EcrSummary: React.FC<EcrViewerProps> = ({
-=======
 const EcrSummary: React.FC<EcrSummaryProps> = ({
->>>>>>> 11f4d9ad
   patientDetails,
   encounterDetails,
   aboutTheCondition,
