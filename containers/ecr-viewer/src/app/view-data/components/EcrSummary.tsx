import { SectionConfig } from "./SideNav";
import React, { FC } from "react";

<<<<<<< HEAD
interface EcrViewerProps {
  patientDetails: DisplayProps[];
  encounterDetails: DisplayProps[];
  aboutTheCondition: DisplayProps[];
=======
interface EcrSummaryProps {
  fhirPathMappings: PathMappings;
  fhirBundle: Bundle;
>>>>>>> d1374da8
}

export const ecrSummaryConfig = new SectionConfig("eCR Summary", [
  "About the Patient",
  "About the Encounter",
  "About the Condition",
]);

interface DisplayProps {
  title: string;
  value: any[] | string;
}

/**
 * Generates a JSX element to display the provided value.
 * If the value is null, undefined, an empty array, or an empty string,
 * it returns null. Otherwise, it renders the provided value as JSX.
 * @param props - The props object.
 * @param props.title - Title of the display section.
 * @param props.value - Value to be displayed.
 * @returns The JSX element representing the provided value or null if the value is empty.
 */
const Display: FC<DisplayProps> = ({ title, value }: DisplayProps) => {
  if (!value || (Array.isArray(value) && value.length === 0)) {
    return null;
  }
  return (
    <>
      <div className="grid-row">
        <div className="data-title">{title}</div>
        <div className={"grid-col-auto text-pre-line"}>{value}</div>
      </div>
      <div className={"section__line"} />
    </>
  );
};

<<<<<<< HEAD
const EcrSummary = ({
  patientDetails,
  encounterDetails,
  aboutTheCondition,
}: EcrViewerProps) => {
=======
/**
 * Functional component for rendering the eCR summary.
 * @param props - Properties for the ecrSummary.
 * @param props.fhirPathMappings - The fhir path mappings.
 * @param props.fhirBundle - The fhir bundle.
 * @returns The JSX element for eCR summary information.
 */
const EcrSummary: React.FC<EcrSummaryProps> = ({
  fhirPathMappings,
  fhirBundle,
}) => {
>>>>>>> d1374da8
  return (
    <div className={"info-container"}>
      <div
        className="usa-summary-box padding-3"
        aria-labelledby="summary-box-key-information"
      >
        <div className="usa-summary-box__body margin-bottom-05">
          <h3
            className="summary-box-key-information side-nav-ignore"
            id={ecrSummaryConfig.subNavItems?.[0].id}
          >
            {ecrSummaryConfig.subNavItems?.[0].title}
          </h3>
          <div className="usa-summary-box__text">
            {patientDetails.map(({ title, value }) => (
              <Display title={title} value={value} />
            ))}
          </div>
        </div>
        <div className="usa-summary-box__body">
          <h3
            className="summary-box-key-information side-nav-ignore"
            id={ecrSummaryConfig.subNavItems?.[1].id}
          >
            {ecrSummaryConfig.subNavItems?.[1].title}
          </h3>
          <div className="usa-summary-box__text">
            {encounterDetails.map(({ title, value }) => (
              <Display title={title} value={value} />
            ))}
          </div>
        </div>
        <div className="usa-summary-box__body">
          <h3
            className={"summary-box-key-information side-nav-ignore"}
            id={ecrSummaryConfig.subNavItems?.[2].id}
          >
            {ecrSummaryConfig.subNavItems?.[2].title}
          </h3>
          <div className="usa-summary-box__text">
            {aboutTheCondition.map(({ title, value }) => (
              <Display title={title} value={value} />
            ))}
            <div className={"grid-row"}>
              <div className={"text-bold width-full"}>
                Clinical sections relevant to reportable condition
              </div>
              <div className={"padding-top-05"}>
                No matching clinical data found in this eCR (temp)
              </div>
            </div>
            <div className={"section__line"} />
            <div className="grid-row">
              <div className={"text-bold"}>
                Lab results relevant to reportable condition
              </div>
              <div className="usa-card__container margin-left-0 margin-right-0 margin-top-1">
                <div className="usa-card__header padding-top-2 padding-bottom-2 padding-left-3">
                  <p>
                    Hepatitis C IgG w/Rfx PCR (temp)
                    <span className="usa-tag margin-left-1 bg-error-dark text-white">
                      Abnormal
                    </span>
                  </p>
                </div>
                <div className={"card__line "} />
                <div className="usa-card__body padding-0">
                  <table className="usa-table usa-table--borderless ecrTable">
                    <thead>
                      <tr>
                        <th scope="col">Component</th>
                        <th scope="col">Value</th>
                        <th scope="col">Ref Range</th>
                        <th scope="col">Specimen</th>
                      </tr>
                    </thead>
                    <tbody>
                      <tr>
                        <td>Hepatitis C Antibody (temp)</td>
                        <td>Positive (A) (temp)</td>
                        <td>Not Detected (temp)</td>
                        <td>Blood (temp)</td>
                      </tr>
                    </tbody>
                  </table>
                  <div className={"card__line"} />
                  <div
                    className={
                      "padding-left-3 padding-right-3 padding-top-205 padding-bottom-205"
                    }
                  >
                    <div className="grid-row">
                      <div className="data-title">Analysis time</div>
                      <div className="grid-col-fill text-pre-line">
                        N/A (temp)
                      </div>
                    </div>
                    <div className={"section__line_gray"} />
                    <div className="grid-row">
                      <div className="data-title">Collection time</div>
                      <div className="grid-col-fill text-pre-line">
                        05/12/2022 6:00 AM CDT (temp)
                      </div>
                    </div>
                    <div className={"section__line_gray"} />
                    <div className="grid-row">
                      <div className="data-title">Received time</div>
                      <div className="grid-col-fill text-pre-line">
                        05/12/2022 11:30 AM CDT (temp)
                      </div>
                    </div>
                    <div className={"section__line_gray"} />
                    <div className="grid-row">
                      <div className="data-title">Notes</div>
                      <div className="grid-col-fill text-pre-line">
                        A detected result is positive and indicates the presence
                        of the virus in the sample. A not detected result
                        indicates that the test did not detect the virus in the
                        sample. This test was performed using a multiplexed
                        nucleic acid amplification test that is labeled
                        Emergence Use Only by the U.S. FDA. Results of this test
                        should not be used as the sole basis for diagnosis,
                        treatment, or other management decisions. (temp)
                      </div>
                    </div>
                  </div>
                </div>
              </div>
            </div>
          </div>
        </div>
      </div>
    </div>
  );
};

export default EcrSummary;<|MERGE_RESOLUTION|>--- conflicted
+++ resolved
@@ -1,16 +1,10 @@
 import { SectionConfig } from "./SideNav";
 import React, { FC } from "react";
 
-<<<<<<< HEAD
 interface EcrViewerProps {
   patientDetails: DisplayProps[];
   encounterDetails: DisplayProps[];
   aboutTheCondition: DisplayProps[];
-=======
-interface EcrSummaryProps {
-  fhirPathMappings: PathMappings;
-  fhirBundle: Bundle;
->>>>>>> d1374da8
 }
 
 export const ecrSummaryConfig = new SectionConfig("eCR Summary", [
@@ -48,25 +42,19 @@
   );
 };
 
-<<<<<<< HEAD
-const EcrSummary = ({
+/**
+ * Generates a JSX element to display eCR viewer summary
+ * @param props - Properties for the eCR Viewer Summary section
+ * @param props.patientDetails - Array of title and values to be displayed in patient details section
+ * @param props.encounterDetails - Array of title and values to be displayed in encounter details section
+ * @param props.aboutTheCondition - Array of title and values to be displayed in about the condition section
+ * @returns a react element for ECR Summary
+ */
+const EcrSummary: React.FC<EcrViewerProps> = ({
   patientDetails,
   encounterDetails,
   aboutTheCondition,
-}: EcrViewerProps) => {
-=======
-/**
- * Functional component for rendering the eCR summary.
- * @param props - Properties for the ecrSummary.
- * @param props.fhirPathMappings - The fhir path mappings.
- * @param props.fhirBundle - The fhir bundle.
- * @returns The JSX element for eCR summary information.
- */
-const EcrSummary: React.FC<EcrSummaryProps> = ({
-  fhirPathMappings,
-  fhirBundle,
 }) => {
->>>>>>> d1374da8
   return (
     <div className={"info-container"}>
       <div
