import { Display, DisplayData, ReportableConditions } from "../../utils";
import {
  AccordianSection,
  AccordianH4,
  AccordianDiv,
} from "../component-utils";
import { SectionConfig } from "./SideNav";
import { Table } from "@trussworks/react-uswds";
import { TooltipDiv } from "../../utils";
import { Tooltip } from "@trussworks/react-uswds";

interface EcrMetadataProps {
  rrDetails: ReportableConditions;
  eicrDetails: DisplayData[];
  eCRSenderDetails: DisplayData[];
}

export const ecrMetadataConfig: SectionConfig = new SectionConfig(
  "eCR Metadata",
  ["RR Details", "eICR Details", "eCR Sender Details"],
);

interface ReportableConditionsList {
  [condition: string]: {
    [trigger: string]: Set<string>; // Maps a trigger to a set of locations
  };
}

const convertDictionaryToRows = (dictionary: ReportableConditionsList) => {
  if (!dictionary) return [];
  const rows: JSX.Element[] = [];
  Object.entries(dictionary).forEach(([condition, triggers], _) => {
    Object.entries(triggers).forEach(([trigger, locations], triggerIndex) => {
      const locationsArray = Array.from(locations);
      locationsArray.forEach((location, locationIndex) => {
        const isConditionRow = triggerIndex === 0 && locationIndex === 0;
        const isTriggerRow = locationIndex === 0;
        const conditionCell = isConditionRow ? (
          <td
            rowSpan={Object.keys(triggers).reduce(
              (acc, key) => acc + Array.from(triggers[key]).length,
              0,
            )}
          >
            {condition}
          </td>
        ) : null;
        const triggerCell = isTriggerRow ? (
          <td rowSpan={locationsArray.length}>{trigger}</td>
        ) : null;

        rows.push(
          <tr key={`${condition}-${trigger}-${location}`}>
            {conditionCell}
            {triggerCell}
            <td>{location}</td>
          </tr>,
        );
      });
    });
  });

  return rows;
};

/**
 * Functional component for displaying eCR metadata.
 * @param props - Props containing eCR metadata.
 * @param props.rrDetails - The reportable conditions details.
 * @param props.eicrDetails - The eICR details.
 * @param props.eCRSenderDetails - The eCR sender details.
 * @returns The JSX element representing the eCR metadata.
 */
const EcrMetadata = ({
  rrDetails,
  eicrDetails,
  eCRSenderDetails,
}: EcrMetadataProps) => {
  return (
    <AccordianSection>
      <AccordianH4>
        <span id={ecrMetadataConfig.subNavItems?.[0].id}>
          {ecrMetadataConfig.subNavItems?.[0].title}
        </span>
      </AccordianH4>
      <AccordianDiv>
        <Table bordered caption="Reportibility Summary" className="rrTable">
          <thead>
            <tr>
              <th className="reportability_summary_header">
<<<<<<< HEAD
                <Tooltip
                  label={
                    "List of conditions that caused this eCR to be sent to your jurisdiction based on the rules set up for routing eCRs by your jurisdiction in RCKMS (Reportable Condition Knowledge Management System). Can include multiple Reportable Conditions for one eCR."
                  }
                  asCustom={TooltipDiv}
                  className="data-title usa-tooltip"
                  position="bottom"
                >
                  Reportable Condition
                </Tooltip>
              </th>
              <th>
                <Tooltip
                  label={
                    "Reason(s) that this eCR was sent for this condition. Corresponds to your jurisdiction's rules for routing eCRs in RCKMS (Reportable Condition Knowledge Management System)."
                  }
                  asCustom={TooltipDiv}
                  className="data-title usa-tooltip"
                  position="bottom"
                >
                  RCKMS Rule Summary
                </Tooltip>
              </th>
              <th>
                <Tooltip
                  label={
                    "List of jurisdictions this eCR was sent to. Can include multiple jurisdictions depending on provider location, patient address, and jurisdictions onboarded to eCR."
                  }
                  asCustom={TooltipDiv}
                  className="data-title usa-tooltip"
                  position="bottom"
                  id="FOOBAR"
                >
                  {`Jurisdiction Sent eCR`}
                </Tooltip>
=======
                Reportable Condition
              </th>
              <th>RCKMS Rule Summary</th>
              <th className="reportability_summary_header">
                Jurisdiction Sent eCR
>>>>>>> c7807b1b
              </th>
            </tr>
          </thead>
          <tbody>{convertDictionaryToRows(rrDetails)}</tbody>
        </Table>
        <div className={"padding-bottom-1"} />
        <AccordianH4>
          <span id={ecrMetadataConfig.subNavItems?.[1].id}>
            {ecrMetadataConfig.subNavItems?.[1].title}
          </span>
        </AccordianH4>
        {eicrDetails.map(({ title, value, toolTip }) => {
          return (
            <Display
              title={title ?? ""}
              value={value}
              toolTip={toolTip}
              classNames="grid-col-auto text-pre-line"
            />
          );
        })}
        <div className={"padding-bottom-1"} />
        <AccordianH4>
          <span id={ecrMetadataConfig.subNavItems?.[2].id}>
            {ecrMetadataConfig.subNavItems?.[2].title}
          </span>
        </AccordianH4>
        {eCRSenderDetails.map(({ title, value, toolTip }) => {
          return (
            <Display
              title={title ?? ""}
              value={value}
              toolTip={toolTip}
              classNames="grid-col-auto text-pre-line"
            />
          );
        })}
      </AccordianDiv>
    </AccordianSection>
  );
};

export default EcrMetadata;<|MERGE_RESOLUTION|>--- conflicted
+++ resolved
@@ -88,7 +88,6 @@
           <thead>
             <tr>
               <th className="reportability_summary_header">
-<<<<<<< HEAD
                 <Tooltip
                   label={
                     "List of conditions that caused this eCR to be sent to your jurisdiction based on the rules set up for routing eCRs by your jurisdiction in RCKMS (Reportable Condition Knowledge Management System). Can include multiple Reportable Conditions for one eCR."
@@ -112,11 +111,9 @@
                   RCKMS Rule Summary
                 </Tooltip>
               </th>
-              <th>
+              <th className="reportability_summary_header">
                 <Tooltip
-                  label={
-                    "List of jurisdictions this eCR was sent to. Can include multiple jurisdictions depending on provider location, patient address, and jurisdictions onboarded to eCR."
-                  }
+                  label={`List of jurisdictions this eCR was sent to. Can include multiple jurisdictions depending on provider location, patient address, and jurisdictions onboarded to eCR.`}
                   asCustom={TooltipDiv}
                   className="data-title usa-tooltip"
                   position="bottom"
@@ -124,13 +121,6 @@
                 >
                   {`Jurisdiction Sent eCR`}
                 </Tooltip>
-=======
-                Reportable Condition
-              </th>
-              <th>RCKMS Rule Summary</th>
-              <th className="reportability_summary_header">
-                Jurisdiction Sent eCR
->>>>>>> c7807b1b
               </th>
             </tr>
           </thead>
