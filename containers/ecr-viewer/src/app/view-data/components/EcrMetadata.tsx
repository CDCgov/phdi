import {
  AccordionSection,
  AccordionH4,
  AccordionDiv,
} from "../component-utils";
import { Table } from "@trussworks/react-uswds";
import { ToolTipElement } from "@/app/view-data/components/ToolTipElement";
import {
  ERSDWarning,
  ReportableConditions,
} from "../../services/ecrMetadataService";
import {
  DataDisplay,
  DisplayDataProps,
} from "@/app/view-data/components/DataDisplay";
import React from "react";

interface EcrMetadataProps {
  rrDetails: ReportableConditions;
  eicrDetails: DisplayDataProps[];
<<<<<<< HEAD
  eCRSenderDetails: DisplayDataProps[];
  eRSDwarnings: ERSDWarning[];
=======
>>>>>>> 7cc33c92
}

interface ReportableConditionsList {
  [condition: string]: {
    [trigger: string]: Set<string>; // Maps a trigger to a set of locations
  };
}

const convertDictionaryToRows = (dictionary: ReportableConditionsList) => {
  if (!dictionary) return [];
  const rows: React.JSX.Element[] = [];
  Object.entries(dictionary).forEach(([condition, triggers], _) => {
    Object.entries(triggers).forEach(([trigger, locations], triggerIndex) => {
      const locationsArray = Array.from(locations);
      locationsArray.forEach((location, locationIndex) => {
        const isConditionRow = triggerIndex === 0 && locationIndex === 0;
        const isTriggerRow = locationIndex === 0;
        const conditionCell = isConditionRow ? (
          <td
            rowSpan={Object.keys(triggers).reduce(
              (acc, key) => acc + Array.from(triggers[key]).length,
              0,
            )}
          >
            {condition}
          </td>
        ) : null;
        const triggerCell = isTriggerRow ? (
          <td rowSpan={locationsArray.length}>{trigger}</td>
        ) : null;

        rows.push(
          <tr key={`${condition}-${trigger}-${location}`}>
            {conditionCell}
            {triggerCell}
            <td>{location}</td>
          </tr>,
        );
      });
    });
  });

  return rows;
};

/**
 * Functional component for displaying eCR metadata.
 * @param props - Props containing eCR metadata.
 * @param props.rrDetails - The reportable conditions details.
 * @param props.eicrDetails - The eICR details.
<<<<<<< HEAD
 * @param props.eCRSenderDetails - The eCR sender details.
 * @param props.eRSDwarnings - The eRSD warnings.
 * @returns The JSX element representing the eCR metadata.
 */
const EcrMetadata = ({
  rrDetails,
  eicrDetails,
  eCRSenderDetails,
  eRSDwarnings,
}: EcrMetadataProps) => {
=======
 * @returns The JSX element representing the eCR metadata.
 */
const EcrMetadata = ({ rrDetails, eicrDetails }: EcrMetadataProps) => {
>>>>>>> 7cc33c92
  return (
    <AccordionSection>
      <AccordionH4 id={"rr-details"}>RR Details</AccordionH4>
      <AccordionDiv>
        <Table
          bordered
          caption="Reportibility Summary"
          className="rrTable"
          fixed={true}
          fullWidth={true}
        >
          <thead>
            <tr>
              <th className="width-25p">
                <ToolTipElement
                  content={"Reportable Condition"}
                  toolTip={
                    "List of conditions that caused this eCR to be sent to your jurisdiction based on the rules set up for routing eCRs by your jurisdiction in RCKMS (Reportable Condition Knowledge Management System). Can include multiple Reportable Conditions for one eCR."
                  }
                />
              </th>
              <th>
                <ToolTipElement
                  content={"RCKMS Rule Summary"}
                  toolTip={
                    "Reason(s) that this eCR was sent for this condition. Corresponds to your jurisdiction's rules for routing eCRs in RCKMS (Reportable Condition Knowledge Management System)."
                  }
                />
              </th>
              <th className="width-25p">
                <ToolTipElement
                  content={"Jurisdiction Sent eCR"}
                  toolTip={
                    "List of jurisdictions this eCR was sent to. Can include multiple jurisdictions depending on provider location, patient address, and jurisdictions onboarded to eCR."
                  }
                />
              </th>
            </tr>
          </thead>
          <tbody>{convertDictionaryToRows(rrDetails)}</tbody>
        </Table>
        {eRSDwarnings?.length > 0 ? (
          <div>
            <div className="section__line_gray"></div>
            <Table
              bordered={false}
              className="ersd-table fixed-table border-top border-left border-right border-bottom"
              caption="eRSD Warnings"
              fixed={true}
              fullWidth
            >
              <thead>
                <tr>
                  <th>Warning</th>
                  <th>Version in Use</th>
                  <th>Expected Version</th>
                  <th>Suggested Solution</th>
                </tr>
              </thead>
              <tbody>
                {Array.isArray(eRSDwarnings) &&
                  eRSDwarnings.map((warningItem, index) => (
                    <tr key={index}>
                      <td className="padding-105">{warningItem.warning}</td>
                      <td className="padding-105">{warningItem.versionUsed}</td>
                      <td className="padding-105">
                        {warningItem.expectedVersion}
                      </td>
                      <td className="padding-105">
                        {warningItem.suggestedSolution}
                      </td>
                    </tr>
                  ))}
              </tbody>
            </Table>
            <div className="section__line_gray"></div>
          </div>
        ) : (
          ""
        )}
        <div className={"padding-bottom-1"} />
        <AccordionH4 id={"eicr-details"}>eICR Details</AccordionH4>
        {eicrDetails.map((item, index) => {
          return <DataDisplay item={item} key={index} />;
        })}
      </AccordionDiv>
    </AccordionSection>
  );
};

export default EcrMetadata;<|MERGE_RESOLUTION|>--- conflicted
+++ resolved
@@ -18,11 +18,7 @@
 interface EcrMetadataProps {
   rrDetails: ReportableConditions;
   eicrDetails: DisplayDataProps[];
-<<<<<<< HEAD
-  eCRSenderDetails: DisplayDataProps[];
   eRSDwarnings: ERSDWarning[];
-=======
->>>>>>> 7cc33c92
 }
 
 interface ReportableConditionsList {
@@ -73,22 +69,14 @@
  * @param props - Props containing eCR metadata.
  * @param props.rrDetails - The reportable conditions details.
  * @param props.eicrDetails - The eICR details.
-<<<<<<< HEAD
- * @param props.eCRSenderDetails - The eCR sender details.
  * @param props.eRSDwarnings - The eRSD warnings.
  * @returns The JSX element representing the eCR metadata.
  */
 const EcrMetadata = ({
   rrDetails,
   eicrDetails,
-  eCRSenderDetails,
   eRSDwarnings,
 }: EcrMetadataProps) => {
-=======
- * @returns The JSX element representing the eCR metadata.
- */
-const EcrMetadata = ({ rrDetails, eicrDetails }: EcrMetadataProps) => {
->>>>>>> 7cc33c92
   return (
     <AccordionSection>
       <AccordionH4 id={"rr-details"}>RR Details</AccordionH4>
