import {
  AccordionSection,
  AccordionH4,
  AccordionDiv,
} from "../component-utils";
import { Table } from "@trussworks/react-uswds";
import { toolTipElement } from "@/app/utils";
import { ReportableConditions } from "../../services/ecrMetadataService";
<<<<<<< HEAD
import React from "react";
=======
import { DataDisplay, DisplayDataProps } from "@/app/DataDisplay";
>>>>>>> cfc2ef29

interface EcrMetadataProps {
  rrDetails: ReportableConditions;
  eicrDetails: DisplayDataProps[];
  eCRSenderDetails: DisplayDataProps[];
}

interface ReportableConditionsList {
  [condition: string]: {
    [trigger: string]: Set<string>; // Maps a trigger to a set of locations
  };
}

const convertDictionaryToRows = (dictionary: ReportableConditionsList) => {
  if (!dictionary) return [];
  const rows: React.JSX.Element[] = [];
  Object.entries(dictionary).forEach(([condition, triggers], _) => {
    Object.entries(triggers).forEach(([trigger, locations], triggerIndex) => {
      const locationsArray = Array.from(locations);
      locationsArray.forEach((location, locationIndex) => {
        const isConditionRow = triggerIndex === 0 && locationIndex === 0;
        const isTriggerRow = locationIndex === 0;
        const conditionCell = isConditionRow ? (
          <td
            rowSpan={Object.keys(triggers).reduce(
              (acc, key) => acc + Array.from(triggers[key]).length,
              0,
            )}
          >
            {condition}
          </td>
        ) : null;
        const triggerCell = isTriggerRow ? (
          <td rowSpan={locationsArray.length}>{trigger}</td>
        ) : null;

        rows.push(
          <tr key={`${condition}-${trigger}-${location}`}>
            {conditionCell}
            {triggerCell}
            <td>{location}</td>
          </tr>,
        );
      });
    });
  });

  return rows;
};

/**
 * Functional component for displaying eCR metadata.
 * @param props - Props containing eCR metadata.
 * @param props.rrDetails - The reportable conditions details.
 * @param props.eicrDetails - The eICR details.
 * @param props.eCRSenderDetails - The eCR sender details.
 * @returns The JSX element representing the eCR metadata.
 */
const EcrMetadata = ({
  rrDetails,
  eicrDetails,
  eCRSenderDetails,
}: EcrMetadataProps) => {
  return (
    <AccordionSection>
      <AccordionH4 id={"rr-details"}>RR Details</AccordionH4>
      <AccordionDiv>
        <Table bordered caption="Reportibility Summary" className="rrTable">
          <thead>
            <tr>
              <th className="reportability_summary_header">
                {toolTipElement(
                  "Reportable Condition",
                  "List of conditions that caused this eCR to be sent to your jurisdiction based on the rules set up for routing eCRs by your jurisdiction in RCKMS (Reportable Condition Knowledge Management System). Can include multiple Reportable Conditions for one eCR.",
                )}
              </th>
              <th>
                {toolTipElement(
                  "RCKMS Rule Summary",
                  "Reason(s) that this eCR was sent for this condition. Corresponds to your jurisdiction's rules for routing eCRs in RCKMS (Reportable Condition Knowledge Management System).",
                )}
              </th>
              <th className="reportability_summary_header">
                {toolTipElement(
                  "Jurisdiction Sent eCR",
                  "List of jurisdictions this eCR was sent to. Can include multiple jurisdictions depending on provider location, patient address, and jurisdictions onboarded to eCR.",
                )}
              </th>
            </tr>
          </thead>
          <tbody>{convertDictionaryToRows(rrDetails)}</tbody>
        </Table>
        <div className={"padding-bottom-1"} />
<<<<<<< HEAD
        <AccordianH4>
          <span id={ecrMetadataConfig.subNavItems?.[1].id}>
            {ecrMetadataConfig.subNavItems?.[1].title}
          </span>
        </AccordianH4>
        {eicrDetails.map((item, index) => {
          return <DataDisplay item={item} key={index} />;
        })}
        <div className={"padding-bottom-1"} />
        <AccordianH4>
          <span id={ecrMetadataConfig.subNavItems?.[2].id}>
            {ecrMetadataConfig.subNavItems?.[2].title}
          </span>
        </AccordianH4>
        {eCRSenderDetails.map((item, index) => {
          return <DataDisplay item={item} key={index} />;
=======
        <AccordionH4 id={"eicr-details"}>eICR Details</AccordionH4>
        {eicrDetails.map((item) => {
          return <DataDisplay item={item} />;
        })}
        <div className={"padding-bottom-1"} />
        <AccordionH4 id={"ecr-sender-details"}>eCR Sender Details</AccordionH4>
        {eCRSenderDetails.map((item) => {
          return <DataDisplay item={item} />;
>>>>>>> cfc2ef29
        })}
      </AccordionDiv>
    </AccordionSection>
  );
};

export default EcrMetadata;<|MERGE_RESOLUTION|>--- conflicted
+++ resolved
@@ -6,11 +6,8 @@
 import { Table } from "@trussworks/react-uswds";
 import { toolTipElement } from "@/app/utils";
 import { ReportableConditions } from "../../services/ecrMetadataService";
-<<<<<<< HEAD
+import { DataDisplay, DisplayDataProps } from "@/app/DataDisplay";
 import React from "react";
-=======
-import { DataDisplay, DisplayDataProps } from "@/app/DataDisplay";
->>>>>>> cfc2ef29
 
 interface EcrMetadataProps {
   rrDetails: ReportableConditions;
@@ -104,33 +101,14 @@
           <tbody>{convertDictionaryToRows(rrDetails)}</tbody>
         </Table>
         <div className={"padding-bottom-1"} />
-<<<<<<< HEAD
-        <AccordianH4>
-          <span id={ecrMetadataConfig.subNavItems?.[1].id}>
-            {ecrMetadataConfig.subNavItems?.[1].title}
-          </span>
-        </AccordianH4>
+        <AccordionH4 id={"eicr-details"}>eICR Details</AccordionH4>
         {eicrDetails.map((item, index) => {
           return <DataDisplay item={item} key={index} />;
         })}
         <div className={"padding-bottom-1"} />
-        <AccordianH4>
-          <span id={ecrMetadataConfig.subNavItems?.[2].id}>
-            {ecrMetadataConfig.subNavItems?.[2].title}
-          </span>
-        </AccordianH4>
+        <AccordionH4 id={"ecr-sender-details"}>eCR Sender Details</AccordionH4>
         {eCRSenderDetails.map((item, index) => {
           return <DataDisplay item={item} key={index} />;
-=======
-        <AccordionH4 id={"eicr-details"}>eICR Details</AccordionH4>
-        {eicrDetails.map((item) => {
-          return <DataDisplay item={item} />;
-        })}
-        <div className={"padding-bottom-1"} />
-        <AccordionH4 id={"ecr-sender-details"}>eCR Sender Details</AccordionH4>
-        {eCRSenderDetails.map((item) => {
-          return <DataDisplay item={item} />;
->>>>>>> cfc2ef29
         })}
       </AccordionDiv>
     </AccordionSection>
