--- conflicted
+++ resolved
@@ -18,11 +18,8 @@
 interface EcrMetadataProps {
   rrDetails: ReportableConditions;
   eicrDetails: DisplayDataProps[];
-<<<<<<< HEAD
   eRSDwarnings: ERSDWarning[];
-=======
   eCRCustodianDetails: DisplayDataProps[];
->>>>>>> fe4df2b0
 }
 
 interface ReportableConditionsList {
@@ -73,21 +70,15 @@
  * @param props - Props containing eCR metadata.
  * @param props.rrDetails - The reportable conditions details.
  * @param props.eicrDetails - The eICR details.
-<<<<<<< HEAD
  * @param props.eRSDwarnings - The eRSD warnings.
-=======
  * @param props.eCRCustodianDetails - The eCR custodian details.
->>>>>>> fe4df2b0
  * @returns The JSX element representing the eCR metadata.
  */
 const EcrMetadata = ({
   rrDetails,
   eicrDetails,
-<<<<<<< HEAD
   eRSDwarnings,
-=======
   eCRCustodianDetails,
->>>>>>> fe4df2b0
 }: EcrMetadataProps) => {
   return (
     <AccordionSection>
