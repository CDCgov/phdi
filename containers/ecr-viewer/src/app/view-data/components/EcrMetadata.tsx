import { DisplayData } from "../../utils";
import { Fragment } from "react";

import {
  AccordianSection,
  AccordianH3,
  AccordianDiv,
} from "../component-utils";

interface EcrMetadataProps {
  rrDetails: DisplayData[];
  eicrDetails: DisplayData[];
  eCRSenderDetails: DisplayData[];
}

const EcrMetadata = ({
  rrDetails,
  eicrDetails,
  eCRSenderDetails,
}: EcrMetadataProps) => {
  return (
<<<<<<< HEAD
    <div>
      <div
        className="padding-bottom-3"
        aria-labelledby="summary-box-key-information"
      >
        <div className="usa-summary-box__body">
          <div className="usa-summary-box__text">
            <h3
              className="usa-summary-box__heading padding-y-105"
              id="summary-box-key-information"
            >
              RR Details
            </h3>
            {rrDetails.map(({ title, value }) => {
              return (
                <Fragment key={title}>
                  <div className="grid-row">
                    <div className="data-title">
                      <h4>{title}</h4>
                    </div>
                    <div className="grid-col-fill">{value}</div>
                  </div>
                  <div className={"section__line_gray"} />
                </Fragment>
              );
            })}
            <div className={"padding-bottom-1"} />
            <h3
              className="usa-summary-box__heading padding-y-105"
              id="summary-box-key-information"
            >
              eICR Details
            </h3>
            {eicrDetails.map(({ title, value }) => {
              return (
                <Fragment key={title}>
                  <div className="grid-row">
                    <div className="data-title">
                      <h4>{title}</h4>
                    </div>
                    <div className="grid-col-auto">{value}</div>
                  </div>
                  <div className={"section__line_gray"} />
                </Fragment>
              );
            })}
            <div className={"padding-bottom-1"} />
            <h3
              className="usa-summary-box__heading padding-y-105"
              id="summary-box-key-information"
            >
              eCR Sender Details
            </h3>
            {eCRSenderDetails.map(({ title, value }) => {
              return (
                <Fragment key={title}>
                  <div className="grid-row">
                    <div className="data-title">
                      <h4>{title}</h4>
                    </div>
                    <div className="grid-col-auto">{value}</div>
                  </div>
                  <div className={"section__line_gray"} />
                </Fragment>
              );
            })}
=======
    <AccordianSection>
      <AccordianH3>eICR Details</AccordianH3>
      <AccordianDiv>
        <div className="grid-row">
          <div className="data-title">
            <h4>eICR Identifier</h4>
          </div>
          <div className="grid-col-auto">
            {evaluate(fhirBundle, fhirPathMappings.eicrIdentifier)}
          </div>
        </div>
      </AccordianDiv>
      <AccordianH3>eCR Sender Details</AccordianH3>
      <AccordianDiv>
        <div className="grid-row">
          <div className="data-title">
            <h4>Date/Time eCR Created</h4>
          </div>
          <div className="grid-col-auto">
            {evaluate(fhirBundle, fhirPathMappings.dateTimeEcrCreated)}
          </div>
        </div>
        <div className={"section__line_gray"} />
        <div className="grid-row">
          <div className="data-title">
            <h4>Sender Software</h4>
          </div>
          <div className="grid-col-auto">
            {evaluate(fhirBundle, fhirPathMappings.senderSoftware)}
          </div>
        </div>
        <div className={"section__line_gray"} />
        <div className="grid-row">
          <div className="data-title">
            <h4>Sender Facility Name</h4>
          </div>
          <div className="grid-col-auto">
            {evaluate(fhirBundle, fhirPathMappings.senderFacilityName)}
          </div>
        </div>
        <div className={"section__line_gray"} />
        <div className="grid-row">
          <div className="data-title">
            <h4>Facility Address</h4>
          </div>
          <div className="grid-col-auto">
            {extractFacilityAddress(fhirBundle, fhirPathMappings)}
          </div>
        </div>
        <div className={"section__line_gray"} />
        <div className="grid-row">
          <div className="data-title">
            <h4>Facility Contact</h4>
          </div>
          <div className="grid-col-auto">
            {evaluate(fhirBundle, fhirPathMappings.facilityContact)}
          </div>
        </div>
        <div className={"section__line_gray"} />
        <div className="grid-row">
          <div className="data-title">
            <h4>Facility ID</h4>
          </div>
          <div className="grid-col-auto">
            {evaluate(fhirBundle, fhirPathMappings.facilityID)}
>>>>>>> e282f2f9
          </div>
        </div>
        <div className={"section__line_gray"} />
      </AccordianDiv>
    </AccordianSection>
  );
};

export default EcrMetadata;<|MERGE_RESOLUTION|>--- conflicted
+++ resolved
@@ -19,20 +19,11 @@
   eCRSenderDetails,
 }: EcrMetadataProps) => {
   return (
-<<<<<<< HEAD
-    <div>
-      <div
-        className="padding-bottom-3"
-        aria-labelledby="summary-box-key-information"
-      >
-        <div className="usa-summary-box__body">
-          <div className="usa-summary-box__text">
-            <h3
-              className="usa-summary-box__heading padding-y-105"
-              id="summary-box-key-information"
-            >
-              RR Details
-            </h3>
+      <AccordianSection>
+        <AccordianH3>
+          RR Details
+        </AccordianH3>
+          <AccordianDiv>
             {rrDetails.map(({ title, value }) => {
               return (
                 <Fragment key={title}>
@@ -47,12 +38,9 @@
               );
             })}
             <div className={"padding-bottom-1"} />
-            <h3
-              className="usa-summary-box__heading padding-y-105"
-              id="summary-box-key-information"
-            >
+            <AccordianH3>
               eICR Details
-            </h3>
+            </AccordianH3>
             {eicrDetails.map(({ title, value }) => {
               return (
                 <Fragment key={title}>
@@ -67,12 +55,9 @@
               );
             })}
             <div className={"padding-bottom-1"} />
-            <h3
-              className="usa-summary-box__heading padding-y-105"
-              id="summary-box-key-information"
-            >
+            <AccordianH3>
               eCR Sender Details
-            </h3>
+            </AccordianH3>
             {eCRSenderDetails.map(({ title, value }) => {
               return (
                 <Fragment key={title}>
@@ -86,78 +71,8 @@
                 </Fragment>
               );
             })}
-=======
-    <AccordianSection>
-      <AccordianH3>eICR Details</AccordianH3>
-      <AccordianDiv>
-        <div className="grid-row">
-          <div className="data-title">
-            <h4>eICR Identifier</h4>
-          </div>
-          <div className="grid-col-auto">
-            {evaluate(fhirBundle, fhirPathMappings.eicrIdentifier)}
-          </div>
-        </div>
-      </AccordianDiv>
-      <AccordianH3>eCR Sender Details</AccordianH3>
-      <AccordianDiv>
-        <div className="grid-row">
-          <div className="data-title">
-            <h4>Date/Time eCR Created</h4>
-          </div>
-          <div className="grid-col-auto">
-            {evaluate(fhirBundle, fhirPathMappings.dateTimeEcrCreated)}
-          </div>
-        </div>
-        <div className={"section__line_gray"} />
-        <div className="grid-row">
-          <div className="data-title">
-            <h4>Sender Software</h4>
-          </div>
-          <div className="grid-col-auto">
-            {evaluate(fhirBundle, fhirPathMappings.senderSoftware)}
-          </div>
-        </div>
-        <div className={"section__line_gray"} />
-        <div className="grid-row">
-          <div className="data-title">
-            <h4>Sender Facility Name</h4>
-          </div>
-          <div className="grid-col-auto">
-            {evaluate(fhirBundle, fhirPathMappings.senderFacilityName)}
-          </div>
-        </div>
-        <div className={"section__line_gray"} />
-        <div className="grid-row">
-          <div className="data-title">
-            <h4>Facility Address</h4>
-          </div>
-          <div className="grid-col-auto">
-            {extractFacilityAddress(fhirBundle, fhirPathMappings)}
-          </div>
-        </div>
-        <div className={"section__line_gray"} />
-        <div className="grid-row">
-          <div className="data-title">
-            <h4>Facility Contact</h4>
-          </div>
-          <div className="grid-col-auto">
-            {evaluate(fhirBundle, fhirPathMappings.facilityContact)}
-          </div>
-        </div>
-        <div className={"section__line_gray"} />
-        <div className="grid-row">
-          <div className="data-title">
-            <h4>Facility ID</h4>
-          </div>
-          <div className="grid-col-auto">
-            {evaluate(fhirBundle, fhirPathMappings.facilityID)}
->>>>>>> e282f2f9
-          </div>
-        </div>
-        <div className={"section__line_gray"} />
-      </AccordianDiv>
-    </AccordianSection>
+        </AccordianDiv>
+      </AccordianSection>
   );
 };
 
