--- conflicted
+++ resolved
@@ -15,11 +15,7 @@
 interface EcrMetadataProps {
   rrDetails: ReportableConditions;
   eicrDetails: DisplayDataProps[];
-<<<<<<< HEAD
-  eCRSenderDetails: DisplayDataProps[];
   eCRCustodianDetails: DisplayDataProps[];
-=======
->>>>>>> 7cc33c92
 }
 
 interface ReportableConditionsList {
@@ -70,22 +66,14 @@
  * @param props - Props containing eCR metadata.
  * @param props.rrDetails - The reportable conditions details.
  * @param props.eicrDetails - The eICR details.
-<<<<<<< HEAD
- * @param props.eCRSenderDetails - The eCR sender details.
  * @param props.eCRCustodianDetails - The eCR custodian details.
  * @returns The JSX element representing the eCR metadata.
  */
 const EcrMetadata = ({
   rrDetails,
   eicrDetails,
-  eCRSenderDetails,
   eCRCustodianDetails,
 }: EcrMetadataProps) => {
-=======
- * @returns The JSX element representing the eCR metadata.
- */
-const EcrMetadata = ({ rrDetails, eicrDetails }: EcrMetadataProps) => {
->>>>>>> 7cc33c92
   return (
     <AccordionSection>
       <AccordionH4 id={"rr-details"}>RR Details</AccordionH4>
@@ -132,12 +120,6 @@
         {eicrDetails.map((item, index) => {
           return <DataDisplay item={item} key={index} />;
         })}
-<<<<<<< HEAD
-        <div className={"padding-bottom-1"} />
-        <AccordionH4 id={"ecr-sender-details"}>eCR Sender Details</AccordionH4>
-        {eCRSenderDetails.map((item, index) => {
-          return <DataDisplay item={item} key={index} />;
-        })}
         <div className={"padding-bottom-1"} />
         <AccordionH4 id={"eicr-custodian-details"}>
           eICR Custodian Details
@@ -145,8 +127,6 @@
         {eCRCustodianDetails.map((item, index) => {
           return <DataDisplay item={item} key={index} />;
         })}
-=======
->>>>>>> 7cc33c92
       </AccordionDiv>
     </AccordionSection>
   );
