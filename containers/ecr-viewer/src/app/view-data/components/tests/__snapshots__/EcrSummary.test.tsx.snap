// Jest Snapshot v1, https://goo.gl/fbAQLP

exports[`EcrSummary should match snapshot 1`] = `
<div>
  <div
    class="info-container"
  >
    <div
      aria-labelledby="summary-box-key-information"
      class="usa-summary-box padding-3"
    >
      <div
        class="usa-summary-box__body margin-bottom-05"
      >
        <h3
          class="summary-box-key-information side-nav-ignore"
          id="about-the-patient"
        >
          About the Patient
        </h3>
        <div
          class="usa-summary-box__text"
        >
          <div>
            <div
              class="grid-row"
            >
              <div
                class="data-title"
              >
                Patient Name
              </div>
              <div
                class="grid-col-auto maxw7 text-pre-line"
              >
                ABEL CASTILLO
              </div>
            </div>
            <div
              class="section__line_gray"
            />
          </div>
          <div>
            <div
              class="grid-row"
            >
              <div
                class="data-title"
              >
                DOB
              </div>
              <div
                class="grid-col-auto maxw7 text-pre-line"
              >
                04/15/2015
              </div>
            </div>
            <div
              class="section__line_gray"
            />
          </div>
          <div>
            <div
              class="grid-row"
            >
              <div
                class="data-title"
              >
                Patient Address
              </div>
              <div
                class="grid-col-auto maxw7 text-pre-line"
              >
                1050 CARPENTER ST
EDWARDS, CA
93523-2800, US
              </div>
            </div>
            <div
              class="section__line_gray"
            />
          </div>
          <div>
            <div
              class="grid-row"
            >
              <div
                class="data-title"
              >
                Patient Contact
              </div>
              <div
                class="grid-col-auto maxw7 text-pre-line"
              >
                Home (818)419-5968
MELLY.C.A.16@GMAIL.COM
              </div>
            </div>
            <div
              class="section__line_gray"
            />
          </div>
        </div>
      </div>
      <div
        class="usa-summary-box__body"
      >
        <h3
          class="summary-box-key-information side-nav-ignore"
          id="about-the-encounter"
        >
          About the Encounter
        </h3>
        <div
          class="usa-summary-box__text"
        >
          <div>
            <div
              class="grid-row"
            >
              <div
                class="data-title"
              >
                Facility Name
              </div>
              <div
                class="grid-col-auto maxw7 text-pre-line"
              >
                PRM- Palmdale Regional Medical Center
              </div>
            </div>
            <div
              class="section__line_gray"
            />
          </div>
          <div>
            <div
              class="grid-row"
            >
              <div
                class="data-title"
              >
                Facility Address
              </div>
              <div
                class="grid-col-auto maxw7 text-pre-line"
              >
                38600 Medical Center Drive
Palmdale, CA
93551, USA
              </div>
            </div>
            <div
              class="section__line_gray"
            />
          </div>
          <div>
            <div
              class="grid-row"
            >
              <div
                class="data-title"
              >
                Facility Contact
              </div>
              <div
                class="grid-col-auto maxw7 text-pre-line"
              >
                (661)382-5000
              </div>
            </div>
            <div
              class="section__line_gray"
            />
          </div>
          <div>
            <div
              class="grid-row"
            >
              <div
                class="data-title"
              >
                Encounter Date/Time
              </div>
              <div
                class="grid-col-auto maxw7 text-pre-line"
              >
                Start: 05/13/2022 7:25 AM UTC
End: 05/13/2022 9:57 AM UTC
              </div>
            </div>
            <div
              class="section__line_gray"
            />
          </div>
          <div>
            <div
              class="grid-row"
            >
              <div
                class="data-title"
              >
                Encounter Type
              </div>
              <div
                class="grid-col-auto maxw7 text-pre-line"
              >
                Emergency
              </div>
            </div>
            <div
              class="section__line_gray"
            />
          </div>
        </div>
      </div>
      <div
        class="usa-summary-box__body"
      >
        <h3
          class="summary-box-key-information side-nav-ignore"
          id="about-the-condition"
        >
          About the Condition
        </h3>
        <div
          class="usa-summary-box__text"
        >
          <div>
            <div
              class="grid-row"
            >
              <div
                class="data-title"
              >
                Reportable Condition
              </div>
              <div
                class="grid-col-auto maxw7 text-pre-line"
              >
                Influenza caused by Influenza A virus subtype H5N1 (disorder)
              </div>
            </div>
            <div
              class="section__line_gray"
            />
          </div>
          <div>
            <div
              class="grid-row"
            >
              <div
                class="data-title"
              >
                RCKMS Rule Summary
              </div>
              <div
                class="grid-col-auto maxw7 text-pre-line"
              >
                Cough
              </div>
            </div>
            <div
              class="section__line_gray"
            />
          </div>
          <div
<<<<<<< HEAD
            class="section__line"
          />
=======
            class="grid-row"
          >
            <div
              class="text-bold width-full"
            >
              Clinical sections relevant to reportable condition
            </div>
            <div
              class="padding-top-05"
            >
              No matching clinical data found in this eCR (temp)
            </div>
          </div>
          <div
            class="section__line"
          />
          <div
            class="grid-row"
          >
            <div
              class="text-bold width-full"
            >
              Lab results relevant to reportable condition
            </div>
            <div
              class="padding-top-05"
            >
              No matching lab results found in this eCR (temp)
            </div>
          </div>
>>>>>>> 3bbc005b
        </div>
      </div>
    </div>
  </div>
</div>
`;<|MERGE_RESOLUTION|>--- conflicted
+++ resolved
@@ -264,42 +264,6 @@
               class="section__line_gray"
             />
           </div>
-          <div
-<<<<<<< HEAD
-            class="section__line"
-          />
-=======
-            class="grid-row"
-          >
-            <div
-              class="text-bold width-full"
-            >
-              Clinical sections relevant to reportable condition
-            </div>
-            <div
-              class="padding-top-05"
-            >
-              No matching clinical data found in this eCR (temp)
-            </div>
-          </div>
-          <div
-            class="section__line"
-          />
-          <div
-            class="grid-row"
-          >
-            <div
-              class="text-bold width-full"
-            >
-              Lab results relevant to reportable condition
-            </div>
-            <div
-              class="padding-top-05"
-            >
-              No matching lab results found in this eCR (temp)
-            </div>
-          </div>
->>>>>>> 3bbc005b
         </div>
       </div>
     </div>
