--- conflicted
+++ resolved
@@ -12,10 +12,6 @@
         <h4
           class="usa-summary-box__heading padding-y-105"
         >
-<<<<<<< HEAD
-          Diagnostic and Vital Signs
-        </h4>
-=======
           <span
             id="treatment-details"
           >
@@ -122,7 +118,6 @@
             Diagnostics and Vital Signs
           </span>
         </h3>
->>>>>>> 91bd000b
         <div
           class="usa-summary-box__text"
         >
