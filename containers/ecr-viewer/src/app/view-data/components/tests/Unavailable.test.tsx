import { render } from "@testing-library/react";
import { axe } from "jest-axe";
import UnavailableInfo from "../UnavailableInfo";

describe("UnavailableInfo", () => {
  let container: HTMLElement;
  beforeAll(() => {
    const demographicsUnavailability = [
      {
        title: "Tribal Affiliation",
        value: "",
      },
      {
        title: "Preffered Language",
        value: "",
      },
    ];
    const socialUnavailability = [
      {
        title: "Travel History",
        value: "",
      },
      {
        title: "Pregnancy Status",
        value: "",
      },
      {
        title: "Alcohol Use",
        value: "",
      },
      {
        title: "Sexual Orientation",
        value: "",
      },
      {
        title: "Gender Identity",
        value: "",
      },
    ];
    const encounterUnavailableData = [
      {
        title: "Facility Address",
        value: "",
      },
    ];
    const providerUnavailableData = [
      {
        title: "Provider Name",
        value: "",
      },
    ];
<<<<<<< HEAD
    const clinicalUnavailableData = [
      {
        title: "Reason for visit",
        value: "",
      },
    ];
    const activeProblemsUnavailableData = [
      {
        title: "foo",
=======
    const vitalUnavailableData = [
      {
        title: "Vitals",
>>>>>>> e6317c26
        value: "",
      },
    ];
    container = render(
      <UnavailableInfo
        demographicsUnavailableData={demographicsUnavailability}
        socialUnavailableData={socialUnavailability}
        encounterUnavailableData={encounterUnavailableData}
        clinicalUnavailableData={clinicalUnavailableData}
        providerUnavailableData={providerUnavailableData}
<<<<<<< HEAD
        activeProblemsUnavailableData={activeProblemsUnavailableData}
=======
        activeProblemsUnavailableData={[]}
        vitalUnavailableData={vitalUnavailableData}
>>>>>>> e6317c26
      />,
    ).container;
  });
  it("should match snapshot", () => {
    expect(container).toMatchSnapshot();
  });
  it("should pass accessibility test", async () => {
    expect(await axe(container)).toHaveNoViolations();
  });
});<|MERGE_RESOLUTION|>--- conflicted
+++ resolved
@@ -49,7 +49,6 @@
         value: "",
       },
     ];
-<<<<<<< HEAD
     const clinicalUnavailableData = [
       {
         title: "Reason for visit",
@@ -59,11 +58,12 @@
     const activeProblemsUnavailableData = [
       {
         title: "foo",
-=======
+        value: "",
+      },
+    ];
     const vitalUnavailableData = [
       {
         title: "Vitals",
->>>>>>> e6317c26
         value: "",
       },
     ];
@@ -74,12 +74,8 @@
         encounterUnavailableData={encounterUnavailableData}
         clinicalUnavailableData={clinicalUnavailableData}
         providerUnavailableData={providerUnavailableData}
-<<<<<<< HEAD
         activeProblemsUnavailableData={activeProblemsUnavailableData}
-=======
-        activeProblemsUnavailableData={[]}
         vitalUnavailableData={vitalUnavailableData}
->>>>>>> e6317c26
       />,
     ).container;
   });
