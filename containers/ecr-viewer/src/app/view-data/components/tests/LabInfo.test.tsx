import { render, screen } from "@testing-library/react";
import LabInfo from "@/app/view-data/components/LabInfo";
import userEvent from "@testing-library/user-event";
import { AccordionLabResults } from "@/app/view-data/components/AccordionLabResults";
import React from "react";
import { DisplayData } from "@/app/utils";
import { evaluateLabInfoData } from "@/app/labs/utils";
import * as BundleLabs from "@/app/tests/assets/BundleLabs.json";
import { loadYamlConfig } from "@/app/api/utils";
import { Bundle } from "fhir/r4";

const mappings = loadYamlConfig();

describe("LabInfo", () => {
  const labinfoOrg: DisplayData[] = [
    {
      title: "Lab Name",
      value: "Org1",
    },
    {
      title: "Lab Name",
      value: "Org2",
    },
  ];
  const labInfoJsx = () => (
    <LabInfo
      labResults={[
        {
          diagnosticReportDataElements: [
            <AccordionLabResults
              key={"blah"}
              title={"ph of urine strip"}
              abnormalTag={false}
              content={[<div key={"1"}>5</div>]}
              organizationId="abcd"
            />,
          ],
          organizationDisplayData: [labinfoOrg[0]],
          organizationId: "abcd",
        },
        {
          diagnosticReportDataElements: [
            <AccordionLabResults
              key={"blah2"}
              title={"ph of saliva"}
              abnormalTag={false}
              content={[<div key={"2"}>7</div>]}
              organizationId="efgh"
            />,
          ],
          organizationDisplayData: [labinfoOrg[1]],
          organizationId: "efgh",
        },
      ]}
    />
  );
<<<<<<< HEAD
  it("should match snapshot test", async () => {
    const labData = evaluateLabInfoData(
      BundleLabs as unknown as Bundle,
      mappings,
    );
    const labJsx = <LabInfo labResults={labData} />;
    const container = render(labJsx).container;
    expect(container).toMatchSnapshot();
  });
  it("should hide all labs when collapse button is clicked", async () => {
=======
  it("all should be collapsed by default", () => {
    render(labInfoJsx());

    screen
      .getAllByTestId("accordionButton", { exact: false })
      .forEach((button) => {
        expect(button).toHaveAttribute("aria-expanded", "false");
      });
    screen
      .getAllByTestId("accordionItem", { exact: false })
      .forEach((accordion) => {
        expect(accordion).not.toBeVisible();
      });
  });
  it("should expand all labs when collapse button is clicked", async () => {
>>>>>>> ef53b114
    const user = userEvent.setup();
    render(labInfoJsx());
    const expandButtons = screen.getAllByText("Expand all labs");
    for (const button of expandButtons) {
      await user.click(button);
    }
    screen
      .getAllByTestId("accordionButton", { exact: false })
      .forEach((button) => {
        expect(button).toHaveAttribute("aria-expanded", "true");
      });
    screen
      .getAllByTestId("accordionItem", { exact: false })
      .forEach((accordion) => {
        expect(accordion).toBeVisible();
      });
  });
  it("should hide all labs when collapse button is clicked", async () => {
    const user = userEvent.setup();
    render(labInfoJsx());
    const expandButtons = screen.getAllByText("Expand all labs");
    for (const button of expandButtons) {
      await user.click(button);
    }
    screen
      .getAllByTestId("accordionButton", { exact: false })
      .forEach((button) => {
        expect(button).toHaveAttribute("aria-expanded", "true");
      });
    screen
      .getAllByTestId("accordionItem", { exact: false })
      .forEach((accordion) => {
        expect(accordion).toBeVisible();
      });

    const collapseButtons = screen.getAllByText("Collapse all labs");
    for (const button of collapseButtons) {
      await user.click(button);
    }
    screen
      .getAllByTestId("accordionButton", { exact: false })
      .forEach((button) => {
        expect(button).toHaveAttribute("aria-expanded", "false");
      });
    screen
      .getAllByTestId("accordionItem", { exact: false })
      .forEach((accordion) => {
        expect(accordion).not.toBeVisible();
      });
  });
});<|MERGE_RESOLUTION|>--- conflicted
+++ resolved
@@ -54,18 +54,6 @@
       ]}
     />
   );
-<<<<<<< HEAD
-  it("should match snapshot test", async () => {
-    const labData = evaluateLabInfoData(
-      BundleLabs as unknown as Bundle,
-      mappings,
-    );
-    const labJsx = <LabInfo labResults={labData} />;
-    const container = render(labJsx).container;
-    expect(container).toMatchSnapshot();
-  });
-  it("should hide all labs when collapse button is clicked", async () => {
-=======
   it("all should be collapsed by default", () => {
     render(labInfoJsx());
 
@@ -81,7 +69,6 @@
       });
   });
   it("should expand all labs when collapse button is clicked", async () => {
->>>>>>> ef53b114
     const user = userEvent.setup();
     render(labInfoJsx());
     const expandButtons = screen.getAllByText("Expand all labs");
@@ -132,4 +119,13 @@
         expect(accordion).not.toBeVisible();
       });
   });
+  it("should match snapshot test", async () => {
+    const labData = evaluateLabInfoData(
+      BundleLabs as unknown as Bundle,
+      mappings,
+    );
+    const labJsx = <LabInfo labResults={labData} />;
+    const container = render(labJsx).container;
+    expect(container).toMatchSnapshot();
+  });
 });