import React from "react";
import { render, within } from "@testing-library/react";
import { axe } from "jest-axe";
import ClinicalInfo from "../ClinicalInfo";
<<<<<<< HEAD
import { loadYamlConfig } from "@/app/api/fhir-data/utils";
import { evaluateClinicalData } from "../../../utils";
=======
import { returnProceduresTable } from "@/app/utils";
>>>>>>> b11a10bf

describe("Snapshot test for Vital Signs (Clinical Info section)", () => {
  let container: HTMLElement;

  beforeAll(() => {
    const proceduresArray = [
      {
        id: "b40f0081-4052-4971-3f3b-e3d9f5e1e44d",
        code: {
          coding: [
            {
              code: "0241U",
              system: "http://www.ama-assn.org/go/cpt",
              display:
                "HC INFECTIOUS DISEASE PATHOGEN SPECIFIC RNA SARS-COV-2/INF A&B/RSV UPPER RESP SPEC DETECTED OR NOT",
            },
          ],
        },
        meta: {
          source: ["ecr"],
          profile: [
            "http://hl7.org/fhir/us/core/StructureDefinition/us-core-procedure",
          ],
        },
        reason: [
          {
            display: "Struck by nonvenomous lizards, sequela",
            reference: "e436d9b7-6b4e-f553-0314-5a388d15e02e",
          },
        ],
        status: "completed",
        subject: {
          reference: "Patient/5360b569-1354-4ece-b6a1-58b0946fc861",
        },
        identifier: [
          {
            value: "2884257^",
            system: "urn:oid:1.2.840.114350.1.13.502.3.7.1.1988.1",
          },
        ],
        resourceType: "Procedure",
        performedDateTime: "06/24/2022",
      },
      {
        id: "b40f0081-4052-4971-3f3b-e3d9f5e1e44d",
        code: {
          coding: [
            {
              code: "86308",
              system: "http://www.ama-assn.org/go/cpt",
              display: "HC HETEROPHILE ANTIBODIES SCREENING",
            },
          ],
        },
        meta: {
          source: ["ecr"],
          profile: [
            "http://hl7.org/fhir/us/core/StructureDefinition/us-core-procedure",
          ],
        },
        reason: [
          {
            display:
              "Routine general medical examination at a health care facility",
            reference: "7cda2e3e-5d91-428f-8abe-517846d4749e",
          },
        ],
        status: "completed",
        subject: {
          reference: "Patient/5360b569-1354-4ece-b6a1-58b0946fc861",
        },
        identifier: [
          {
            value: "2884257^",
            system: "urn:oid:1.2.840.114350.1.13.502.3.7.1.1988.1",
          },
        ],
        resourceType: "Procedure",
        performedDateTime: "06/16/2022",
      },
    ];
    const mappings = {
      procedures: "Bundle.entry.resource.where(resourceType='Procedure')",
      procedureName: "Procedure.code.coding.first().display",
      procedureDate: "Procedure.performedDateTime",
      procedureReason: "Procedure.reason.display",
    };
    const treatmentData = [
      {
        title: "Procedures",
        value: returnProceduresTable(proceduresArray, mappings),
      },
    ];
    const vitalData = [
      {
        title: "Vitals",
        value: `Height: 65 inches\n\nWeight: 150 Lbs\n\nBody Mass Index (BMI): 25`,
      },
      {
        title: "Facility Name",
        value: "PRM- Palmdale Regional Medical Center",
      },
      {
        title: "Facility Type",
        value: "Healthcare Provider",
      },
    ];
    container = render(
      <ClinicalInfo
        activeProblemsDetails={[]}
        vitalData={vitalData}
<<<<<<< HEAD
        reasonForVisitDetails={[]}
        immunizationsDetails={[]}
=======
        treatmentData={treatmentData}
>>>>>>> b11a10bf
      />,
    ).container;
  });
  it("should match snapshot", () => {
    expect(container).toMatchSnapshot();
  });
  it("should pass accessibility test", async () => {
    expect(await axe(container)).toHaveNoViolations();
  });
});

describe("Check that Clinical Info components render given FHIR bundle", () => {
  const fhirBundleClinicalInfo = require("../../../tests/assets/BundleClinicalInfo.json");
  const mappings = loadYamlConfig();
  const testClinicalData = evaluateClinicalData(
    fhirBundleClinicalInfo,
    mappings,
  );

  const testImmunizationsData =
    testClinicalData.immunizationsDetails.availableData;
  const testActiveProblemsData =
    testClinicalData.activeProblemsDetails.availableData;
  const testVitalSignsData = testClinicalData.vitalData.availableData;
  const testReasonForVisitData =
    testClinicalData.reasonForVisitDetails.availableData;

  test("eCR Viewer renders immunization table given FHIR bundle with immunization info", () => {
    const clinicalInfo = render(
      <ClinicalInfo
        immunizationsDetails={testImmunizationsData}
        reasonForVisitDetails={[]}
        activeProblemsDetails={[]}
        vitalData={[]}
      />,
    );

    // Ensure that Immunizations Section renders
    const expectedImmunizationsElement = clinicalInfo.getByTestId(
      "immunization-history",
    );
    expect(expectedImmunizationsElement).toBeInTheDocument();

    // Ensure only one table (Immunization History) is rendering
    const expectedTable = clinicalInfo.getAllByTestId("table");
    expect(expectedTable[0]).toBeInTheDocument();
    expect(expectedTable.length).toEqual(1);
  });

  test("eCR Viewer renders active problems table given FHIR bundle with active problems info", () => {
    const clinicalInfo = render(
      <ClinicalInfo
        immunizationsDetails={[]}
        reasonForVisitDetails={[]}
        activeProblemsDetails={testActiveProblemsData}
        vitalData={[]}
      />,
    );

    const expectedActiveProblemsElement =
      clinicalInfo.getByTestId("active-problems");
    expect(expectedActiveProblemsElement).toBeInTheDocument();

    // Ensure only one table (Active Problems) is rendering
    const expectedTable = clinicalInfo.getAllByTestId("table");
    expect(expectedTable[0]).toBeInTheDocument();
    expect(expectedTable.length).toEqual(1);
  });

  test("eCR Viewer renders vital signs given FHIR bundle with vital signs info", () => {
    const clinicalInfo = render(
      <ClinicalInfo
        immunizationsDetails={[]}
        reasonForVisitDetails={[]}
        activeProblemsDetails={[]}
        vitalData={testVitalSignsData}
      />,
    );

    const expectedVitalSignsElement = clinicalInfo.getByTestId("vital-signs");
    expect(expectedVitalSignsElement).toBeInTheDocument();
  });

  test("eCR Viewer renders reason for visit given FHIR bundle with reason for visit info", () => {
    const clinicalInfo = render(
      <ClinicalInfo
        immunizationsDetails={[]}
        reasonForVisitDetails={testReasonForVisitData}
        activeProblemsDetails={[]}
        vitalData={[]}
      />,
    );

    const expectedReasonForVisitElement =
      clinicalInfo.getByTestId("reason-for-visit");
    expect(expectedReasonForVisitElement).toBeInTheDocument();
  });

  test("eCR Viewer renders all Clinical Info sections", () => {
    const clinicalInfo = render(
      <ClinicalInfo
        immunizationsDetails={testImmunizationsData}
        reasonForVisitDetails={testReasonForVisitData}
        activeProblemsDetails={testActiveProblemsData}
        vitalData={testVitalSignsData}
      />,
    );

    const expectedImmunizationsElement = clinicalInfo.getByTestId(
      "immunization-history",
    );
    expect(expectedImmunizationsElement).toBeInTheDocument();

    const expectedActiveProblemsElement =
      clinicalInfo.getByTestId("active-problems");
    expect(expectedActiveProblemsElement).toBeInTheDocument();

    // Ensure the two tables (Immunization History & Active Problems) are rendering
    const expectedTable = clinicalInfo.getAllByTestId("table");
    expect(expectedTable[0]).toBeInTheDocument();
    expect(expectedTable.length).toEqual(2);

    const expectedVitalSignsElement = clinicalInfo.getByTestId("vital-signs");
    expect(expectedVitalSignsElement).toBeInTheDocument();

    const expectedReasonForVisitElement =
      clinicalInfo.getByTestId("reason-for-visit");
    expect(expectedReasonForVisitElement).toBeInTheDocument();
  });
});<|MERGE_RESOLUTION|>--- conflicted
+++ resolved
@@ -1,15 +1,12 @@
 import React from "react";
-import { render, within } from "@testing-library/react";
+import { render } from "@testing-library/react";
 import { axe } from "jest-axe";
 import ClinicalInfo from "../ClinicalInfo";
-<<<<<<< HEAD
 import { loadYamlConfig } from "@/app/api/fhir-data/utils";
 import { evaluateClinicalData } from "../../../utils";
-=======
 import { returnProceduresTable } from "@/app/utils";
->>>>>>> b11a10bf
-
-describe("Snapshot test for Vital Signs (Clinical Info section)", () => {
+
+describe("Snapshot test for Vital Signs/Encounter (Clinical Info section)", () => {
   let container: HTMLElement;
 
   beforeAll(() => {
@@ -119,12 +116,9 @@
       <ClinicalInfo
         activeProblemsDetails={[]}
         vitalData={vitalData}
-<<<<<<< HEAD
-        reasonForVisitDetails={[]}
-        immunizationsDetails={[]}
-=======
+        reasonForVisitDetails={[]}
+        immunizationsDetails={[]}
         treatmentData={treatmentData}
->>>>>>> b11a10bf
       />,
     ).container;
   });
