--- conflicted
+++ resolved
@@ -6,10 +6,7 @@
   evaluateDemographicsData,
   evaluateEcrMetadata,
   PathMappings,
-<<<<<<< HEAD
-=======
-  evaluateLabInfoData,
->>>>>>> 5bc92513
+  // evaluateLabInfoData,
 } from "../../utils";
 import { evaluateLabInfoData } from "@/app/labs/utils";
 import Demographics from "./Demographics";
