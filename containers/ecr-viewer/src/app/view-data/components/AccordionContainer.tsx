import {
  evaluateSocialData,
  evaluateEncounterData,
  evaluateProviderData,
  evaluateClinicalData,
  evaluateDemographicsData,
  evaluateEcrMetadata,
  PathMappings,
  formatString,
} from "../../utils";
import Demographics from "./Demographics";
import SocialHistory from "./SocialHistory";
import UnavailableInfo from "./UnavailableInfo";
import EcrMetadata from "./EcrMetadata";
import EncounterDetails, { encounterConfig } from "./Encounter";
import ClinicalInfo from "./ClinicalInfo";
import { Bundle, FhirResource } from "fhir/r4";
import { ReactNode } from "react";
import { Accordion } from "@trussworks/react-uswds";
import { format } from "path";

type AccordionContainerProps = {
  children?: ReactNode;
  fhirBundle: Bundle<FhirResource>;
  fhirPathMappings: PathMappings;
};

const AccordianContainer: React.FC<AccordionContainerProps> = ({
  fhirBundle,
  fhirPathMappings,
}) => {
  const demographicsData = evaluateDemographicsData(
    fhirBundle,
    fhirPathMappings,
  );
  const social_data = evaluateSocialData(fhirBundle, fhirPathMappings);
  const encounterData = evaluateEncounterData(fhirBundle, fhirPathMappings);
  const providerData = evaluateProviderData(fhirBundle, fhirPathMappings);
  const clinicalData = evaluateClinicalData(fhirBundle, fhirPathMappings);
  const ecrMetadata = evaluateEcrMetadata(fhirBundle, fhirPathMappings);
  const accordionItems: any[] = [
    {
      title: "Patient Info",
      content: (
        <>
          <Demographics demographicsData={demographicsData.availableData} />
          {social_data.availableData.length > 0 && (
            <SocialHistory socialData={social_data.availableData} />
          )}
        </>
      ),
      expanded: true,
      headingLevel: "h2",
    },
    {
      title: "Encounter Info",
      content: (
        <div>
          <EncounterDetails
            encounterData={encounterData.availableData}
            providerData={providerData.availableData}
          />
        </div>
      ),
      expanded: true,
      headingLevel: "h2",
    },
    {
      title: "Clinical Info",
      content: (
        <>
          <ClinicalInfo
            reasonForVisitDetails={
              clinicalData.reasonForVisitDetails.availableData
            }
            activeProblemsDetails={
              clinicalData.activeProblemsDetails.availableData
            }
            vitalData={clinicalData.vitalData.availableData}
<<<<<<< HEAD
            immunizationsDetails={
              clinicalData.immunizationsDetails.availableData
            }
=======
            treatmentData={clinicalData.treatmentData.availableData}
>>>>>>> b11a10bf
          />
        </>
      ),
      expanded: true,
      headingLevel: "h2",
    },
    {
      title: "eCR Metadata",
      content: (
        <>
          <EcrMetadata
            eicrDetails={ecrMetadata.eicrDetails.availableData}
            eCRSenderDetails={ecrMetadata.ecrSenderDetails.availableData}
            rrDetails={ecrMetadata.rrDetails.availableData}
          />
        </>
      ),
      expanded: true,
      headingLevel: "h2",
    },
    {
      title: "Unavailable Info",
      content: (
        <div className="padding-top-105">
          <UnavailableInfo
            demographicsUnavailableData={demographicsData.unavailableData}
            socialUnavailableData={social_data.unavailableData}
            encounterUnavailableData={encounterData.unavailableData}
            reasonForVisitUnavailableData={
              clinicalData.reasonForVisitDetails.unavailableData
            }
            activeProblemsUnavailableData={
              clinicalData.activeProblemsDetails.unavailableData
            }
            providerUnavailableData={providerData.unavailableData}
            vitalUnavailableData={clinicalData.vitalData.unavailableData}
<<<<<<< HEAD
            immunizationsUnavailableData={
              clinicalData.immunizationsDetails.unavailableData
            }
=======
            treatmentData={clinicalData.treatmentData.unavailableData}
>>>>>>> b11a10bf
          />
        </div>
      ),
      expanded: true,
      headingLevel: "h2",
    },
  ];

  //Add id, adjust title
  accordionItems.forEach((item, index) => {
    let formattedTitle = formatString(item["title"]);
    item["id"] = `${formattedTitle}_${index + 1}`;
    item["title"] = <span id={formattedTitle}>{item["title"]}</span>;
    accordionItems[index] = item;
  });

  return (
    <Accordion
      className="info-container"
      items={accordionItems}
      multiselectable={true}
    />
  );
};
export default AccordianContainer;<|MERGE_RESOLUTION|>--- conflicted
+++ resolved
@@ -77,13 +77,10 @@
               clinicalData.activeProblemsDetails.availableData
             }
             vitalData={clinicalData.vitalData.availableData}
-<<<<<<< HEAD
             immunizationsDetails={
               clinicalData.immunizationsDetails.availableData
             }
-=======
             treatmentData={clinicalData.treatmentData.availableData}
->>>>>>> b11a10bf
           />
         </>
       ),
@@ -120,13 +117,10 @@
             }
             providerUnavailableData={providerData.unavailableData}
             vitalUnavailableData={clinicalData.vitalData.unavailableData}
-<<<<<<< HEAD
             immunizationsUnavailableData={
               clinicalData.immunizationsDetails.unavailableData
             }
-=======
             treatmentData={clinicalData.treatmentData.unavailableData}
->>>>>>> b11a10bf
           />
         </div>
       ),
