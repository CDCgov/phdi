--- conflicted
+++ resolved
@@ -70,13 +70,10 @@
       content: (
         <>
           <ClinicalInfo
-<<<<<<< HEAD
             clinicalNotes={clinicalData.clinicalNotes.availableData}
-=======
             reasonForVisitDetails={
               clinicalData.reasonForVisitDetails.availableData
             }
->>>>>>> 534c46f2
             activeProblemsDetails={
               clinicalData.activeProblemsDetails.availableData
             }
