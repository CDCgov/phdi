--- conflicted
+++ resolved
@@ -66,11 +66,7 @@
       clinicalData.treatmentData.unavailableData,
       clinicalData.clinicalNotes.unavailableData,
       ...ecrMetadata.eicrDetails.unavailableData,
-<<<<<<< HEAD
-      ...ecrMetadata.ecrSenderDetails.unavailableData,
       ecrMetadata.eRSDwarnings,
-=======
->>>>>>> 7cc33c92
     ];
     return unavailableDataArrays.some(
       (array) => Array.isArray(array) && array.length > 0,
@@ -165,13 +161,8 @@
       content: (
         <>
           {Object.keys(ecrMetadata.rrDetails).length > 0 ||
-<<<<<<< HEAD
-          ecrMetadata.eicrDetails.availableData.length > 0 ||
-          ecrMetadata.ecrSenderDetails.availableData.length > 0 ||
-          ecrMetadata.eRSDwarnings.length > 0 ? (
-=======
+          ecrMetadata.eRSDwarnings.length > 0 ||
           ecrMetadata.eicrDetails.availableData.length > 0 ? (
->>>>>>> 7cc33c92
             <EcrMetadata
               eicrDetails={ecrMetadata.eicrDetails.availableData}
               rrDetails={ecrMetadata.rrDetails}
@@ -210,13 +201,9 @@
               clinicalNotesData={clinicalData.clinicalNotes.unavailableData}
               ecrMetadataUnavailableData={[
                 ...ecrMetadata.eicrDetails.unavailableData,
-<<<<<<< HEAD
-                ...ecrMetadata.ecrSenderDetails.unavailableData,
                 ...(ecrMetadata.eRSDwarnings.length === 0
                   ? [{ title: "eRSD Warnings", value: "" }]
                   : []),
-=======
->>>>>>> 7cc33c92
               ]}
             />
           ) : (
