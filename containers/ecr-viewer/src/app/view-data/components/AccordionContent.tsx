import { PathMappings } from "../utils/utils";
import Demographics from "./Demographics";
import SocialHistory from "./SocialHistory";
import UnavailableInfo from "./UnavailableInfo";
import EcrMetadata from "./EcrMetadata";
import EncounterDetails from "./Encounter";
import ClinicalInfo from "./ClinicalInfo";
import { Bundle } from "fhir/r4";
import React, { ReactNode } from "react";
import LabInfo from "@/app/view-data/components/LabInfo";
import { evaluateEcrMetadata } from "../../services/ecrMetadataService";
import { evaluateLabInfoData } from "@/app/services/labsService";
import {
  evaluateDemographicsData,
  evaluateSocialData,
  evaluateEncounterData,
  evaluateProviderData,
  evaluateFacilityData,
} from "@/app/services/evaluateFhirDataService";
import { evaluateClinicalData } from "./common";
import AccordionContainer from "@repo/ui/accordionContainer";
import { evaluate } from "@/app/view-data/utils/evaluate";

type AccordionContainerProps = {
  children?: ReactNode;
  fhirBundle: Bundle;
  fhirPathMappings: PathMappings;
};

/**
 * Functional component for an accordion container displaying various sections of eCR information.
 * @param props - Props containing FHIR bundle and path mappings.
 * @param props.fhirBundle - The FHIR bundle containing patient information.
 * @param props.fhirPathMappings - The path mappings used to extract information from the FHIR bundle.
 * @returns The JSX element representing the accordion container.
 */
const AccordionContent: React.FC<AccordionContainerProps> = ({
  fhirBundle,
  fhirPathMappings,
}) => {
  const demographicsData = evaluateDemographicsData(
    fhirBundle,
    fhirPathMappings,
  );
  const social_data = evaluateSocialData(fhirBundle, fhirPathMappings);
  const encounterData = evaluateEncounterData(fhirBundle, fhirPathMappings);
  const providerData = evaluateProviderData(fhirBundle, fhirPathMappings);
  const clinicalData = evaluateClinicalData(fhirBundle, fhirPathMappings);
  const ecrMetadata = evaluateEcrMetadata(fhirBundle, fhirPathMappings);
  const facilityData = evaluateFacilityData(fhirBundle, fhirPathMappings);
  const labInfoData = evaluateLabInfoData(
    fhirBundle,
    evaluate(fhirBundle, fhirPathMappings["diagnosticReports"]),
    fhirPathMappings,
  );
  const hasUnavailableData = () => {
    const unavailableDataArrays = [
      demographicsData.unavailableData,
      social_data.unavailableData,
      encounterData.unavailableData,
      clinicalData.reasonForVisitDetails.unavailableData,
      clinicalData.activeProblemsDetails.unavailableData,
      providerData.unavailableData,
      clinicalData.vitalData.unavailableData,
      clinicalData.immunizationsDetails.unavailableData,
      clinicalData.treatmentData.unavailableData,
      clinicalData.clinicalNotes.unavailableData,
      ...ecrMetadata.eicrDetails.unavailableData,
<<<<<<< HEAD
      ecrMetadata.eRSDwarnings,
=======
      ...ecrMetadata.ecrCustodianDetails.unavailableData,
>>>>>>> fe4df2b0
    ];
    return unavailableDataArrays.some(
      (array) => Array.isArray(array) && array.length > 0,
    );
  };

  const accordionItems: any[] = [
    {
      title: "Patient Info",
      content: (
        <>
          {demographicsData.availableData.length > 0 ||
          social_data.availableData.length > 0 ? (
            <>
              <Demographics demographicsData={demographicsData.availableData} />
              {social_data.availableData.length > 0 && (
                <SocialHistory socialData={social_data.availableData} />
              )}
            </>
          ) : (
            <p className="text-italic padding-bottom-05">
              No patient information was found in this eCR.
            </p>
          )}
        </>
      ),
      expanded: true,
      headingLevel: "h3",
    },
    {
      title: "Encounter Info",
      content: (
        <>
          {encounterData.availableData.length > 0 ||
          facilityData.availableData.length > 0 ||
          providerData.availableData.length > 0 ? (
            <EncounterDetails
              encounterData={encounterData.availableData}
              facilityData={facilityData.availableData}
              providerData={providerData.availableData}
            />
          ) : (
            <p className="text-italic padding-bottom-05">
              No encounter information was found in this eCR.
            </p>
          )}
        </>
      ),
      expanded: true,
      headingLevel: "h3",
    },
    {
      title: "Clinical Info",
      content: Object.values(clinicalData).some(
        (section) => section.availableData.length > 0,
      ) ? (
        <ClinicalInfo
          clinicalNotes={clinicalData.clinicalNotes.availableData}
          reasonForVisitDetails={
            clinicalData.reasonForVisitDetails.availableData
          }
          activeProblemsDetails={
            clinicalData.activeProblemsDetails.availableData
          }
          vitalData={clinicalData.vitalData.availableData}
          immunizationsDetails={clinicalData.immunizationsDetails.availableData}
          treatmentData={clinicalData.treatmentData.availableData}
        />
      ) : (
        <p className="text-italic padding-bottom-05">
          No clinical information was found in this eCR.
        </p>
      ),
      expanded: true,
      headingLevel: "h3",
    },
    {
      title: "Lab Info",
      content:
        labInfoData.length > 0 ? (
          <LabInfo labResults={labInfoData} />
        ) : (
          <p className="text-italic padding-bottom-05">
            No lab information was found in this eCR.
          </p>
        ),
      expanded: true,
      headingLevel: "h3",
    },
    {
      title: "eCR Metadata",
      content: (
        <>
          {Object.keys(ecrMetadata.rrDetails).length > 0 ||
<<<<<<< HEAD
          ecrMetadata.eRSDwarnings.length > 0 ||
          ecrMetadata.eicrDetails.availableData.length > 0 ? (
=======
          ecrMetadata.eicrDetails.availableData.length > 0 ||
          ecrMetadata.ecrCustodianDetails.availableData.length > 0 ? (
>>>>>>> fe4df2b0
            <EcrMetadata
              eicrDetails={ecrMetadata.eicrDetails.availableData}
              eCRCustodianDetails={
                ecrMetadata.ecrCustodianDetails.availableData
              }
              rrDetails={ecrMetadata.rrDetails}
              eRSDwarnings={ecrMetadata.eRSDwarnings}
            />
          ) : (
            <p className="text-italic padding-bottom-05">
              No eCR metadata was found in this eCR.
            </p>
          )}
        </>
      ),
      expanded: true,
      headingLevel: "h3",
    },
    {
      title: "Unavailable Info",
      content: (
        <div>
          {hasUnavailableData() ? (
            <UnavailableInfo
              demographicsUnavailableData={demographicsData.unavailableData}
              socialUnavailableData={social_data.unavailableData}
              encounterUnavailableData={encounterData.unavailableData}
              facilityUnavailableData={facilityData.unavailableData}
              symptomsProblemsUnavailableData={[
                ...clinicalData.reasonForVisitDetails.unavailableData,
                ...clinicalData.activeProblemsDetails.unavailableData,
              ]}
              providerUnavailableData={providerData.unavailableData}
              vitalUnavailableData={clinicalData.vitalData.unavailableData}
              immunizationsUnavailableData={
                clinicalData.immunizationsDetails.unavailableData
              }
              treatmentData={clinicalData.treatmentData.unavailableData}
              clinicalNotesData={clinicalData.clinicalNotes.unavailableData}
              ecrMetadataUnavailableData={[
                ...ecrMetadata.eicrDetails.unavailableData,
<<<<<<< HEAD
                ...(ecrMetadata.eRSDwarnings.length === 0
                  ? [{ title: "eRSD Warnings", value: "" }]
                  : []),
=======
                ...ecrMetadata.ecrCustodianDetails.unavailableData,
>>>>>>> fe4df2b0
              ]}
            />
          ) : (
            <p className="text-italic padding-bottom-105 margin-0">
              All possible information was found in this eCR.
            </p>
          )}
        </div>
      ),
      expanded: true,
      headingLevel: "h3",
    },
  ];

  return <AccordionContainer accordionItems={accordionItems} />;
};
export default AccordionContent;<|MERGE_RESOLUTION|>--- conflicted
+++ resolved
@@ -66,11 +66,8 @@
       clinicalData.treatmentData.unavailableData,
       clinicalData.clinicalNotes.unavailableData,
       ...ecrMetadata.eicrDetails.unavailableData,
-<<<<<<< HEAD
+      ...ecrMetadata.ecrCustodianDetails.unavailableData,
       ecrMetadata.eRSDwarnings,
-=======
-      ...ecrMetadata.ecrCustodianDetails.unavailableData,
->>>>>>> fe4df2b0
     ];
     return unavailableDataArrays.some(
       (array) => Array.isArray(array) && array.length > 0,
@@ -165,13 +162,9 @@
       content: (
         <>
           {Object.keys(ecrMetadata.rrDetails).length > 0 ||
-<<<<<<< HEAD
           ecrMetadata.eRSDwarnings.length > 0 ||
-          ecrMetadata.eicrDetails.availableData.length > 0 ? (
-=======
           ecrMetadata.eicrDetails.availableData.length > 0 ||
           ecrMetadata.ecrCustodianDetails.availableData.length > 0 ? (
->>>>>>> fe4df2b0
             <EcrMetadata
               eicrDetails={ecrMetadata.eicrDetails.availableData}
               eCRCustodianDetails={
@@ -213,13 +206,10 @@
               clinicalNotesData={clinicalData.clinicalNotes.unavailableData}
               ecrMetadataUnavailableData={[
                 ...ecrMetadata.eicrDetails.unavailableData,
-<<<<<<< HEAD
                 ...(ecrMetadata.eRSDwarnings.length === 0
                   ? [{ title: "eRSD Warnings", value: "" }]
                   : []),
-=======
                 ...ecrMetadata.ecrCustodianDetails.unavailableData,
->>>>>>> fe4df2b0
               ]}
             />
           ) : (
