--- conflicted
+++ resolved
@@ -1,105 +1,17 @@
 import { evaluate } from "fhirpath";
 import { Bundle } from "fhir/r4";
-<<<<<<< HEAD
-import {PathMappings, formatPatientName, formatPatientContactInfo, extractPatientAddress} from "../../utils";
-=======
 import {
   PathMappings,
   formatPatientName,
   formatPatientContactInfo,
-  formatPatientAddress,
+  extractPatientAddress,
 } from "../../utils";
->>>>>>> d61ea0ac
 
 interface DemographicsProps {
   fhirPathMappings: PathMappings;
   fhirBundle: Bundle | undefined;
 }
 
-<<<<<<< HEAD
-const Demographics = (
-    { fhirPathMappings, fhirBundle }: DemographicsProps
-) => {
-    return (
-        <div>
-            <div
-                className="padding-bottom-3"
-                aria-labelledby="summary-box-key-information"
-            >
-                <div className="usa-summary-box__body">
-                    <h3
-                        className="usa-summary-box__heading padding-y-105"
-                        id="summary-box-key-information"
-                    >
-                        Demographics
-                    </h3>
-                    <div className="usa-summary-box__text">
-                        <div className="grid-row">
-                            <div className="data-title"><h4>Patient Name</h4></div>
-                            <div className="grid-col-auto">
-                                {formatPatientName(fhirBundle, fhirPathMappings)}
-                            </div>
-                        </div>
-                        <div className={"section__line_gray"} />
-                        <div className="grid-row">
-                            <div className="data-title"><h4>Patient ID</h4></div>
-                            <div className="grid-col-auto"> 
-                                {evaluate(fhirBundle, fhirPathMappings.patientId)}
-                            </div>
-                        </div>
-                        <div className={"section__line_gray"} />
-                        <div className="grid-row">
-                            <div className="data-title"><h4>DOB</h4></div>
-                            <div className="grid-col-auto">
-                                {evaluate(fhirBundle, fhirPathMappings.patientDOB)}
-                            </div>
-                        </div>
-                        <div className={"section__line_gray"} />
-                        <div className="grid-row">
-                            <div className="data-title"><h4>Sex</h4></div>
-                            <div className="grid-col-auto">
-                                {evaluate(fhirBundle, fhirPathMappings.patientGender)}
-                            </div>
-                        </div>
-                        <div className={"section__line_gray"} />
-                        <div className="grid-row">
-                            <div className="data-title"><h4>Race</h4></div>
-                            <div className="grid-col-auto">
-                                {evaluate(fhirBundle, fhirPathMappings.patientRace)}
-                            </div>
-                        </div>
-                        <div className={"section__line_gray"} />
-                        <div className="grid-row">
-                            <div className="data-title"><h4>Ethnicity</h4></div>
-                            <div className="grid-col-auto">
-                                {evaluate(fhirBundle, fhirPathMappings.patientEthnicity)}
-                            </div>
-                        </div>
-                        <div className={"section__line_gray"} />
-                        <div className="grid-row">
-                            <div className="data-title"><h4>Preferred Language</h4></div>
-                            <div className="grid-col-auto">
-                                {evaluate(fhirBundle, fhirPathMappings.patientLanguage)}
-                            </div>
-                        </div>
-                        <div className={"section__line_gray"} />
-                        <div className="grid-row">
-                            <div className="data-title"><h4>Patient Address</h4></div>
-                            <div className="grid-col-auto text-pre-line">
-                                {extractPatientAddress(fhirBundle, fhirPathMappings)}
-                            </div>
-                        </div>
-                        <div className={"section__line_gray"} />
-                        <div className="grid-row">
-                            <div className="data-title"><h4>Contact</h4></div>
-                            <div className="grid-col-auto text-pre-line">
-                                {formatPatientContactInfo(fhirBundle, fhirPathMappings)}
-                            </div>
-                        </div>
-                        <div className={"section__line_gray"} />
-                    </div>
-                </div>
-=======
 const Demographics = ({ fhirPathMappings, fhirBundle }: DemographicsProps) => {
   return (
     <div>
@@ -122,7 +34,6 @@
               <div className="grid-col-auto">
                 {formatPatientName(fhirBundle, fhirPathMappings)}
               </div>
->>>>>>> d61ea0ac
             </div>
             <div className={"section__line_gray"} />
             <div className="grid-row">
@@ -184,7 +95,7 @@
                 <h4>Patient Address</h4>
               </div>
               <div className="grid-col-auto text-pre-line">
-                {formatPatientAddress(fhirBundle, fhirPathMappings)}
+                {extractPatientAddress(fhirBundle, fhirPathMappings)}
               </div>
             </div>
             <div className={"section__line_gray"} />
