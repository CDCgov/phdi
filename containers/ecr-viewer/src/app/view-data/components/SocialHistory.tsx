--- conflicted
+++ resolved
@@ -18,17 +18,9 @@
  */
 const SocialHistory: React.FC<SocialHistoryProps> = ({ socialData }) => {
   return (
-<<<<<<< HEAD
-    <AccordianSection>
-      <AccordianH4 id={"social-history"}>Social History</AccordianH4>
-      <AccordianDiv>
-=======
     <AccordionSection>
-      <AccordionH4>
-        <span id={socialHistoryConfig.id}>{socialHistoryConfig.title}</span>
-      </AccordionH4>
+      <AccordionH4 id={"social-history"}>Social History</AccordionH4>
       <AccordionDiv>
->>>>>>> de620f5c
         {socialData.map((item, index) => (
           <DataDisplay item={item} key={index} />
         ))}
