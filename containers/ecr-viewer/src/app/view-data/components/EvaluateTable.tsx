import { Element } from "fhir/r4";
<<<<<<< HEAD
import { PathMappings } from "@/app/utils";
=======
import { ColumnInfoInput, PathMappings, noData } from "@/app/utils";
>>>>>>> 8cf851a4
import { Button, Table } from "@trussworks/react-uswds";
import classNames from "classnames";
import React, { ReactNode, useState } from "react";
import { evaluateValue } from "../../services/evaluateFhirDataService";

export interface ColumnInfoInput {
  columnName: string;
  infoPath?: string;
  value?: string;
  className?: string;
  hiddenBaseText?: string;
  applyToValue?: (value: any) => any;
}

interface BuildRowProps {
  mappings: PathMappings;
  columns: ColumnInfoInput[];
  entry: Element;
}
interface TableProps {
  resources: Element[];
  mappings: PathMappings;
  columns: ColumnInfoInput[];
  caption?: string;
  fixed?: boolean;
  outerBorder?: boolean;
}
/**
 * Formats a table based on the provided resources, mappings, columns, and caption.
 * @param props - The properties for configuring the table.
 * @param props.resources - An array of FHIR Resources representing the data entries.
 * @param props.mappings - An object containing the FHIR path mappings.
 * @param props.columns - An array of objects representing column information. The order of columns in the array determines the order of appearance.
 * @param props.caption - The caption for the table.
 * @param props.fixed - Determines whether to fix the width of the table columns. Default is true.
 * @param props.outerBorder - Determines whether to include an outer border for the table. Default is true
 * @returns - A formatted table React element.
 */
const EvaluateTable = ({
  resources,
  mappings,
  columns,
  caption,
  fixed = true,
  outerBorder = true,
}: TableProps): React.JSX.Element => {
  let headers = columns.map((column, index) => (
    <th
      key={`${column.columnName}${index}`}
      scope="col"
      className="tableHeader"
    >
      {column.columnName}
    </th>
  ));

  let tableRows = resources.map((entry, index) => {
    return (
      <BuildRow
        key={index}
        columns={columns}
        mappings={mappings}
        entry={entry}
      />
    );
  });

  return (
    <Table
      fixed={fixed}
      bordered={false}
      fullWidth={true}
      caption={caption}
      className={classNames("table-caption-margin margin-y-0", {
        "border-top border-left border-right": outerBorder,
      })}
      data-testid="table"
    >
      <thead>
        <tr>{headers}</tr>
      </thead>
      <tbody>{tableRows}</tbody>
    </Table>
  );
};

/**
 * Builds a row for a table based on provided columns, mappings, and entry data.
 * @param props - The properties object containing columns, mappings, and entry data.
 * @param props.columns - An array of column objects defining the structure of the row.
 * @param props.mappings - An object containing mappings for column data.
 * @param props.entry - The data entry object for the row.
 * @returns - The JSX element representing the constructed row.
 */
const BuildRow: React.FC<BuildRowProps> = ({
  columns,
  mappings,
  entry,
}: BuildRowProps) => {
  const [hiddenComment, setHiddenComment] = useState(true);

  let hiddenRows: React.JSX.Element[] = [];
  let rowCells = columns.map((column, index) => {
    let rowCellData: ReactNode;
    if (column?.value) {
      rowCellData = column.value;
    }

    if (!column?.value && column?.infoPath) {
      rowCellData = splitStringWith(
        evaluateValue(entry, mappings[column.infoPath]),
        "<br/>",
      );
    }

    if (rowCellData && column.applyToValue) {
      rowCellData = column.applyToValue(rowCellData);
    }

    if (rowCellData && column.hiddenBaseText) {
      hiddenRows.push(
        <tr hidden={hiddenComment} id={`hidden-comment-${index}`}>
          <td colSpan={columns.length} className={"hideableData"}>
            {rowCellData}
          </td>
        </tr>,
      );
      rowCellData = (
        <Button
          unstyled={true}
          type={"button"}
          onClick={() => setHiddenComment(!hiddenComment)}
          aria-controls={`hidden-comment-${index}`}
          aria-expanded={!hiddenComment}
        >
          {hiddenComment ? "View" : "Hide"} {column.hiddenBaseText}
        </Button>
      );
    }
    return (
      <td key={`row-data-${index}`} className="text-top">
        {rowCellData ? rowCellData : noData}
      </td>
    );
  });

  if (hiddenRows) {
    return (
      <React.Fragment>
        <tr>{rowCells}</tr>
        {...hiddenRows}
      </React.Fragment>
    );
  } else {
    return <tr>{rowCells}</tr>;
  }
};

const splitStringWith = (
  input: string,
  splitter: string,
): (string | JSX.Element)[] | string => {
  // Split the input string by <br/> tag
  const parts = input.split(splitter);

  // If there is no <br/> in the input string, return the string as a single element array
  if (parts.length === 1) {
    return input;
  }

  // Create an array with strings and JSX <br /> elements
  const result: (string | JSX.Element)[] = [];
  parts.forEach((part, index) => {
    result.push(part);
    if (index < parts.length - 1) {
      result.push(<br key={index} />);
    }
  });

  return result;
};

export default EvaluateTable;<|MERGE_RESOLUTION|>--- conflicted
+++ resolved
@@ -1,9 +1,5 @@
 import { Element } from "fhir/r4";
-<<<<<<< HEAD
-import { PathMappings } from "@/app/utils";
-=======
-import { ColumnInfoInput, PathMappings, noData } from "@/app/utils";
->>>>>>> 8cf851a4
+import { PathMappings, noData } from "@/app/utils";
 import { Button, Table } from "@trussworks/react-uswds";
 import classNames from "classnames";
 import React, { ReactNode, useState } from "react";
