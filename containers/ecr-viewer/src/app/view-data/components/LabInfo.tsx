--- conflicted
+++ resolved
@@ -5,11 +5,8 @@
   AccordianDiv,
 } from "../component-utils";
 import React from "react";
-<<<<<<< HEAD
 import { LabReportElementData } from "@/app/labs/utils";
-=======
 import { ExpandCollapseButtons } from "@/app/view-data/components/ExpandCollapseButtons";
->>>>>>> 235f7197
 
 interface LabInfoProps {
   labResults: LabReportElementData[];
@@ -26,11 +23,21 @@
   const renderLabInfo = () => {
     return (
       <>
-<<<<<<< HEAD
         {labResults.map((labResult: any) => (
           <>
             <AccordianH4 id={"lab-results-from"}>Lab Results from</AccordianH4>
             <AccordianDiv>
+              <div className={"display-flex"}>
+                <div className={"margin-left-auto"}>
+                  <ExpandCollapseButtons
+                    id={"lab-info"}
+                    buttonSelector={"h5 > .usa-accordion__button"}
+                    accordionSelector={".accordion-rr > .usa-accordion__content"}
+                    expandButtonText={"Expand all labs"}
+                    collapseButtonText={"Collapse all labs"}
+                  />
+                </div>
+              </div>
               {labResult?.organizationDisplayData?.map(
                 (item: DisplayData, index: any) => {
                   if (item.value)
@@ -41,28 +48,6 @@
             </AccordianDiv>
           </>
         ))}
-=======
-        <AccordianH4 id={"lab-results-from"}>Lab Results from</AccordianH4>
-        <AccordianDiv>
-          <div className={"display-flex"}>
-            <div className={"margin-left-auto"}>
-              <ExpandCollapseButtons
-                id={"lab-info"}
-                buttonSelector={"h5 > .usa-accordion__button"}
-                accordionSelector={".accordion-rr > .usa-accordion__content"}
-                expandButtonText={"Expand all labs"}
-                collapseButtonText={"Collapse all labs"}
-              />
-            </div>
-          </div>
-          {labInfo.map((item) => {
-            return (
-              <DataDisplay item={item} key={`${item.title}-${item.value}`} />
-            );
-          })}
-          {labResults}
-        </AccordianDiv>
->>>>>>> 235f7197
       </>
     );
   };
