import {
  Bundle,
  CodeableConcept,
  Identifier,
  Location,
  Quantity,
} from "fhir/r4";
import { evaluate } from "@/app/view-data/utils/evaluate";
import * as dateFns from "date-fns";
import { PathMappings, evaluateData } from "../utils";
import {
  formatAddress,
  formatName,
  formatPhoneNumber,
  formatStartEndDateTime,
} from "./formatService";
import fhirpath_r4_model from "fhirpath/fhir-context/r4";
import { Element } from "fhir/r4";
import { DisplayDataProps } from "@/app/DataDisplay";

/**
 * Evaluates patient name from the FHIR bundle and formats it into structured data for display.
 * @param fhirBundle - The FHIR bundle containing patient contact info.
 * @param mappings - The object containing the fhir paths.
 * @returns The formatted patient name
 */
export const evaluatePatientName = (
  fhirBundle: Bundle,
  mappings: PathMappings,
) => {
  const givenNames = evaluate(fhirBundle, mappings.patientGivenName).join(" ");
  const familyName = evaluate(fhirBundle, mappings.patientFamilyName);

  return `${givenNames} ${familyName}`;
};

/**
 * Evaluates the patient's race from the FHIR bundle and formats for display.
 * @param fhirBundle - The FHIR bundle containing patient contact info.
 * @param mappings - The object containing the fhir paths.
 * @returns - The patient's race information, including race OMB category and detailed extension (if available).
 */
export const evaluatePatientRace = (
  fhirBundle: Bundle,
  mappings: PathMappings,
) => {
  const raceCat = evaluate(fhirBundle, mappings.patientRace)[0];
  const raceDetailedExt =
    evaluate(fhirBundle, mappings.patinetRaceExtension)[0] ?? "";

  if (raceDetailedExt) {
    return `${raceCat}, ${raceDetailedExt}`;
  } else {
    return raceCat;
  }
};

/**
 * Evaluates patient address from the FHIR bundle and formats it into structured data for display.
 * @param fhirBundle - The FHIR bundle containing patient contact info.
 * @param mappings - The object containing the fhir paths.
 * @returns The formatted patient address
 */
export const evaluatePatientAddress = (
  fhirBundle: Bundle,
  mappings: PathMappings,
) => {
  const streetAddresses = evaluate(fhirBundle, mappings.patientStreetAddress);
  const city = evaluate(fhirBundle, mappings.patientCity)[0];
  const state = evaluate(fhirBundle, mappings.patientState)[0];
  const zipCode = evaluate(fhirBundle, mappings.patientZipCode)[0];
  const country = evaluate(fhirBundle, mappings.patientCountry)[0];
  return formatAddress(streetAddresses, city, state, zipCode, country);
};

/**
<<<<<<< HEAD
 * Finds correct encounter ID
 * @param fhirBundle - The FHIR bundle containing encounter resources.
 * @param mappings - Path mappings for resolving references.
 * @returns Encounter ID or empty string if not available.
 */
export const evaluateEncounterId = (
  fhirBundle: Bundle,
  mappings: PathMappings,
) => {
  const encounterIDs = evaluate(fhirBundle, mappings.encounterID);
  const filteredIds = encounterIDs
    .filter((id) => /^\d+$/.test(id.value))
    .map((id) => id.value);

  return filteredIds[0] ?? "";
};

/**
 * Extracts a specific location resource from a given FHIR bundle based on defined path mappings.
 * @param fhirBundle - The FHIR bundle object containing various resources, including location resources.
 * @param fhirPathMappings - An object containing FHIR path mappings, which should include a mapping
 *   for `facilityLocation` that determines how to find the location reference within the bundle.
 * @returns The location resource object from the FHIR bundle that matches the UID derived from the
 *   facility location reference. If no matching resource is found, the function returns `undefined`.
 */
function evaluateLocationResource(
  fhirBundle: Bundle,
  fhirPathMappings: PathMappings,
) {
  const locationReference = evaluate(
    fhirBundle,
    fhirPathMappings.facilityLocation,
  ).join("");
  const locationUID = locationReference.split("/")[1];
  const locationExpression = `Bundle.entry.resource.where(resourceType = 'Location').where(id = '${locationUID}')`;
  return evaluate(fhirBundle, locationExpression)[0];
}

/**
=======
>>>>>>> 2d4184f5
 * Evaluates facility address from the FHIR bundle and formats it into structured data for display.
 * @param fhirBundle - The FHIR bundle containing patient contact info.
 * @param mappings - The object containing the fhir paths.
 * @returns The formatted facility address
 */
export const evaluateFacilityAddress = (
  fhirBundle: Bundle,
  mappings: PathMappings,
) => {
  const locationReference =
    evaluate(fhirBundle, mappings.facilityLocation)?.[0] ?? "";
  const locationResource = evaluateReference(
    fhirBundle,
    mappings,
    locationReference,
  );

  const streetAddresses = locationResource?.address?.line;
  const city = locationResource?.address?.city;
  const state = locationResource?.address?.state;
  const zipCode = locationResource?.address?.postalCode;
  const country = locationResource?.address?.country;

  return formatAddress(streetAddresses, city, state, zipCode, country);
};

/**
 * Evaluates patient contact info from the FHIR bundle and formats it into structured data for display.
 * @param fhirBundle - The FHIR bundle containing patient contact info.
 * @param mappings - The object containing the fhir paths.
 * @returns All phone numbers and emails seperated by new lines
 */
export const evaluatePatientContactInfo = (
  fhirBundle: Bundle,
  mappings: PathMappings,
) => {
  const phoneNumbers = evaluate(fhirBundle, mappings.patientPhoneNumbers)
    .map(
      (phoneNumber) =>
        `${
          phoneNumber?.use?.charAt(0).toUpperCase() +
          phoneNumber?.use?.substring(1)
        } ${phoneNumber.value}`,
    )
    .join("\n");
  const emails = evaluate(fhirBundle, mappings.patientEmails)
    .map((email) => `${email.value}`)
    .join("\n");

  return `${phoneNumbers}\n${emails}`;
};

/**
 * Extracts travel history information from the provided FHIR bundle based on the FHIR path mappings.
 * @param fhirBundle - The FHIR bundle containing patient travel history data.
 * @param mappings - An object containing the FHIR path mappings.
 * @returns - A formatted string representing the patient's travel history, or undefined if no relevant data is found.
 */
const evaluateTravelHistory = (
  fhirBundle: Bundle,
  mappings: PathMappings,
): string | undefined => {
  const startDate = evaluate(
    fhirBundle,
    mappings["patientTravelHistoryStartDate"],
  )[0];
  const endDate = evaluate(
    fhirBundle,
    mappings["patientTravelHistoryEndDate"],
  )[0];
  const location = evaluate(
    fhirBundle,
    mappings["patientTravelHistoryLocation"],
  )[0];
  const purposeOfTravel = evaluate(
    fhirBundle,
    mappings["patientTravelHistoryPurpose"],
  )[0];
  if (startDate || endDate || location || purposeOfTravel) {
    return `Dates: ${startDate} - ${endDate}
         Location(s): ${location ?? "No data"}
         Purpose of Travel: ${purposeOfTravel ?? "No data"}
         `;
  }
};

/**
 * Calculates the age of a patient to a given date or today.
 * @param fhirBundle - The FHIR bundle containing patient information.
 * @param fhirPathMappings - The mappings for retrieving patient date of birth.
 * @param [givenDate] - Optional. The target date to calculate the age. Defaults to the current date if not provided.
 * @returns - The age of the patient in years, or undefined if date of birth is not available.
 */
export const calculatePatientAge = (
  fhirBundle: Bundle,
  fhirPathMappings: PathMappings,
  givenDate?: string,
) => {
  const patientDOBString = evaluate(fhirBundle, fhirPathMappings.patientDOB)[0];
  if (patientDOBString) {
    const patientDOB = new Date(patientDOBString);
    const targetDate = givenDate ? new Date(givenDate) : new Date();
    return dateFns.differenceInYears(targetDate, patientDOB);
  }
};

/**
 * Evaluates social data from the FHIR bundle and formats it into structured data for display.
 * @param fhirBundle - The FHIR bundle containing social data.
 * @param mappings - The object containing the fhir paths.
 * @returns An array of evaluated and formatted social data.
 */
export const evaluateSocialData = (
  fhirBundle: Bundle,
  mappings: PathMappings,
) => {
  const socialData: DisplayDataProps[] = [
    {
      title: "Occupation",
      value: evaluate(fhirBundle, mappings["patientCurrentJobTitle"])[0],
    },
    {
      title: "Tobacco Use",
      value: evaluate(fhirBundle, mappings["patientTobaccoUse"])[0],
    },
    {
      title: "Travel History",
      value: evaluateTravelHistory(fhirBundle, mappings),
    },
    {
      title: "Homeless Status",
      value: evaluate(fhirBundle, mappings["patientHomelessStatus"])[0],
    },
    {
      title: "Pregnancy Status",
      value: evaluate(fhirBundle, mappings["patientPregnancyStatus"])[0],
    },
    {
      title: "Alcohol Use",
      value: evaluate(fhirBundle, mappings["patientAlcoholUse"])[0],
    },
    {
      title: "Sexual Orientation",
      value: evaluate(fhirBundle, mappings["patientSexualOrientation"])[0],
    },
    {
      title: "Gender Identity",
      value: evaluate(fhirBundle, mappings["patientGenderIdentity"])[0],
    },
    {
      title: "Occupation",
      value: evaluate(fhirBundle, mappings["patientCurrentJobTitle"])[0],
    },
  ];
  return evaluateData(socialData);
};

/**
 * Evaluates demographic data from the FHIR bundle and formats it into structured data for display.
 * @param fhirBundle - The FHIR bundle containing demographic data.
 * @param mappings - The object containing the fhir paths.
 * @returns An array of evaluated and formatted demographic data.
 */
export const evaluateDemographicsData = (
  fhirBundle: Bundle,
  mappings: PathMappings,
) => {
  const demographicsData: DisplayDataProps[] = [
    {
      title: "Patient Name",
      value: evaluatePatientName(fhirBundle, mappings),
    },
    { title: "DOB", value: evaluate(fhirBundle, mappings.patientDOB)[0] },
    {
      title: "Current Age",
      value: calculatePatientAge(fhirBundle, mappings)?.toString(),
    },
    {
      title: "Vital Status",
      value: evaluate(fhirBundle, mappings.patientVitalStatus)[0]
        ? "Deceased"
        : "Alive",
    },
    { title: "Sex", value: evaluate(fhirBundle, mappings.patientGender)[0] },
    {
      title: "Race",
      value: evaluatePatientRace(fhirBundle, mappings),
    },
    {
      title: "Ethnicity",
      value: evaluate(fhirBundle, mappings.patientEthnicity)[0],
    },
    {
      title: "Tribal Affiliation",
      value: evaluate(fhirBundle, mappings.patientTribalAffiliation)[0],
    },
    {
      title: "Preferred Language",
      value: evaluate(fhirBundle, mappings.patientLanguage)[0],
    },
    {
      title: "Patient Address",
      value: evaluatePatientAddress(fhirBundle, mappings),
    },
    {
      title: "County",
      value: evaluate(fhirBundle, mappings.patientCounty)[0],
    },
    {
      title: "Contact",
      value: evaluatePatientContactInfo(fhirBundle, mappings),
    },
    {
      title: "Emergency Contact",
      value: evaluateEmergencyContact(fhirBundle, mappings),
    },
    {
      title: "Patient IDs",
      toolTip:
        "Unique patient identifier(s) from their medical record. For example, a patient's social security number or medical record number.",
      value: evaluateIdentifiers(fhirBundle, mappings.patientIds),
    },
  ];
  return evaluateData(demographicsData);
};

/**
 * Evaluates encounter data from the FHIR bundle and formats it into structured data for display.
 * @param fhirBundle - The FHIR bundle containing encounter data.
 * @param mappings - The object containing the fhir paths.
 * @returns An array of evaluated and formatted encounter data.
 */
export const evaluateEncounterData = (
  fhirBundle: Bundle,
  mappings: PathMappings,
) => {
  const encounterData = [
    {
      title: "Encounter Date/Time",
      value: formatStartEndDateTime(
        evaluate(fhirBundle, mappings["encounterStartDate"])[0],
        evaluate(fhirBundle, mappings["encounterEndDate"])[0],
      ),
    },
    {
      title: "Encounter Type",
      value: evaluate(fhirBundle, mappings["encounterType"])[0],
    },
    {
      title: "Encounter ID",
      value: evaluateEncounterId(fhirBundle, mappings),
    },
    {
      title: "Facility Name",
      value: evaluate(fhirBundle, mappings["facilityName"])[0],
    },
    {
      title: "Facility Address",
      value: formatAddress(
        evaluate(fhirBundle, mappings["facilityStreetAddress"]),
        evaluate(fhirBundle, mappings["facilityCity"])[0],
        evaluate(fhirBundle, mappings["facilityState"])[0],
        evaluate(fhirBundle, mappings["facilityZipCode"])[0],
        evaluate(fhirBundle, mappings["facilityCountry"])[0],
      ),
    },
    {
      title: "Facility Contact",
      value: formatPhoneNumber(
        evaluate(fhirBundle, mappings["facilityContact"])[0],
      ),
    },
    {
      title: "Facility Type",
      value: evaluate(fhirBundle, mappings["facilityType"])[0],
    },
    {
      title: "Facility ID",
      value: evaluateFacilityId(fhirBundle, mappings),
    },
  ];
  return evaluateData(encounterData);
};

/**
 * Evaluates provider data from the FHIR bundle and formats it into structured data for display.
 * @param fhirBundle - The FHIR bundle containing provider data.
 * @param mappings - The object containing the fhir paths.
 * @returns An array of evaluated and formatted provider data.
 */
export const evaluateProviderData = (
  fhirBundle: Bundle,
  mappings: PathMappings,
) => {
  const providerData = [
    {
      title: "Provider Name",
      value: formatName(
        evaluate(fhirBundle, mappings["providerGivenName"]),
        evaluate(fhirBundle, mappings["providerFamilyName"])[0],
      ),
    },
    {
      title: "Provider Contact",
      value: formatPhoneNumber(
        evaluate(fhirBundle, mappings["providerContact"])[0],
      ),
    },
  ];
  return evaluateData(providerData);
};

/**
 * Evaluates emergency contact information from the FHIR bundle and formats it into a readable string.
 * @param fhirBundle - The FHIR bundle containing patient information.
 * @param mappings - The object containing the fhir paths.
 * @returns The formatted emergency contact information.
 */
export const evaluateEmergencyContact = (
  fhirBundle: Bundle,
  mappings: PathMappings,
) => {
  const contact = evaluate(fhirBundle, mappings.patientEmergencyContact)[0];

  let formattedContact;

  if (contact) {
    if (contact.relationship) {
      const relationship = contact.relationship;
      formattedContact = `${relationship}`;
    }

    if (contact.address) {
      const address = formatAddress(
        contact.address[0].line,
        contact.address[0].city,
        contact.address[0].state,
        contact.address[0].postalCode,
        contact.address[0].country,
      );

      formattedContact = `${formattedContact}\n${address}`;
    }

    if (contact.telecom) {
      const phoneNumbers = evaluate(fhirBundle, mappings.patientPhoneNumbers)
        .map(
          (phoneNumber) =>
            `${
              phoneNumber?.use?.charAt(0).toUpperCase() +
              phoneNumber?.use?.substring(1)
            } ${phoneNumber.value}`,
        )
        .join("\n");

      formattedContact = `${formattedContact}\n${phoneNumbers}`;
    }

    return formattedContact;
  }
};

/**
 * Evaluates a reference in a FHIR bundle.
 * @param fhirBundle - The FHIR bundle containing resources.
 * @param mappings - Path mappings for resolving references.
 * @param ref - The reference string (e.g., "Patient/123").
 * @returns The FHIR Resource or undefined if not found.
 */
export const evaluateReference = (
  fhirBundle: Bundle,
  mappings: PathMappings,
  ref: string,
) => {
  const [resourceType, id] = ref.split("/");
  return evaluate(fhirBundle, mappings.resolve, {
    resourceType,
    id,
  })[0];
};

/**
 * Evaluates the FHIR path and returns the appropriate string value. Supports choice elements
 * @param entry - The FHIR resource to evaluate.
 * @param path - The path within the resource to extract the value from.
 * @returns - The evaluated value as a string.
 */
export const evaluateValue = (entry: Element, path: string): string => {
  let originalValue = evaluate(entry, path, undefined, fhirpath_r4_model)[0];

  let value = "";
  const originalValuePath = originalValue?.__path__?.path;
  if (typeof originalValue === "string" || typeof originalValue === "number") {
    value = originalValue.toString();
  } else if (originalValuePath === "Quantity") {
    const data = originalValue as Quantity;
    let unit = data.unit;
    const firstLetterRegex = /^[a-z]/i;
    if (unit?.match(firstLetterRegex)) {
      unit = " " + unit;
    }
    value = `${data.value ?? ""}${unit ?? ""}`;
  } else if (originalValuePath === "CodeableConcept") {
    const data = originalValue as CodeableConcept;
    value = data.coding?.[0].display || data.text || "";
  } else if (typeof originalValue === "object") {
    console.log(`Not implemented for ${originalValue.__path__}`);
  }
  return value.trim();
};

/**
 * Evaluate the identifiers string and return in a formatted list.
 * @param fhirBundle The FHIR resource to evaluate.
 * @param path The path within the resource to extract the value from.
 * @returns Formatted string of identifiers
 */
export const evaluateIdentifiers = (fhirBundle: Bundle, path: string) => {
  const identifiers = evaluate(fhirBundle, path) as Identifier[];

  return identifiers
    .map((identifier) => {
      return `${identifier.value}`;
    })
    .join("\n");
};

/**
 * Find facility ID based on the first encounter's location
 * @param fhirBundle - The FHIR bundle containing resources.
 * @param mappings - Path mappings for resolving references.
 * @returns Facility id
 */
export const evaluateFacilityId = (
  fhirBundle: Bundle,
  mappings: PathMappings,
) => {
  const encounterLocationRef =
    evaluate(fhirBundle, mappings.facilityLocation)?.[0] ?? "";
  const location: Location = evaluateReference(
    fhirBundle,
    mappings,
    encounterLocationRef,
  );

  return location?.identifier?.[0].value;
};<|MERGE_RESOLUTION|>--- conflicted
+++ resolved
@@ -74,7 +74,6 @@
 };
 
 /**
-<<<<<<< HEAD
  * Finds correct encounter ID
  * @param fhirBundle - The FHIR bundle containing encounter resources.
  * @param mappings - Path mappings for resolving references.
@@ -93,29 +92,6 @@
 };
 
 /**
- * Extracts a specific location resource from a given FHIR bundle based on defined path mappings.
- * @param fhirBundle - The FHIR bundle object containing various resources, including location resources.
- * @param fhirPathMappings - An object containing FHIR path mappings, which should include a mapping
- *   for `facilityLocation` that determines how to find the location reference within the bundle.
- * @returns The location resource object from the FHIR bundle that matches the UID derived from the
- *   facility location reference. If no matching resource is found, the function returns `undefined`.
- */
-function evaluateLocationResource(
-  fhirBundle: Bundle,
-  fhirPathMappings: PathMappings,
-) {
-  const locationReference = evaluate(
-    fhirBundle,
-    fhirPathMappings.facilityLocation,
-  ).join("");
-  const locationUID = locationReference.split("/")[1];
-  const locationExpression = `Bundle.entry.resource.where(resourceType = 'Location').where(id = '${locationUID}')`;
-  return evaluate(fhirBundle, locationExpression)[0];
-}
-
-/**
-=======
->>>>>>> 2d4184f5
  * Evaluates facility address from the FHIR bundle and formats it into structured data for display.
  * @param fhirBundle - The FHIR bundle containing patient contact info.
  * @param mappings - The object containing the fhir paths.
