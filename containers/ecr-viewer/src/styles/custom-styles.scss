@use 'uswds-core' as *;

.section__line {
  border-top: 1px solid #99DEEA;
  margin-top: .5rem;
  margin-bottom: .5rem;
}

.vertical-line {
  border-left: 1px solid #005EA2;
  margin-left: .5rem;
  margin-right: .5rem;
}

.section__line_gray {
  border-top: 1px solid #DFE1E2;
  margin-top: .5rem;
  margin-bottom: .5rem;
}

.card__line {
  border-top: 8px solid #EDEFF0;
}



h2 {
  font-size: 2.5rem;
  margin-top: 0;
  margin-bottom: 20px;
}

h4 {
  font-size: 16px;
  margin: 0;
}

.maxw7 {
  max-width: 68%;
}

.page-title {
  font-size: 32px;
  color: white;
  background-color: #162e51;
  padding-top: 28px;
  padding-bottom: 28px;
  padding-left: 32px;
  margin-top: 0px;
}



.info-container {
  width: 775px;
}

.data-title {
  flex: 0 1 auto;
  width: 190px;
  font-weight: bold;
}

.ecr-summary-title-long {
  font-weight: bold;
  margin-bottom: 8px;
}

.info-container>.usa-accordion__heading>.usa-accordion__button {
  font-size: 2rem;
  background-size: 2.25rem;

  &[aria-expanded="false"] {
    margin-bottom: 2.5rem;
  }
}

.accordion-rr {
  border: #111111 1px solid;
  border-radius: .25rem;
  overflow: hidden;
  margin-top: 1rem;

  &:focus-within {
    border: #2491ff .25rem solid;
  }

  .usa-accordion__button {
    @include u-text('ink');
    font-size: 1.125rem;
    font-weight: normal;
    background-color: color("white");
    @include add-background-svg("usa-icons/remove");
    border-bottom: #111111 1px solid;

    &:hover {
      background-color: #F0F0F0;
    }

    &[aria-expanded="false"] {
      border-bottom: 0;
      @include add-background-svg("usa-icons/add");
    }
  }

  .usa-prose>table {
    overflow-wrap: break-word;
    width: calc(100% + 2.5rem);
    margin-right: -1.25rem;
    margin-left: -1.25rem;
    margin-top: -1rem;
    margin-bottom: 1rem;
    border-bottom: #1b1b1b 1px solid;

    thead th {
      background-color: #F0F0F0;
    }

    tr td {
      border-bottom: 0;
    }

    .hideableData {
      border-top: color("base-lighter") 1px solid;
    }
  }
}

.caption-normal-weight {
  caption {
    font-weight: normal;
  }
}

.usa-table {
  overflow-wrap: break-word;

  thead th {
    background-color: #F0F0F0;
    vertical-align: top;
  }

  th,
  td {
    padding: .75rem;
  }
}

.table-homepage-list {
  max-width: 840px !important;
  font-size: 16px !important;

  thead th {
    background-color: white !important;
  }

  tbody td:first-child {
    width: 644px;
  }
}

.table-clinical-problems {
  tbody td:nth-child(2) {
    min-width: 130px;
  }

  tbody td:nth-child(3) {
    min-width: 100px;
  }
}

.minimize-container {
  position: absolute;
  right: 12px;
}

.list-style-none {
  list-style: none;
}

.tableHeader {
  background-color: #F0F0F0 !important;
}

.ecrTable {
  table-layout: fixed;
  margin-bottom: 0;
  width: 100%;

  td:first-child,
  th:first-child {
    padding-left: 24px;
  }

  td:last-child,
  th:last-child {
    padding-right: 24px;
  }

  td {
    padding-top: 14px;
    padding-bottom: 14px;
  }

  thead th {
    border-bottom-color: #A9AEB1;
  }

  tr td {
    border-bottom: none;
  }
}

.ecrTable {
  table-layout: fixed;
  width: 100%;
}

td {
  vertical-align: top;
}

.table-caption-margin {
  caption {
    margin-bottom: 8px;
  }
}

.usa-sidenav__item a:not(.usa-sidenav__sublist a) {
  font-weight: bold;
}

.homepage-wrapper {
  display: flex;
  max-width: 1440px;
  gap: 48px;
  overflow: visible;
  align-items: center;
  flex-wrap: wrap;
  flex-direction: column;

  .usa-table {
    margin-bottom: 0 !important;
  }

  .usa-pagination {
    margin-top: 0 !important;
  }
}

.main-container {
  display: flex;
  justify-content: center;
  overflow: visible;
}

.content-wrapper {
  display: flex;
  max-width: 1440px;
  justify-content: center;
  gap: 48px;
  overflow: visible;
}

.nav-wrapper {
  display: flex;
  flex-direction: column;
  align-items: flex-start;
  margin-top: 48px;
  width: 250px;
}

.sticky-nav {
  flex-grow: 0;
  flex-shrink: 0;
  flex-basis: auto;
  position: sticky;
  top: 0;
}

.ecr-viewer-container {
  display: flex;
  flex-basis: auto;
  justify-content: left;
  margin-left: auto;
  margin-right: auto;
  margin-top: 48px;
}

.ecr-content {
  max-width: 1440px;
}

.ecr-content h1:first-of-type {
  margin-top: 0;
  padding-top: 0;
}

.lh-18 {
  line-height: 18px;
}

ul.usa-sidenav>li.usa-sidenav__item>ul.usa-sidenav__sublist>li.usa-sidenav__item>a {
  font-weight: bold;
}

ul.usa-sidenav>li.usa-sidenav__item>ul.usa-sidenav__sublist>li.usa-sidenav__item>a.usa-current,
ul.usa-sidenav>li.usa-sidenav__item>ul.usa-sidenav__sublist>li.usa-sidenav__item>ul.usa-sidenav__sublist>li.usa-sidenav__item>a.usa-current {
  &::after {
    background-color: rgb(0, 94, 162);
    content: "";
    display: block;
    position: absolute;
    bottom: 0.25rem;
    top: 0.25rem;
    width: 0.25rem;
    left: 0rem;
    border-radius: 99rem;
  }
}

.usa-sidenav__sublist li.usa-sidenav__item:first-child {
  border-top: none !important;
}

.clinical_info_container table {
  @include usa-table;
  @include usa-table--borderless;
  width: 100%;
  border: 1px solid;
  margin-top: 0;
  margin-bottom: 0;
}

.clinical_info_container table thead tr th {
  background-color: #f0f0f0;
  min-width: 120px;
}

.immunization_table {
  tr {
    td:nth-child(1) {
      word-break: break-word
    }
  }
}

.reportability_summary_header {
  width: 190px;
}

.usa-accordion__content {
  overflow: visible;
}


.usa-tooltip__body {
  max-width: 700px;
  min-width: 450px;
  white-space: normal;
  text-align: left;
  font-weight: normal;
  padding-left: 1rem;
  padding-right: 1rem;
}

.short-tooltip+.usa-tooltip__body {
  min-width: 350px;
}


@keyframes shimmer {
  to {
    background-position-x: 0%
  }
}

.loading-blob {
  border-radius: 8px;
  animation: shimmer 0.75s infinite linear;

  &-blue-small {
    background: linear-gradient(-90deg, #99DEEA 40%, #71D5E6 50%, #99DEEA 60%);
    background-size: 300%; //for whatever reason, it won't work if you move this to the parent
    background-position-x: 100%;
  }

  &-blue-big {
    background: linear-gradient(-90deg, #99DEEA 45%, #71D5E6 50%, #99DEEA 55%);
    background-size: 300%;
    background-position-x: 100%;
  }

  background: #DFE1E2;

  &-gray-small {
    background: linear-gradient(-90deg, #F0F0F0 40%, #E4E4E4 50%, #F0F0F0 60%);
    background-size: 300%;
    background-position-x: 100%;
  }

  &-gray-big {
    background: linear-gradient(-90deg, #F0F0F0 45%, #E4E4E4 50%, #F0F0F0 55%);
    background-size: 300%;
    background-position-x: 100%;
  }
}

.usa-header {
  background-color: #172E51;
  color: white;

  .usa-logo {
    margin-left: 0px;

    a {
      color: white;
    }
  }

  .usa-navbar {
    border-bottom: none;
  }

  @media (min-width: 64em) {
    .usa-logo {
      margin-bottom: 1.5rem;
      margin-top: 1.5rem;
    }

    .usa-nav-container {
      max-width: 65rem;
      margin-left: 0px;
      padding: 0.5rem 1.5rem;
    }
  }

  .usa-nav-container {
    max-width: 65rem;
    margin-left: 0px;
    padding: 0.5rem 1.5rem;
  }

  h1 {
    font-style: normal;
    font-weight: bold;
    font-size: 2rem;
  }
}

.p-list {
  p {
    margin-top: 0;
    margin-bottom: 0.5rem;
  }

  p:last-child {
    margin-bottom: 0;
  }
}

.header-with-tag {
  display: flex;
  align-items: center;
  gap: 0.5rem;
}

.tag-info {
  display: flex;
  padding: 0.25rem 0.5rem;
  justify-content: center;
  align-items: center;

  border-radius: 0.125rem;
  background-color: #99DEEA;
  font-weight: normal;
  font-size: 0.875rem;
  line-height: 100%;
  color: #111111;
}

<<<<<<< HEAD
.patient-banner {
  display: flex;
  padding: 0.5rem 1.5rem;
  align-items: center;
  gap: 12px;
  align-self: stretch;

  background: var(--Info-info-darker, #2E6276);

  color: var(--White, #FFF);

  font-size: 1.375rem;
  font-style: normal;
  line-height: normal;

  position: sticky;
  top: 0;
  z-index: 1000;
}

.patient-banner-name {
  font-weight: bold;
}

.patient-banner-dob {
  font-weight: normal;
=======

h3 {
  font-size: 1.375rem;
}

.usa-summary-box {
  padding: 0.75rem 1.5rem 1.5rem 1.5rem;
  h3 {
    margin: 0px;
    padding-top: 0.75rem;
    padding-bottom: 0.75rem;
  }
>>>>>>> fc9500ca
}

.condition-details-accordion{
  .usa-accordion__heading.border-accent-cool-darker {
    &:not(:first-child) {
      margin-top: 1.12rem;
    }
  }
  .usa-accordion__content.border-accent-cool-darker {
    padding: .5rem .75rem 0 .75rem;
  }
  .usa-accordion.accordion-rr {
    margin: .5rem 0 .75rem 0;
  }
  button {
    padding: .88rem .75rem;
  }
}<|MERGE_RESOLUTION|>--- conflicted
+++ resolved
@@ -479,7 +479,6 @@
   color: #111111;
 }
 
-<<<<<<< HEAD
 .patient-banner {
   display: flex;
   padding: 0.5rem 1.5rem;
@@ -506,7 +505,7 @@
 
 .patient-banner-dob {
   font-weight: normal;
-=======
+}
 
 h3 {
   font-size: 1.375rem;
@@ -519,7 +518,6 @@
     padding-top: 0.75rem;
     padding-bottom: 0.75rem;
   }
->>>>>>> fc9500ca
 }
 
 .condition-details-accordion{
