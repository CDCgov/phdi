--- conflicted
+++ resolved
@@ -116,6 +116,10 @@
   list-style: none;
 }
 
+.tableHeader {
+  background-color: #F0F0F0 !important;
+}
+
 .ecrTable {
     table-layout: fixed;
     margin-bottom: 0;
@@ -243,16 +247,10 @@
   min-width: 120px;
 }
 
-<<<<<<< HEAD
 .immunization_table {
   tr {
     td:nth-child(1) {
       word-break:break-word
     }
   }
-=======
-
-.tableHeader {
-  background-color: #dfe1e2 !important;
->>>>>>> c8414db7
 }