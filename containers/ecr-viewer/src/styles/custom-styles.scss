@use 'uswds-core' as *;

$ecr-viewer-container-max-width: 80rem;
$ecr-viewer-container-min-width: 50rem;
$ecr-viewer-gap: 3rem;
$nav-wrapper-width: 15.625rem;
$main-container-padding: 1rem;
$main-min-width: $ecr-viewer-container-min-width + $ecr-viewer-gap + $nav-wrapper-width + $main-container-padding * 2;

.section__line {
  border-top: 1px solid #99DEEA;
  margin-top: .5rem;
  margin-bottom: .5rem;
}

.vertical-line {
  border-left: 1px solid #005EA2;
  margin-left: .5rem;
  margin-right: .5rem;
}

.section__line_gray {
  border-top: 1px solid #DFE1E2;
  margin-top: .5rem;
  margin-bottom: .5rem;
}

.card__line {
  border-top: 8px solid #EDEFF0;
}



h2 {
  font-size: 2.5rem;
  margin-top: 0;
  margin-bottom: 20px;
}

h4 {
  font-size: 16px;
  margin: 0;
}

.maxw7 {
  max-width: 68%;
}

.page-title {
  font-size: 32px;
  color: white;
  background-color: #162e51;
  padding-top: 28px;
  padding-bottom: 28px;
  padding-left: 32px;
  margin-top: 0px;
}

.data-title {
  flex: 0 1 auto;
  width: 190px;
  font-weight: bold;
}

.ecr-summary-title-long {
  font-weight: bold;
  margin-bottom: 8px;
}

.info-container>.usa-accordion__heading>.usa-accordion__button {
  font-size: 2rem;
  background-size: 2.25rem;

  &[aria-expanded="false"] {
    margin-bottom: 2.5rem;
  }
}

.accordion-rr {
  border: #111111 1px solid;
  border-radius: .25rem;
  overflow: hidden;
  margin-top: 1rem;

  &:focus-within {
    border: #2491ff .25rem solid;
  }

  .usa-accordion__button {
    @include u-text('ink');
    font-size: 1.125rem;
    font-weight: normal;
    background-color: color("white");
    @include add-background-svg("usa-icons/remove");
    border-bottom: #111111 1px solid;

    &:hover {
      background-color: #F0F0F0;
    }

    &[aria-expanded="false"] {
      border-bottom: 0;
      @include add-background-svg("usa-icons/add");
    }
  }

  .usa-prose>table {
    overflow-wrap: break-word;
    width: calc(100% + 2.5rem);
    margin-right: -1.25rem;
    margin-left: -1.25rem;
    margin-top: -1rem;
    margin-bottom: 1rem;
    border-bottom: #1b1b1b 1px solid;

    thead th {
      background-color: #F0F0F0;
    }

    tr td {
      border-bottom: 0;
    }

    .hideableData {
      border-top: color("base-lighter") 1px solid;
    }
  }
}

.caption-normal-weight {
  caption {
    font-weight: normal;
  }
}

.usa-table {
  overflow-wrap: break-word;

  thead th {
    background-color: #F0F0F0;
    vertical-align: top;
  }

  th,
  td {
    padding: .75rem;
  }
}

.ecr-library-wrapper {
  height: calc(100% - 4rem);
}

.table-ecr-library {
  font-size: 1rem;
  border-collapse: separate;

  &.usa-table--striped tbody tr:nth-child(odd) td {
    background-color: white;
  }

  &.usa-table--striped tbody tr:nth-child(even) td {
    background-color: color("base-lightest");
  }

  thead {
    box-shadow: 0 0.25rem 0.25rem rgba(0, 0, 0, 0.1);

    th {
      background-color: color("base-lighter");
      border-bottom: 1px solid var(--Base-base, #71767A);
    }
  }

  thead tr th:first-child, tbody tr td:first-child {
    padding-left: 1.5rem;
  }

  tbody td {
    border-top: 0;
    border-bottom: 1px solid var(--ink, #111);
  }

  tbody tr:last-child td {
    border-bottom: none;
  }
}

.table-clinical-problems {
  tbody td:nth-child(2) {
    min-width: 130px;
  }

  tbody td:nth-child(3) {
    min-width: 100px;
  }
}

.minimize-container {
  position: absolute;
  right: 12px;
}

.list-style-none {
  list-style: none;
}

.tableHeader {
  background-color: #F0F0F0 !important;
}

.ecrTable {
  table-layout: fixed;
  margin-bottom: 0;
  width: 100%;

  td:first-child,
  th:first-child {
    padding-left: 24px;
  }

  td:last-child,
  th:last-child {
    padding-right: 24px;
  }

  td {
    padding-top: 14px;
    padding-bottom: 14px;
  }

  thead th {
    border-bottom-color: #A9AEB1;
  }

  tr td {
    border-bottom: none;
  }
}

.ecrTable {
  table-layout: fixed;
  width: 100%;
}

td {
  vertical-align: top;
}

.table-caption-margin {
  caption {
    margin-bottom: 8px;
  }
}

.usa-sidenav__item a:not(.usa-sidenav__sublist a) {
  font-weight: bold;
}

.pagination-bar {
  .usa-pagination {
    margin: 0;
  }

  box-shadow: 0 -0.25rem 0.25rem rgba(0, 0, 0, 0.1);
}

.main-container {
  display: flex;
<<<<<<< HEAD
  justify-content: center;
}

.width-main {
  max-width: $main-min-width + $ecr-viewer-container-max-width - $ecr-viewer-container-min-width;
  min-width: $main-min-width;
  width: 100%;
}

.padding-main {
  padding-left: $main-container-padding;
  padding-right: $main-container-padding;
=======
  overflow: visible;
>>>>>>> 8866dc88
}

.back-button-wrapper {
  margin-top:1.5rem;
  display: flex;
  .usa-icon{
    color: #71767A;
    margin-right: .5rem;
  }
  .usa-button {
    text-decoration-line: underline;
    align-items: center;
  }
}

.content-wrapper {
  display: flex;
  gap: $ecr-viewer-gap;
  overflow: visible;
  margin-top: 1.5rem;
}

.nav-wrapper {
  display: flex;
  flex-direction: column;
  align-items: flex-start;
  width: $nav-wrapper-width;
  min-width: $nav-wrapper-width;
}

.sticky-nav {
  flex-grow: 0;
  flex-shrink: 0;
  flex-basis: auto;
  position: sticky;
}

.ecr-viewer-container {
  width: 100%;
  max-width: $ecr-viewer-container-max-width;
  min-width: $ecr-viewer-container-min-width;
}

.lh-18 {
  line-height: 18px;
}

ul.usa-sidenav>li.usa-sidenav__item>ul.usa-sidenav__sublist>li.usa-sidenav__item>a {
  font-weight: bold;
}

ul.usa-sidenav>li.usa-sidenav__item>ul.usa-sidenav__sublist>li.usa-sidenav__item>a.usa-current,
ul.usa-sidenav>li.usa-sidenav__item>ul.usa-sidenav__sublist>li.usa-sidenav__item>ul.usa-sidenav__sublist>li.usa-sidenav__item>a.usa-current {
  &::after {
    background-color: rgb(0, 94, 162);
    content: "";
    display: block;
    position: absolute;
    bottom: 0.25rem;
    top: 0.25rem;
    width: 0.25rem;
    left: 0rem;
    border-radius: 99rem;
  }
}

.usa-sidenav__sublist li.usa-sidenav__item:first-child {
  border-top: none !important;
}

.clinical_info_container table {
  @include usa-table;
  @include usa-table--borderless;
  width: 100%;
  border: 1px solid;
  margin-top: 0;
  margin-bottom: 0;
}

.clinical_info_container table thead tr th {
  background-color: #f0f0f0;
  min-width: 120px;
}

.immunization_table {
  tr {
    td:nth-child(1) {
      word-break: break-word
    }
  }
}

.usa-accordion__content {
  overflow: visible;
}


.usa-tooltip__body {
  max-width: 700px;
  min-width: 450px;
  white-space: normal;
  text-align: left;
  font-weight: normal;
  padding-left: 1rem;
  padding-right: 1rem;
}

.short-tooltip+.usa-tooltip__body {
  min-width: 350px;
}


@keyframes shimmer {
  to {
    background-position-x: 0%
  }
}

.loading-blob {
  border-radius: 8px;
  animation: shimmer 0.75s infinite linear;

  &-blue-small {
    background: linear-gradient(-90deg, #99DEEA 40%, #71D5E6 50%, #99DEEA 60%);
    background-size: 300%; //for whatever reason, it won't work if you move this to the parent
    background-position-x: 100%;
  }

  &-blue-big {
    background: linear-gradient(-90deg, #99DEEA 45%, #71D5E6 50%, #99DEEA 55%);
    background-size: 300%;
    background-position-x: 100%;
  }

  background: #DFE1E2;

  &-gray-small {
    background: linear-gradient(-90deg, #F0F0F0 40%, #E4E4E4 50%, #F0F0F0 60%);
    background-size: 300%;
    background-position-x: 100%;
  }

  &-gray-big {
    background: linear-gradient(-90deg, #F0F0F0 45%, #E4E4E4 50%, #F0F0F0 55%);
    background-size: 300%;
    background-position-x: 100%;
  }
}

.usa-header {
  background-color: #172E51;
  color: white;

  .usa-logo {
    margin-left: 0px;

    a {
      color: white;
    }
  }

  .usa-navbar {
    border-bottom: none;
  }

  @media (min-width: 64em) {
    .usa-logo {
      margin-bottom: 1.5rem;
      margin-top: 1.5rem;
    }

    .usa-nav-container {
      max-width: 65rem;
      margin-left: 0px;
      padding: 0.5rem 1.5rem;
    }
  }

  .usa-nav-container {
    max-width: 65rem;
    margin-left: 0px;
    padding: 0.5rem 1.5rem;
  }

  h1 {
    font-style: normal;
    font-weight: bold;
    font-size: 2rem;
  }
}

.p-list {
  p {
    margin-top: 0;
    margin-bottom: 0.5rem;
  }

  p:last-child {
    margin-bottom: 0;
  }
}

.header-with-tag {
  display: flex;
  align-items: center;
  gap: 0.5rem;
}

.tag-info {
  display: flex;
  padding: 0.25rem 0.5rem;
  justify-content: center;
  align-items: center;

  border-radius: 0.125rem;
  background-color: #99DEEA;
  font-weight: normal;
  font-size: 0.875rem;
  line-height: 100%;
  color: #111111;
}

.patient-banner {
  display: flex;
  padding: 0.5rem 1.5rem;
  align-items: center;
  gap: 12px;
  align-self: stretch;

  background: var(--Info-info-darker, #2E6276);

  color: var(--White, #FFF);

  font-size: 1.375rem;
  font-style: normal;
  line-height: normal;

  position: sticky;
  top: 0;
  z-index: 1000;
}

.patient-banner-name {
  font-weight: bold;
}

.patient-banner-dob {
  font-weight: normal;
}

h3 {
  font-size: 1.375rem;
}

.usa-summary-box {
  padding: 0.75rem 1.5rem 1.5rem 1.5rem;
  h3:not(.usa-accordion__heading) {
    margin: 0px;
    padding-top: 0.75rem;
    padding-bottom: 0.75rem;
  }
}

.condition-details-accordion{
  .usa-accordion__heading.border-accent-cool-darker {
    &:not(:first-child) {
      margin-top: 1.12rem;
    }
  }
  .usa-accordion__content.border-accent-cool-darker {
    padding: .5rem .75rem 0 .75rem;
  }
  .usa-accordion.accordion-rr {
    margin: .5rem 0 .75rem 0;
  }
  .usa-accordion__button {
    padding: .88rem .75rem;
  }
<<<<<<< HEAD
=======
}

.top-275 {
  top: 2.75rem;
}

.minw-20 {
  min-width: 10rem;
}

.minw-1605 {
  min-width: 8.25rem;
}

.minw-1705 {
  min-width: 8.75rem;
}

.minw-2305 {
  min-width: 11.75rem;
}

.minw-23 {
  min-width: 11.5rem;
>>>>>>> 8866dc88
}<|MERGE_RESOLUTION|>--- conflicted
+++ resolved
@@ -267,8 +267,8 @@
 
 .main-container {
   display: flex;
-<<<<<<< HEAD
   justify-content: center;
+  overflow: visible;
 }
 
 .width-main {
@@ -280,9 +280,6 @@
 .padding-main {
   padding-left: $main-container-padding;
   padding-right: $main-container-padding;
-=======
-  overflow: visible;
->>>>>>> 8866dc88
 }
 
 .back-button-wrapper {
@@ -561,8 +558,6 @@
   .usa-accordion__button {
     padding: .88rem .75rem;
   }
-<<<<<<< HEAD
-=======
 }
 
 .top-275 {
@@ -587,5 +582,4 @@
 
 .minw-23 {
   min-width: 11.5rem;
->>>>>>> 8866dc88
 }