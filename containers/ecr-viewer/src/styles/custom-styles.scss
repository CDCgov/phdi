.section__line {
  border-top: 1px solid #99DEEA;
  margin-top: .5rem;
  margin-bottom: .5rem;
}

.section__line_gray {
  border-top: 1px solid #DFE1E2;
  margin-top: .5rem;
  margin-bottom: .5rem;
}

.card__line {
  border-top: 8px solid #EDEFF0;
}

h2 {
  font-size: 40px;
}

h3 {
  font-size: 22px;
  margin-top: 0;
  margin-bottom: 20px;
}

h4 {
  font-size: 16px;
  margin: 0;
}

.maxw7 {
  max-width: 70%;
}

.page-title {
  font-size: 32px;
  color: white;
  background-color: #162e51;
  padding-top: 28px;
  padding-bottom: 28px;
  padding-left: 32px;
  margin-top: 0px;
}



.info-container {
  width: 687px;
}

.data-title {
  flex:0 1 auto;
  width: 190px;
}

.usa-accordion__button {
  font-size: 32px;
  color: white !important;
  background-color: #2E6276;
}

.usa-accordion__button:hover {
  background-color: #2E6276;
}
.list-style-none {
  list-style: none;
}

.ecrTable {
    table-layout: fixed;
    margin-bottom: 0;
    width: 100%;
    td:first-child, th:first-child {
      padding-left: 24px;
    }
    td:last-child, th:last-child {
      padding-right: 24px;
    }
    td {
      padding-top: 14px;
      padding-bottom: 14px;
    }
    thead th{
      border-bottom-color: #A9AEB1;
    }
    tr td{
      border-bottom: none;
    }
}

.usa-summary-box__body:not(:first-child) .summary-box-key-information {
  margin-top: 20px;
}

<<<<<<< HEAD
.usa-sidenav__item a:not(.usa-sidenav__sublist a) {
  font-weight: bold;
}

.main-container {
  display: flex;
  justify-content: center;
  overflow: visible;
}

.content-wrapper {
  display: flex;
  max-width: 1440px;
  justify-content: center;
  gap: 48px;
  overflow: visible;
}

.nav-wrapper {
  display: flex;
  flex-direction: column;
  align-items: flex-start;
}

.sticky-nav {
  flex-grow: 0;
  flex-shrink: 0;
  flex-basis: auto;
  position: sticky;
  top: 0;
}

.ecr-viewer-container {
  display: flex;
  flex-basis: auto;
  justify-content: left;
  margin-left: auto;
  margin-right: auto;
  margin-top: 48px;
}

.ecr-content {
  max-width: 1222px;
=======
.table-caption-margin {
  caption {
    margin-bottom: 8px;
  }
>>>>>>> b503587e
}<|MERGE_RESOLUTION|>--- conflicted
+++ resolved
@@ -93,7 +93,6 @@
   margin-top: 20px;
 }
 
-<<<<<<< HEAD
 .usa-sidenav__item a:not(.usa-sidenav__sublist a) {
   font-weight: bold;
 }
@@ -137,10 +136,10 @@
 
 .ecr-content {
   max-width: 1222px;
-=======
+}
+
 .table-caption-margin {
   caption {
     margin-bottom: 8px;
   }
->>>>>>> b503587e
 }