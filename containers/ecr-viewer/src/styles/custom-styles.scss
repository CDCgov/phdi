--- conflicted
+++ resolved
@@ -156,25 +156,6 @@
   line-height: 18px;
 }
 
-<<<<<<< HEAD
-.clinical_info_container table {
-  @include usa-table;
-  @include usa-table--borderless;
-  width: 100%;
-  border: 1px solid;
-  margin-top: 0;
-  margin-bottom: 0;
-}
-
-.clinical_info_container table thead tr th {
-  background-color: #f0f0f0;
-  min-width: 120px;
-}
-=======
-.lh-18 {
-  line-height: 18px;;
-}
-
 ul.usa-sidenav > li.usa-sidenav__item > ul.usa-sidenav__sublist > li.usa-sidenav__item > a {
     font-weight: bold;
 }
@@ -192,4 +173,17 @@
       border-radius: 99rem;
     }
 }
->>>>>>> 2caec516
+
+.clinical_info_container table {
+  @include usa-table;
+  @include usa-table--borderless;
+  width: 100%;
+  border: 1px solid;
+  margin-top: 0;
+  margin-bottom: 0;
+}
+
+.clinical_info_container table thead tr th {
+  background-color: #f0f0f0;
+  min-width: 120px;
+}