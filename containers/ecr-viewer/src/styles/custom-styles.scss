--- conflicted
+++ resolved
@@ -280,10 +280,7 @@
   display: flex;
   flex-direction: column;
   align-items: flex-start;
-<<<<<<< HEAD
   margin-top: .25rem;
-=======
->>>>>>> febbf844
   width: 250px;
 }
 
