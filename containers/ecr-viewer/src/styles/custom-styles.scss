@use 'uswds-core' as *;

.section__line {
  border-top: 1px solid #99DEEA;
  margin-top: .5rem;
  margin-bottom: .5rem;
}

.vertical-line {
  border-left: 1px solid #005EA2;
  margin-left: .5rem;
  margin-right: .5rem;
}

.section__line_gray {
  border-top: 1px solid #DFE1E2;
  margin-top: .5rem;
  margin-bottom: .5rem;
}

.card__line {
  border-top: 8px solid #EDEFF0;
}



h2 {
  font-size: 2.5rem;
  margin-top: 0;
  margin-bottom: 20px;
}

h4 {
  font-size: 16px;
  margin: 0;
}

.maxw7 {
  max-width: 68%;
}

.page-title {
  font-size: 32px;
  color: white;
  background-color: #162e51;
  padding-top: 28px;
  padding-bottom: 28px;
  padding-left: 32px;
  margin-top: 0px;
}



.info-container {
  width: 775px;
}

.data-title {
  flex: 0 1 auto;
  width: 190px;
  font-weight: bold;
}

.ecr-summary-title-long {
  font-weight: bold;
  margin-bottom: 8px;
}

.info-container>.usa-accordion__heading>.usa-accordion__button {
  font-size: 2rem;
  background-size: 2.25rem;

  &[aria-expanded="false"] {
    margin-bottom: 2.5rem;
  }
}

.accordion-rr {
  border: #111111 1px solid;
  border-radius: .25rem;
  overflow: hidden;
  margin-top: 1rem;

  &:focus-within {
    border: #2491ff .25rem solid;
  }

  .usa-accordion__button {
    @include u-text('ink');
    font-size: 1.125rem;
    font-weight: normal;
    background-color: color("white");
    @include add-background-svg("usa-icons/remove");
    border-bottom: #111111 1px solid;

    &:hover {
      background-color: #F0F0F0;
    }

    &[aria-expanded="false"] {
      border-bottom: 0;
      @include add-background-svg("usa-icons/add");
    }
  }

  .usa-prose>table {
    overflow-wrap: break-word;
    width: calc(100% + 2.5rem);
    margin-right: -1.25rem;
    margin-left: -1.25rem;
    margin-top: -1rem;
    margin-bottom: 1rem;
    border-bottom: #1b1b1b 1px solid;

    thead th {
      background-color: #F0F0F0;
    }

    tr td {
      border-bottom: 0;
    }

    .hideableData {
      border-top: color("base-lighter") 1px solid;
    }
  }
}

.caption-normal-weight {
  caption {
    font-weight: normal;
  }
}

.usa-table {
  overflow-wrap: break-word;

  thead th {
    background-color: #F0F0F0;
    vertical-align: top;
  }

  th,
  td {
    padding: .75rem;
  }
}

.thead-drop-shadow {
  position: relative;
  z-index: 1;
  box-shadow: 0 4px 4px rgba(0, 0, 0, 0.1);
}

.pag-drop-shadow {
  position: relative;
  box-shadow: 0 -4px 4px rgba(0, 0, 0, 0.1);
}

.table-homepage-list {
<<<<<<< HEAD
  margin-top: 0; 
  margin-bottom: 4rem;
  font-size: 16px;
  // overflow: hidden;

  thead th {
    background-color: color("base-lighter");
  }

  &.usa-table--striped tbody tr:nth-child(odd) td {
    background-color: white;
  }

  &.usa-table--striped tbody tr:nth-child(even) td {
    background-color: color("base-lightest");
  }

  // .tbody-scroll {
  //   display: block;
  //   max-height: 700px;
  //   overflow-y: auto;
  // }
  
  // tr {
  //   display: table;
  //   width: 100%;
  //   // table-layout: fixed;
  // }
=======
  max-width: 840px !important;
  font-size: 16px !important;
>>>>>>> b68f6d73

  thead th {
    position: sticky;
    top: 0;
    background-color: color("base-lighter");
  }

  tbody td {
    border-top: 0px;
    border-bottom: 1px solid var(--ink, #111);
  }

  tbody tr:last-child td {
    border-bottom: none;
  }

  th:nth-child(1), td:nth-child(1) {
    min-width: 6rem;
  }

  th:nth-child(2), td:nth-child(2) {
    min-width: 8.25rem;
  }

  th:nth-child(3), td:nth-child(3) {
    min-width: 8.75rem;
  }

  th:nth-child(4), td:nth-child(4) {
    min-width: 11.75rem;
  }

  th:nth-child(5), td:nth-child(5) {
    min-width: 184px;
  }

}

.table-clinical-problems {
  tbody td:nth-child(2) {
    min-width: 130px;
  }

  tbody td:nth-child(3) {
    min-width: 100px;
  }
}

.minimize-container {
  position: absolute;
  right: 12px;
}

.list-style-none {
  list-style: none;
}

.tableHeader {
  background-color: #F0F0F0 !important;
}

.ecrTable {
  table-layout: fixed;
  margin-bottom: 0;
  width: 100%;

  td:first-child,
  th:first-child {
    padding-left: 24px;
  }

  td:last-child,
  th:last-child {
    padding-right: 24px;
  }

  td {
    padding-top: 14px;
    padding-bottom: 14px;
  }

  thead th {
    border-bottom-color: #A9AEB1;
  }

  tr td {
    border-bottom: none;
  }
}

.ecrTable {
  table-layout: fixed;
  width: 100%;
}

td {
  vertical-align: top;
}

.table-caption-margin {
  caption {
    margin-bottom: 8px;
  }
}

.usa-sidenav__item a:not(.usa-sidenav__sublist a) {
  font-weight: bold;
}

.homepage-wrapper {
  display: flex;
  width: 100%;
  // overflow-x: auto;
  align-items: center;
  flex-wrap: wrap;
  flex-direction: column;
  height: 90vh;
  z-index: 1;
  overflow-x: auto;
  overflow-y: auto;

  .usa-pagination {
    margin: 0 !important;
  }

  .pagination-bar {
    width: 100%;
    display: flex;
    padding: 12px 24px;
    justify-content: center;
    align-items: center;
    gap: 10px;
    align-self: stretch;
    position: fixed;
    bottom: 0px;
    background-color: white;
  }
}

.main-container {
  display: flex;
  justify-content: center;
  overflow: visible;
  flex-direction: column;
}

.content-wrapper {
  display: flex;
  max-width: 1440px;
  justify-content: center;
  gap: 48px;
  overflow: visible;
}

.nav-wrapper {
  display: flex;
  flex-direction: column;
  align-items: flex-start;
  margin-top: 48px;
  width: 250px;
}

.sticky-nav {
  flex-grow: 0;
  flex-shrink: 0;
  flex-basis: auto;
  position: sticky;
  top: 0;
}

.ecr-viewer-container {
  display: flex;
  flex-basis: auto;
  justify-content: left;
  margin-left: auto;
  margin-right: auto;
  margin-top: 48px;
}

.ecr-content {
  max-width: 1440px;
}

.ecr-content h1:first-of-type {
  margin-top: 0;
  padding-top: 0;
}

.lh-18 {
  line-height: 18px;
}

ul.usa-sidenav>li.usa-sidenav__item>ul.usa-sidenav__sublist>li.usa-sidenav__item>a {
  font-weight: bold;
}

ul.usa-sidenav>li.usa-sidenav__item>ul.usa-sidenav__sublist>li.usa-sidenav__item>a.usa-current,
ul.usa-sidenav>li.usa-sidenav__item>ul.usa-sidenav__sublist>li.usa-sidenav__item>ul.usa-sidenav__sublist>li.usa-sidenav__item>a.usa-current {
  &::after {
    background-color: rgb(0, 94, 162);
    content: "";
    display: block;
    position: absolute;
    bottom: 0.25rem;
    top: 0.25rem;
    width: 0.25rem;
    left: 0rem;
    border-radius: 99rem;
  }
}

.usa-sidenav__sublist li.usa-sidenav__item:first-child {
  border-top: none !important;
}

.clinical_info_container table {
  @include usa-table;
  @include usa-table--borderless;
  width: 100%;
  border: 1px solid;
  margin-top: 0;
  margin-bottom: 0;
}

.clinical_info_container table thead tr th {
  background-color: #f0f0f0;
  min-width: 120px;
}

.immunization_table {
  tr {
    td:nth-child(1) {
      word-break: break-word
    }
  }
}

.reportability_summary_header {
  width: 190px;
}

.usa-accordion__content {
  overflow: visible;
}


.usa-tooltip__body {
  max-width: 700px;
  min-width: 450px;
  white-space: normal;
  text-align: left;
  font-weight: normal;
  padding-left: 1rem;
  padding-right: 1rem;
}

.short-tooltip+.usa-tooltip__body {
  min-width: 350px;
}


@keyframes shimmer {
  to {
    background-position-x: 0%
  }
}

.loading-blob {
  border-radius: 8px;
  animation: shimmer 0.75s infinite linear;

  &-blue-small {
    background: linear-gradient(-90deg, #99DEEA 40%, #71D5E6 50%, #99DEEA 60%);
    background-size: 300%; //for whatever reason, it won't work if you move this to the parent
    background-position-x: 100%;
  }

  &-blue-big {
    background: linear-gradient(-90deg, #99DEEA 45%, #71D5E6 50%, #99DEEA 55%);
    background-size: 300%;
    background-position-x: 100%;
  }

  background: #DFE1E2;

  &-gray-small {
    background: linear-gradient(-90deg, #F0F0F0 40%, #E4E4E4 50%, #F0F0F0 60%);
    background-size: 300%;
    background-position-x: 100%;
  }

  &-gray-big {
    background: linear-gradient(-90deg, #F0F0F0 45%, #E4E4E4 50%, #F0F0F0 55%);
    background-size: 300%;
    background-position-x: 100%;
  }
}

.usa-header {
  background-color: #172E51;
  color: white;

  .usa-logo {
    margin-left: 0px;

    a {
      color: white;
    }
  }

  .usa-navbar {
    border-bottom: none;
  }

  @media (min-width: 64em) {
    .usa-logo {
      margin-bottom: 1.5rem;
      margin-top: 1.5rem;
    }

    .usa-nav-container {
      max-width: 65rem;
      margin-left: 0px;
      padding: 0.5rem 1.5rem;
    }
  }

  .usa-nav-container {
    max-width: 65rem;
    margin-left: 0px;
    padding: 0.5rem 1.5rem;
  }

  h1 {
    font-style: normal;
    font-weight: bold;
    font-size: 2rem;
  }
}

.p-list {
  p {
    margin-top: 0;
    margin-bottom: 0.5rem;
  }

  p:last-child {
    margin-bottom: 0;
  }
}

.header-with-tag {
  display: flex;
  align-items: center;
  gap: 0.5rem;
}

.tag-info {
  display: flex;
  padding: 0.25rem 0.5rem;
  justify-content: center;
  align-items: center;

  border-radius: 0.125rem;
  background-color: #99DEEA;
  font-weight: normal;
  font-size: 0.875rem;
  line-height: 100%;
  color: #111111;
}

.patient-banner {
  display: flex;
  padding: 0.5rem 1.5rem;
  align-items: center;
  gap: 12px;
  align-self: stretch;

  background: var(--Info-info-darker, #2E6276);

  color: var(--White, #FFF);

  font-size: 1.375rem;
  font-style: normal;
  line-height: normal;

  position: sticky;
  top: 0;
  z-index: 1000;
}

.patient-banner-name {
  font-weight: bold;
}

.patient-banner-dob {
  font-weight: normal;
}

h3 {
  font-size: 1.375rem;
}

.usa-summary-box {
  padding: 0.75rem 1.5rem 1.5rem 1.5rem;
  h3 {
    margin: 0px;
    padding-top: 0.75rem;
    padding-bottom: 0.75rem;
  }
}

.condition-details-accordion{
  .usa-accordion__heading.border-accent-cool-darker {
    &:not(:first-child) {
      margin-top: 1.12rem;
    }
  }
  .usa-accordion__content.border-accent-cool-darker {
    padding: .5rem .75rem 0 .75rem;
  }
  .usa-accordion.accordion-rr {
    margin: .5rem 0 .75rem 0;
  }
  button {
    padding: .88rem .75rem;
  }
}<|MERGE_RESOLUTION|>--- conflicted
+++ resolved
@@ -158,11 +158,12 @@
 }
 
 .table-homepage-list {
-<<<<<<< HEAD
   margin-top: 0; 
   margin-bottom: 4rem;
   font-size: 16px;
   // overflow: hidden;
+  max-width: 840px !important;
+  font-size: 16px !important;
 
   thead th {
     background-color: color("base-lighter");
@@ -187,10 +188,6 @@
   //   width: 100%;
   //   // table-layout: fixed;
   // }
-=======
-  max-width: 840px !important;
-  font-size: 16px !important;
->>>>>>> b68f6d73
 
   thead th {
     position: sticky;
