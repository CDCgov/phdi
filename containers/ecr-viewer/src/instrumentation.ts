--- conflicted
+++ resolved
@@ -3,10 +3,6 @@
  */
 export async function register() {
   if (process.env.NEXT_RUNTIME === "nodejs") {
-<<<<<<< HEAD
     await import("./app/services/instrumentation");
-=======
-    await import("./instrumentation.node.ts");
->>>>>>> 5dec91e4
   }
 }