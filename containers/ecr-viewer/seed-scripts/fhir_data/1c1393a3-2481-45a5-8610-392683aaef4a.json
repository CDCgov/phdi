--- conflicted
+++ resolved
@@ -66,12 +66,7 @@
                 }
               ]
             },
-            "mode": "snapshot",
-            "entry": [
-              {
-                "reference": "CareTeam/0069e221-fc22-ddae-cb7c-7f606d26463e"
-              }
-            ]
+            "mode": "snapshot"
           },
           {
             "id": "ebee278c-baeb-2ac4-3399-7355f2cabeb5",
@@ -307,12 +302,7 @@
                 }
               ]
             },
-            "mode": "snapshot",
-            "entry": [
-              {
-                "reference": "CarePlan/9f3b0730-d269-55ef-9e3b-d1cc8a49acdd"
-              }
-            ]
+            "mode": "snapshot"
           },
           {
             "id": "501e3600-8d76-ac70-bbb9-f691e39197cd",
@@ -373,11 +363,7 @@
           }
         ],
         "subject": {
-<<<<<<< HEAD
-          "reference": "Patient/ee45f41a-dc8d-4c6e-9f0f-2e06dc808ba7"
-=======
           "reference": "Patient/b6fd4612-8866-412d-85d9-a7f4f7596d79"
->>>>>>> 041a170d
         },
         "encounter": {
           "reference": "Encounter/79106bc4-be61-f85f-b1cd-b2ae40786a84"
@@ -421,11 +407,7 @@
           "start": "2022-03-12T19:45:00-04:00"
         },
         "subject": {
-<<<<<<< HEAD
-          "reference": "Patient/ee45f41a-dc8d-4c6e-9f0f-2e06dc808ba7"
-=======
           "reference": "Patient/b6fd4612-8866-412d-85d9-a7f4f7596d79"
->>>>>>> 041a170d
         },
         "location": [
           {
@@ -841,17 +823,10 @@
       }
     },
     {
-<<<<<<< HEAD
-      "fullUrl": "urn:uuid:ee45f41a-dc8d-4c6e-9f0f-2e06dc808ba7",
-      "resource": {
-        "resourceType": "Patient",
-        "id": "ee45f41a-dc8d-4c6e-9f0f-2e06dc808ba7",
-=======
       "fullUrl": "urn:uuid:b6fd4612-8866-412d-85d9-a7f4f7596d79",
       "resource": {
         "resourceType": "Patient",
         "id": "b6fd4612-8866-412d-85d9-a7f4f7596d79",
->>>>>>> 041a170d
         "meta": {
           "profile": [
             "http://hl7.org/fhir/us/core/StructureDefinition/us-core-patient"
@@ -987,18 +962,14 @@
       },
       "request": {
         "method": "PUT",
-<<<<<<< HEAD
-        "url": "Patient/ee45f41a-dc8d-4c6e-9f0f-2e06dc808ba7"
-=======
         "url": "Patient/b6fd4612-8866-412d-85d9-a7f4f7596d79"
->>>>>>> 041a170d
-      }
-    },
-    {
-      "fullUrl": "urn:uuid:0069e221-fc22-ddae-cb7c-7f606d26463e",
+      }
+    },
+    {
+      "fullUrl": "urn:uuid:1616e266-4df8-4316-b841-cdda040f26d2",
       "resource": {
         "resourceType": "CareTeam",
-        "id": "0069e221-fc22-ddae-cb7c-7f606d26463e",
+        "id": "1616e266-4df8-4316-b841-cdda040f26d2",
         "identifier": [
           {
             "system": "urn:ietf:rfc:3986",
@@ -1008,11 +979,7 @@
         "status": "active",
         "name": "Patient Care Team",
         "subject": {
-<<<<<<< HEAD
-          "reference": "Patient/ee45f41a-dc8d-4c6e-9f0f-2e06dc808ba7"
-=======
           "reference": "Patient/b6fd4612-8866-412d-85d9-a7f4f7596d79"
->>>>>>> 041a170d
         },
         "participant": [
           {
@@ -1426,27 +1393,6 @@
       "request": {
         "method": "PUT",
         "url": "Practitioner/c47a22d8-c9a4-32bf-1e9b-8b27c9c9f15a"
-      }
-    },
-    {
-      "fullUrl": "urn:uuid:9f3b0730-d269-55ef-9e3b-d1cc8a49acdd",
-      "resource": {
-        "resourceType": "CarePlan",
-        "id": "9f3b0730-d269-55ef-9e3b-d1cc8a49acdd",
-        "status": "unknown",
-        "intent": "proposal",
-        "subject": {
-          "reference": "Patient/ee45f41a-dc8d-4c6e-9f0f-2e06dc808ba7"
-        },
-        "meta": {
-          "source": [
-            "ecr"
-          ]
-        }
-      },
-      "request": {
-        "method": "PUT",
-        "url": "CarePlan/9f3b0730-d269-55ef-9e3b-d1cc8a49acdd"
       }
     },
     {
@@ -1482,11 +1428,7 @@
         },
         "onsetDateTime": "2022-03-24T11:05:00-04:00",
         "subject": {
-<<<<<<< HEAD
-          "reference": "Patient/ee45f41a-dc8d-4c6e-9f0f-2e06dc808ba7"
-=======
           "reference": "Patient/b6fd4612-8866-412d-85d9-a7f4f7596d79"
->>>>>>> 041a170d
         },
         "meta": {
           "source": [
@@ -1532,11 +1474,7 @@
         },
         "onsetDateTime": "2022-03-24T11:06:00-04:00",
         "subject": {
-<<<<<<< HEAD
-          "reference": "Patient/ee45f41a-dc8d-4c6e-9f0f-2e06dc808ba7"
-=======
           "reference": "Patient/b6fd4612-8866-412d-85d9-a7f4f7596d79"
->>>>>>> 041a170d
         },
         "meta": {
           "source": [
@@ -1598,11 +1536,7 @@
           ]
         },
         "subject": {
-<<<<<<< HEAD
-          "reference": "Patient/ee45f41a-dc8d-4c6e-9f0f-2e06dc808ba7"
-=======
           "reference": "Patient/b6fd4612-8866-412d-85d9-a7f4f7596d79"
->>>>>>> 041a170d
         }
       },
       "request": {
@@ -1636,11 +1570,7 @@
         "status": "final",
         "valueString": "Do not know",
         "subject": {
-<<<<<<< HEAD
-          "reference": "Patient/ee45f41a-dc8d-4c6e-9f0f-2e06dc808ba7"
-=======
           "reference": "Patient/b6fd4612-8866-412d-85d9-a7f4f7596d79"
->>>>>>> 041a170d
         }
       },
       "request": {
@@ -1693,11 +1623,7 @@
           "unit": "[in_i]"
         },
         "subject": {
-<<<<<<< HEAD
-          "reference": "Patient/ee45f41a-dc8d-4c6e-9f0f-2e06dc808ba7"
-=======
           "reference": "Patient/b6fd4612-8866-412d-85d9-a7f4f7596d79"
->>>>>>> 041a170d
         }
       },
       "request": {
@@ -1750,11 +1676,7 @@
           "unit": "cm"
         },
         "subject": {
-<<<<<<< HEAD
-          "reference": "Patient/ee45f41a-dc8d-4c6e-9f0f-2e06dc808ba7"
-=======
           "reference": "Patient/b6fd4612-8866-412d-85d9-a7f4f7596d79"
->>>>>>> 041a170d
         }
       },
       "request": {
@@ -1807,11 +1729,7 @@
           "unit": "[lb_av]"
         },
         "subject": {
-<<<<<<< HEAD
-          "reference": "Patient/ee45f41a-dc8d-4c6e-9f0f-2e06dc808ba7"
-=======
           "reference": "Patient/b6fd4612-8866-412d-85d9-a7f4f7596d79"
->>>>>>> 041a170d
         }
       },
       "request": {
@@ -1864,11 +1782,7 @@
           "unit": "kg"
         },
         "subject": {
-<<<<<<< HEAD
-          "reference": "Patient/ee45f41a-dc8d-4c6e-9f0f-2e06dc808ba7"
-=======
           "reference": "Patient/b6fd4612-8866-412d-85d9-a7f4f7596d79"
->>>>>>> 041a170d
         }
       },
       "request": {
@@ -1921,11 +1835,7 @@
           "unit": "kg/m2"
         },
         "subject": {
-<<<<<<< HEAD
-          "reference": "Patient/ee45f41a-dc8d-4c6e-9f0f-2e06dc808ba7"
-=======
           "reference": "Patient/b6fd4612-8866-412d-85d9-a7f4f7596d79"
->>>>>>> 041a170d
         }
       },
       "request": {
@@ -2096,11 +2006,7 @@
         "status": "completed",
         "primarySource": true,
         "patient": {
-<<<<<<< HEAD
-          "reference": "Patient/ee45f41a-dc8d-4c6e-9f0f-2e06dc808ba7"
-=======
           "reference": "Patient/b6fd4612-8866-412d-85d9-a7f4f7596d79"
->>>>>>> 041a170d
         },
         "meta": {
           "source": [
@@ -2160,11 +2066,7 @@
         "status": "completed",
         "primarySource": true,
         "patient": {
-<<<<<<< HEAD
-          "reference": "Patient/ee45f41a-dc8d-4c6e-9f0f-2e06dc808ba7"
-=======
           "reference": "Patient/b6fd4612-8866-412d-85d9-a7f4f7596d79"
->>>>>>> 041a170d
         },
         "meta": {
           "source": [
@@ -2213,11 +2115,7 @@
         "status": "completed",
         "primarySource": true,
         "patient": {
-<<<<<<< HEAD
-          "reference": "Patient/ee45f41a-dc8d-4c6e-9f0f-2e06dc808ba7"
-=======
           "reference": "Patient/b6fd4612-8866-412d-85d9-a7f4f7596d79"
->>>>>>> 041a170d
         },
         "meta": {
           "source": [
