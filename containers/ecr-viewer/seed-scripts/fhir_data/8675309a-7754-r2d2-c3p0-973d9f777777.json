{
  "resourceType": "Bundle",
  "type": "batch",
  "entry": [
    {
      "fullUrl": "urn:uuid:8675309a-7754-r2d2-c3p0-973d9f777777",
      "resource": {
        "resourceType": "Composition",
        "id": "8675309a-7754-r2d2-c3p0-973d9f777777",
        "meta": {
          "profile": [
            "http://hl7.org/fhir/us/ecr/StructureDefinition/eicr-composition"
          ],
          "source": [
            "ecr"
          ]
        },
        "identifier": [
          {
            "use": "official",
            "type": {
              "coding": [
                {
                  "code": "55751-2",
                  "display": "Initial Public Health Case Report",
                  "system": "http://loinc.org"
                }
              ]
            },
            "value": "8675309a-7754-r2d2-c3p0-973d9f777777",
            "assigner": {
              "display": "EPC"
            }
          }
        ],
        "extension": [
          {
            "url": "http://hl7.org/fhir/StructureDefinition/composition-clinicaldocument-versionNumber",
            "valueString": "2"
          }
        ],
        "status": "final",
        "type": {
          "coding": [
            {
              "code": "55751-2",
              "display": "Initial Public Health Case Report",
              "system": "http://loinc.org"
            }
          ]
        },
        "date": "2023-04-09T13:04:17-07:00",
        "title": "Initial Public Health Case Report",
        "confidentiality": "N",
        "section": [
          {
            "id": "b7a7ed08-af88-4a31-cc4e-8dddd58b7fc8",
            "title": "Miscellaneous Notes",
            "text": {
              "status": "generated",
              "div": "Not on file documented in this encounter"
            },
            "code": {
              "coding": [
                {
                  "code": "10164-2",
                  "display": "HISTORY OF PRESENT ILLNESS",
                  "system": "http://loinc.org"
                }
              ]
            },
            "mode": "snapshot"
          },
          {
            "id": "BEB630CE-B12D-11EC-842B-C301D81100B2",
            "title": "Immunizations",
            "text": {
              "status": "generated",
              "div": "Not on file documented as of this encounter"
            },
            "code": {
              "coding": [
                {
                  "code": "11369-6",
                  "display": "History of Immunization Narrative",
                  "system": "http://loinc.org"
                }
              ]
            },
            "mode": "snapshot"
          },
          {
            "id": "BEB6D4DE-B12D-11EC-842B-C301D81100B2",
            "title": "Administered Medications",
            "text": {
              "status": "generated",
              "div": "Not on file documented in this encounter"
            },
            "code": {
              "coding": [
                {
                  "code": "29549-3",
                  "display": "MEDICATIONS ADMINISTERED",
                  "system": "http://loinc.org"
                }
              ]
            },
            "mode": "snapshot"
          },
          {
            "id": "c2281805-ec40-0a32-031b-1c709c70d1c1",
            "title": "Plan of Treatment",
            "text": {
              "status": "generated",
              "div": "<paragraph>Not on file</paragraph>documented as of this encounter"
            },
            "code": {
              "coding": [
                {
                  "code": "18776-5",
                  "display": "Plan of care note",
                  "system": "http://loinc.org"
                }
              ]
            },
            "mode": "snapshot",
            "entry": [
              {
                "reference": "CarePlan/b02f3743-5484-7dd8-8cc5-947a1f8ab685"
              }
            ]
          },
          {
            "id": "2E345F58-7C25-11ED-B3EC-C301D81100B2",
            "title": "Problems",
            "text": {
              "status": "generated",
              "div": "<table><thead><tr><th>Problem</th><th>Noted Date</th></tr></thead><tbody><tr data-id='problem15'><td data-id='problem15name'>Malignant neoplasm of lower-inner quadrant of left breast in female, estrogen receptor positive</td><td>12/14/22</td></tr><tr data-id='problem13'><td data-id='problem13name'>Headache</td><td>8/19/22</td></tr><tr data-id='problem14'><td data-id='problem14name'>Backache</td><td>8/19/22</td></tr><tr data-id='problem12'><td data-id='problem12name'>Malignant neoplasm of urinary bladder neck</td><td>11/5/21</td></tr><tr data-id='problem11'><td data-id='problem11name'>Malignant neoplasm of overlapping sites of pancreas</td><td>9/18/17</td></tr><tr><td><paragraph>Cancer Staging:</paragraph>Stage IIB Stage III <br>(pT1, pN2, cM0) - Signed by Ocmd Phsbeacon, MD on 9/30/2022Pathologic: (cT1, cN1, cM0) - Signed by Ocmd Phsbeacon, MD on 1/13/2022Clinical stage from 1/13/2022:</td></tr><tr data-id='problem10'><td data-id='problem10name'>Bilateral malignant neoplasm of lower outer quadrant of breast in female</td><td>2/27/17</td></tr><tr><td><paragraph>Cancer Staging:</paragraph>Stage IIA Stage IV <br>(rpT2, pN1a(f), pM1, G3, ER: Negative, PR: Negative, HER2: Negative) - Signed by Ocmd Phsbeacon, MD on 1/10/2018Pathologic stage from 12/10/2017: (T1, N1, M0) - Signed by Ocmd Phsbeacon, MD on 2/27/2017Clinical stage from 2/27/2017:</td></tr></tbody></table>documented as of this encounter (statuses as of 12/14/2022)"
            },
            "code": {
              "coding": [
                {
                  "code": "11450-4",
                  "display": "Problem list - Reported",
                  "system": "http://loinc.org"
                }
              ]
            },
            "mode": "snapshot",
            "entry": [
              {
                "display": "Problem - Bilateral malignant neoplasm of lower outer quadrant of breast in female",
                "reference": "Condition/98767c9b-63c8-d80d-cb16-c5de734acf22"
              },
              {
                "display": "Problem - Malignant neoplasm of overlapping sites of pancreas",
                "reference": "Condition/bdb1e7a1-1a09-7792-df6c-2d85488986ee"
              },
              {
                "display": "Problem - Malignant neoplasm of urinary bladder neck",
                "reference": "Condition/42aa13bf-77c4-c57f-a250-987c1f593967"
              },
              {
                "display": "Problem - Headache",
                "reference": "Condition/6d11bcdf-55ee-e348-07c9-0282605e48e0"
              },
              {
                "display": "Problem - Backache",
                "reference": "Condition/2c6ddcbf-126f-2226-1c11-dd647aa44643"
              },
              {
                "display": "Problem - Malignant neoplasm of lower-inner quadrant of left breast in female, estrogen receptor positive",
                "reference": "Condition/6f1ba581-bdef-0d47-9b23-308987970f1b"
              }
            ]
          },
          {
            "id": "eef25da4-bea1-2e77-4a0c-12f50e7be15e",
            "title": "Reason for Visit",
            "text": {
              "status": "generated",
              "div": "Not on file"
            },
            "code": {
              "coding": [
                {
                  "code": "29299-5",
                  "display": "REASON FOR VISIT",
                  "system": "http://loinc.org"
                }
              ]
            },
            "mode": "snapshot",
            "extension": [
              {
                "url": "http://hl7.org/fhir/cda/ccda/StructureDefinition/2.16.840.1.113883.10.20.22.2.12",
                "valueString": "Not on file"
              }
            ]
          },
          {
            "id": "BEBC8CEE-B12D-11EC-842B-C301D81100B2",
            "title": "Results",
            "text": {
              "status": "generated",
              "div": "<ul><li data-id='Result.1.2.840.114350.1.13.297.3.7.2.798268.1546468'><caption data-id='Result.1.2.840.114350.1.13.297.3.7.2.798268.1546468.Procedure'>(ABNORMAL) Stool Pathogens, NAAT, 12 to 25 Targets (03/31/2022 11:52 AM PDT)</caption><table><thead><tr><th>Component</th><th>Value</th><th>Ref Range</th><th>Test Method</th><th>Analysis Time</th><th>Performed At</th><th>Pathologist Signature</th></tr></thead><tbody><tr data-id='Result.1.2.840.114350.1.13.297.3.7.2.798268.1546468.Comp1'><td data-id='Result.1.2.840.114350.1.13.297.3.7.2.798268.1546468.Comp1Name'>Campylobacter, NAAT</td><td>Not Detected</td><td>Not Detected</td><td><paragraph data-id='Result.1.2.840.114350.1.13.297.3.7.2.798268.1546468.Comp1TestMethodName1'>LAB DEVICE: BIOFIRE� FILMARRAY� 2.0 SYSTEM</paragraph></td><td>03/31/2022 1:04 PM PDT</td><td>PROVIDENCE SAINT JOHN'S HEALTH CENTER LAB (CLIA 05D0059345)</td><td data-id='Result.1.2.840.114350.1.13.297.3.7.2.798268.1546468.Comp1Signature'></td></tr><tr data-id='Result.1.2.840.114350.1.13.297.3.7.2.798268.1546468.Comp2'><td data-id='Result.1.2.840.114350.1.13.297.3.7.2.798268.1546468.Comp2Name'>C. Diff Toxin A/B, NAAT</td><td>Not Detected</td><td>Not Detected</td><td><paragraph data-id='Result.1.2.840.114350.1.13.297.3.7.2.798268.1546468.Comp2TestMethodName1'>LAB DEVICE: BIOFIRE� FILMARRAY� 2.0 SYSTEM</paragraph></td><td>03/31/2022 1:04 PM PDT</td><td>PROVIDENCE SAINT JOHN'S HEALTH CENTER LAB (CLIA 05D0059345)</td><td data-id='Result.1.2.840.114350.1.13.297.3.7.2.798268.1546468.Comp2Signature'></td></tr><tr data-id='Result.1.2.840.114350.1.13.297.3.7.2.798268.1546468.Comp3'><td data-id='Result.1.2.840.114350.1.13.297.3.7.2.798268.1546468.Comp3Name'>Plesiomonas shigelloides, NAAT</td><td>Not Detected</td><td>Not Detected</td><td><paragraph data-id='Result.1.2.840.114350.1.13.297.3.7.2.798268.1546468.Comp3TestMethodName1'>LAB DEVICE: BIOFIRE� FILMARRAY� 2.0 SYSTEM</paragraph></td><td>03/31/2022 1:04 PM PDT</td><td>PROVIDENCE SAINT JOHN'S HEALTH CENTER LAB (CLIA 05D0059345)</td><td data-id='Result.1.2.840.114350.1.13.297.3.7.2.798268.1546468.Comp3Signature'></td></tr><tr data-id='Result.1.2.840.114350.1.13.297.3.7.2.798268.1546468.Comp4'><td data-id='Result.1.2.840.114350.1.13.297.3.7.2.798268.1546468.Comp4Name'>Salmonella, NAAT</td><td>Not Detected</td><td>Not Detected</td><td><paragraph data-id='Result.1.2.840.114350.1.13.297.3.7.2.798268.1546468.Comp4TestMethodName1'>LAB DEVICE: BIOFIRE� FILMARRAY� 2.0 SYSTEM</paragraph></td><td>03/31/2022 1:04 PM PDT</td><td>PROVIDENCE SAINT JOHN'S HEALTH CENTER LAB (CLIA 05D0059345)</td><td data-id='Result.1.2.840.114350.1.13.297.3.7.2.798268.1546468.Comp4Signature'></td></tr><tr data-id='Result.1.2.840.114350.1.13.297.3.7.2.798268.1546468.Comp5'><td data-id='Result.1.2.840.114350.1.13.297.3.7.2.798268.1546468.Comp5Name'>Vibrio, NAAT</td><td>Not Detected</td><td>Not Detected</td><td><paragraph data-id='Result.1.2.840.114350.1.13.297.3.7.2.798268.1546468.Comp5TestMethodName1'>LAB DEVICE: BIOFIRE� FILMARRAY� 2.0 SYSTEM</paragraph></td><td>03/31/2022 1:04 PM PDT</td><td>PROVIDENCE SAINT JOHN'S HEALTH CENTER LAB (CLIA 05D0059345)</td><td data-id='Result.1.2.840.114350.1.13.297.3.7.2.798268.1546468.Comp5Signature'></td></tr><tr data-id='Result.1.2.840.114350.1.13.297.3.7.2.798268.1546468.Comp6'><td data-id='Result.1.2.840.114350.1.13.297.3.7.2.798268.1546468.Comp6Name'>Vibrio cholerae, NAAT</td><td>Not Detected</td><td>Not Detected</td><td><paragraph data-id='Result.1.2.840.114350.1.13.297.3.7.2.798268.1546468.Comp6TestMethodName1'>LAB DEVICE: BIOFIRE� FILMARRAY� 2.0 SYSTEM</paragraph></td><td>03/31/2022 1:04 PM PDT</td><td>PROVIDENCE SAINT JOHN'S HEALTH CENTER LAB (CLIA 05D0059345)</td><td data-id='Result.1.2.840.114350.1.13.297.3.7.2.798268.1546468.Comp6Signature'></td></tr><tr data-id='Result.1.2.840.114350.1.13.297.3.7.2.798268.1546468.Comp7'><td data-id='Result.1.2.840.114350.1.13.297.3.7.2.798268.1546468.Comp7Name'>Yersinia enterocolitica, NAAT</td><td>Not Detected</td><td>Not Detected</td><td><paragraph data-id='Result.1.2.840.114350.1.13.297.3.7.2.798268.1546468.Comp7TestMethodName1'>LAB DEVICE: BIOFIRE� FILMARRAY� 2.0 SYSTEM</paragraph></td><td>03/31/2022 1:04 PM PDT</td><td>PROVIDENCE SAINT JOHN'S HEALTH CENTER LAB (CLIA 05D0059345)</td><td data-id='Result.1.2.840.114350.1.13.297.3.7.2.798268.1546468.Comp7Signature'></td></tr><tr data-id='Result.1.2.840.114350.1.13.297.3.7.2.798268.1546468.Comp8'><td data-id='Result.1.2.840.114350.1.13.297.3.7.2.798268.1546468.Comp8Name'>E. Coli O157, NAAT</td><td>Not Detected</td><td>Not Detected</td><td><paragraph data-id='Result.1.2.840.114350.1.13.297.3.7.2.798268.1546468.Comp8TestMethodName1'>LAB DEVICE: BIOFIRE� FILMARRAY� 2.0 SYSTEM</paragraph></td><td>03/31/2022 1:04 PM PDT</td><td>PROVIDENCE SAINT JOHN'S HEALTH CENTER LAB (CLIA 05D0059345)</td><td data-id='Result.1.2.840.114350.1.13.297.3.7.2.798268.1546468.Comp8Signature'></td></tr><tr data-id='Result.1.2.840.114350.1.13.297.3.7.2.798268.1546468.Comp9'><td data-id='Result.1.2.840.114350.1.13.297.3.7.2.798268.1546468.Comp9Name'>E. Coli (EAEC), NAAT</td><td>Not Detected</td><td>Not Detected</td><td><paragraph data-id='Result.1.2.840.114350.1.13.297.3.7.2.798268.1546468.Comp9TestMethodName1'>LAB DEVICE: BIOFIRE� FILMARRAY� 2.0 SYSTEM</paragraph></td><td>03/31/2022 1:04 PM PDT</td><td>PROVIDENCE SAINT JOHN'S HEALTH CENTER LAB (CLIA 05D0059345)</td><td data-id='Result.1.2.840.114350.1.13.297.3.7.2.798268.1546468.Comp9Signature'></td></tr><tr data-id='Result.1.2.840.114350.1.13.297.3.7.2.798268.1546468.Comp10'><td data-id='Result.1.2.840.114350.1.13.297.3.7.2.798268.1546468.Comp10Name'>E. Coli (EPEC), NAAT</td><td>Not Detected</td><td>Not Detected</td><td><paragraph data-id='Result.1.2.840.114350.1.13.297.3.7.2.798268.1546468.Comp10TestMethodName1'>LAB DEVICE: BIOFIRE� FILMARRAY� 2.0 SYSTEM</paragraph></td><td>03/31/2022 1:04 PM PDT</td><td>PROVIDENCE SAINT JOHN'S HEALTH CENTER LAB (CLIA 05D0059345)</td><td data-id='Result.1.2.840.114350.1.13.297.3.7.2.798268.1546468.Comp10Signature'></td></tr><tr data-id='Result.1.2.840.114350.1.13.297.3.7.2.798268.1546468.Comp11'><td data-id='Result.1.2.840.114350.1.13.297.3.7.2.798268.1546468.Comp11Name'>E. Coli (ETEC), NAAT</td><td>Not Detected</td><td>Not Detected</td><td><paragraph data-id='Result.1.2.840.114350.1.13.297.3.7.2.798268.1546468.Comp11TestMethodName1'>LAB DEVICE: BIOFIRE� FILMARRAY� 2.0 SYSTEM</paragraph></td><td>03/31/2022 1:04 PM PDT</td><td>PROVIDENCE SAINT JOHN'S HEALTH CENTER LAB (CLIA 05D0059345)</td><td data-id='Result.1.2.840.114350.1.13.297.3.7.2.798268.1546468.Comp11Signature'></td></tr><tr data-id='Result.1.2.840.114350.1.13.297.3.7.2.798268.1546468.Comp12'><td data-id='Result.1.2.840.114350.1.13.297.3.7.2.798268.1546468.Comp12Name'>Shiga-Like Toxin E. Coli (STEC), NAAT</td><td>Not Detected</td><td>Not Detected</td><td><paragraph data-id='Result.1.2.840.114350.1.13.297.3.7.2.798268.1546468.Comp12TestMethodName1'>LAB DEVICE: BIOFIRE� FILMARRAY� 2.0 SYSTEM</paragraph></td><td>03/31/2022 1:04 PM PDT</td><td>PROVIDENCE SAINT JOHN'S HEALTH CENTER LAB (CLIA 05D0059345)</td><td data-id='Result.1.2.840.114350.1.13.297.3.7.2.798268.1546468.Comp12Signature'></td></tr><tr data-id='Result.1.2.840.114350.1.13.297.3.7.2.798268.1546468.Comp13'><td data-id='Result.1.2.840.114350.1.13.297.3.7.2.798268.1546468.Comp13Name'>Shigella/EIEC, NAAT</td><td>Not Detected</td><td>Not Detected</td><td><paragraph data-id='Result.1.2.840.114350.1.13.297.3.7.2.798268.1546468.Comp13TestMethodName1'>LAB DEVICE: BIOFIRE� FILMARRAY� 2.0 SYSTEM</paragraph></td><td>03/31/2022 1:04 PM PDT</td><td>PROVIDENCE SAINT JOHN'S HEALTH CENTER LAB (CLIA 05D0059345)</td><td data-id='Result.1.2.840.114350.1.13.297.3.7.2.798268.1546468.Comp13Signature'></td></tr><tr data-id='Result.1.2.840.114350.1.13.297.3.7.2.798268.1546468.Comp14'><td data-id='Result.1.2.840.114350.1.13.297.3.7.2.798268.1546468.Comp14Name'>Cryptosporidium, NAAT</td><td>Not Detected</td><td>Not Detected</td><td><paragraph data-id='Result.1.2.840.114350.1.13.297.3.7.2.798268.1546468.Comp14TestMethodName1'>LAB DEVICE: BIOFIRE� FILMARRAY� 2.0 SYSTEM</paragraph></td><td>03/31/2022 1:04 PM PDT</td><td>PROVIDENCE SAINT JOHN'S HEALTH CENTER LAB (CLIA 05D0059345)</td><td data-id='Result.1.2.840.114350.1.13.297.3.7.2.798268.1546468.Comp14Signature'></td></tr><tr data-id='Result.1.2.840.114350.1.13.297.3.7.2.798268.1546468.Comp15'><td data-id='Result.1.2.840.114350.1.13.297.3.7.2.798268.1546468.Comp15Name'>Cyclospora cayetanensis, NAAT</td><td>DETECTED (AA)</td><td>Not Detected</td><td><paragraph data-id='Result.1.2.840.114350.1.13.297.3.7.2.798268.1546468.Comp15TestMethodName1'>LAB DEVICE: BIOFIRE� FILMARRAY� 2.0 SYSTEM</paragraph></td><td>03/31/2022 1:04 PM PDT</td><td>PROVIDENCE SAINT JOHN'S HEALTH CENTER LAB (CLIA 05D0059345)</td><td data-id='Result.1.2.840.114350.1.13.297.3.7.2.798268.1546468.Comp15Signature'></td></tr><tr data-id='Result.1.2.840.114350.1.13.297.3.7.2.798268.1546468.Comp16'><td data-id='Result.1.2.840.114350.1.13.297.3.7.2.798268.1546468.Comp16Name'>E. histolytica, NAAT</td><td>Not Detected</td><td>Not Detected</td><td><paragraph data-id='Result.1.2.840.114350.1.13.297.3.7.2.798268.1546468.Comp16TestMethodName1'>LAB DEVICE: BIOFIRE� FILMARRAY� 2.0 SYSTEM</paragraph></td><td>03/31/2022 1:04 PM PDT</td><td>PROVIDENCE SAINT JOHN'S HEALTH CENTER LAB (CLIA 05D0059345)</td><td data-id='Result.1.2.840.114350.1.13.297.3.7.2.798268.1546468.Comp16Signature'></td></tr><tr data-id='Result.1.2.840.114350.1.13.297.3.7.2.798268.1546468.Comp17'><td data-id='Result.1.2.840.114350.1.13.297.3.7.2.798268.1546468.Comp17Name'>Giardia lamblia, NAAT</td><td>Not Detected</td><td>Not Detected</td><td><paragraph data-id='Result.1.2.840.114350.1.13.297.3.7.2.798268.1546468.Comp17TestMethodName1'>LAB DEVICE: BIOFIRE� FILMARRAY� 2.0 SYSTEM</paragraph></td><td>03/31/2022 1:04 PM PDT</td><td>PROVIDENCE SAINT JOHN'S HEALTH CENTER LAB (CLIA 05D0059345)</td><td data-id='Result.1.2.840.114350.1.13.297.3.7.2.798268.1546468.Comp17Signature'></td></tr><tr data-id='Result.1.2.840.114350.1.13.297.3.7.2.798268.1546468.Comp18'><td data-id='Result.1.2.840.114350.1.13.297.3.7.2.798268.1546468.Comp18Name'>Adenovirus F 40/41, NAAT</td><td>Not Detected</td><td>Not Detected</td><td><paragraph data-id='Result.1.2.840.114350.1.13.297.3.7.2.798268.1546468.Comp18TestMethodName1'>LAB DEVICE: BIOFIRE� FILMARRAY� 2.0 SYSTEM</paragraph></td><td>03/31/2022 1:04 PM PDT</td><td>PROVIDENCE SAINT JOHN'S HEALTH CENTER LAB (CLIA 05D0059345)</td><td data-id='Result.1.2.840.114350.1.13.297.3.7.2.798268.1546468.Comp18Signature'></td></tr><tr data-id='Result.1.2.840.114350.1.13.297.3.7.2.798268.1546468.Comp19'><td data-id='Result.1.2.840.114350.1.13.297.3.7.2.798268.1546468.Comp19Name'>Astrovirus, NAAT</td><td>Not Detected</td><td>Not Detected</td><td><paragraph data-id='Result.1.2.840.114350.1.13.297.3.7.2.798268.1546468.Comp19TestMethodName1'>LAB DEVICE: BIOFIRE� FILMARRAY� 2.0 SYSTEM</paragraph></td><td>03/31/2022 1:04 PM PDT</td><td>PROVIDENCE SAINT JOHN'S HEALTH CENTER LAB (CLIA 05D0059345)</td><td data-id='Result.1.2.840.114350.1.13.297.3.7.2.798268.1546468.Comp19Signature'></td></tr><tr data-id='Result.1.2.840.114350.1.13.297.3.7.2.798268.1546468.Comp20'><td data-id='Result.1.2.840.114350.1.13.297.3.7.2.798268.1546468.Comp20Name'>Norovirus, NAAT</td><td>Not Detected</td><td>Not Detected</td><td><paragraph data-id='Result.1.2.840.114350.1.13.297.3.7.2.798268.1546468.Comp20TestMethodName1'>LAB DEVICE: BIOFIRE� FILMARRAY� 2.0 SYSTEM</paragraph></td><td>03/31/2022 1:04 PM PDT</td><td>PROVIDENCE SAINT JOHN'S HEALTH CENTER LAB (CLIA 05D0059345)</td><td data-id='Result.1.2.840.114350.1.13.297.3.7.2.798268.1546468.Comp20Signature'></td></tr><tr data-id='Result.1.2.840.114350.1.13.297.3.7.2.798268.1546468.Comp21'><td data-id='Result.1.2.840.114350.1.13.297.3.7.2.798268.1546468.Comp21Name'>Rotavirus A, NAAT</td><td>Not Detected</td><td>Not Detected</td><td><paragraph data-id='Result.1.2.840.114350.1.13.297.3.7.2.798268.1546468.Comp21TestMethodName1'>LAB DEVICE: BIOFIRE� FILMARRAY� 2.0 SYSTEM</paragraph></td><td>03/31/2022 1:04 PM PDT</td><td>PROVIDENCE SAINT JOHN'S HEALTH CENTER LAB (CLIA 05D0059345)</td><td data-id='Result.1.2.840.114350.1.13.297.3.7.2.798268.1546468.Comp21Signature'></td></tr><tr data-id='Result.1.2.840.114350.1.13.297.3.7.2.798268.1546468.Comp22'><td data-id='Result.1.2.840.114350.1.13.297.3.7.2.798268.1546468.Comp22Name'>Sapovirus, NAAT</td><td>Not Detected</td><td>Not Detected</td><td><paragraph data-id='Result.1.2.840.114350.1.13.297.3.7.2.798268.1546468.Comp22TestMethodName1'>LAB DEVICE: BIOFIRE� FILMARRAY� 2.0 SYSTEM</paragraph></td><td>03/31/2022 1:04 PM PDT</td><td>PROVIDENCE SAINT JOHN'S HEALTH CENTER LAB (CLIA 05D0059345)</td><td data-id='Result.1.2.840.114350.1.13.297.3.7.2.798268.1546468.Comp22Signature'></td></tr></tbody></table><table><thead><tr><th>Specimen (Source)</th><th>Anatomical Location / Laterality</th><th>Collection Method / Volume</th><th>Collection Time</th><th>Received Time</th></tr></thead><tbody><tr><td data-id='Result.1.2.840.114350.1.13.297.3.7.2.798268.1546468.Specimen'>Stool</td><td>STOOL SPECIMEN / Unknown</td><td></td><td>03/31/2022 11:52 AM PDT</td><td>03/31/2022 11:52 AM PDT</td></tr></tbody></table><table><thead><tr><th>Authorizing Provider</th><th>Result Type</th></tr></thead><tbody><tr><td>Authorizing Provider</td><td>MICROBIOLOGY - GENERAL ORDERABLES</td></tr></tbody></table><table><thead><tr><th>Performing Organization</th><th>Address</th><th>City/State/ZIP Code</th><th>Phone Number</th></tr></thead><tbody><tr><td data-id='Result.1.2.840.114350.1.13.297.3.7.2.798268.1546468.PerformingLab'><paragraph>PROVIDENCE SAINT JOHN'S HEALTH CENTER LAB (CLIA 05D0059345)</paragraph></td><td><paragraph>2121 Santa Monica Blvd</paragraph></td><td><paragraph>Santa Monica, CA 90404</paragraph></td><td><paragraph>310-829-8800</paragraph></td></tr></tbody></table></li></ul>documented in this encounter"
            },
            "code": {
              "coding": [
                {
                  "code": "30954-2",
                  "display": "Relevant diagnostic tests/laboratory data Narrative",
                  "system": "http://loinc.org"
                }
              ]
            },
            "mode": "snapshot",
            "entry": [
              {
                "display": "Campylobacter, NAAT",
                "reference": "Observation/9005b05e-9d6b-04b8-3b24-3ccc2409bc10"
              },
              {
                "display": "C. Diff Toxin A/B, NAAT",
                "reference": "Observation/c51b6b27-8ed1-8e9f-67e5-8f4fd99b0878"
              },
              {
                "display": "Plesiomonas shigelloides, NAAT",
                "reference": "Observation/9c46236d-9962-28d7-a797-dbdf0b7723a0"
              },
              {
                "display": "Salmonella, NAAT",
                "reference": "Observation/6b535d2b-6f45-8319-4b05-26a26c8de3bd"
              },
              {
                "display": "Vibrio, NAAT",
                "reference": "Observation/4e3b20b0-765d-039b-9614-9537b0c59588"
              },
              {
                "display": "Vibrio cholerae, NAAT",
                "reference": "Observation/42a0951a-ff80-7525-1046-505ba2ec6ba5"
              },
              {
                "display": "Yersinia enterocolitica, NAAT",
                "reference": "Observation/c7501c45-cfe7-c699-d538-9bb303f72e88"
              },
              {
                "display": "E. Coli O157, NAAT",
                "reference": "Observation/0f8fd57b-19f6-99d8-f0bd-cd0b335392b0"
              },
              {
                "display": "E. Coli (EAEC), NAAT",
                "reference": "Observation/2e5991f2-9065-833c-d1a8-cbfb8d5bbc2c"
              },
              {
                "display": "E. Coli (EPEC), NAAT",
                "reference": "Observation/d0c377c9-af5d-f939-a35d-6e805f1fdfc4"
              },
              {
                "display": "E. Coli (ETEC), NAAT",
                "reference": "Observation/0812de0f-2cc3-c517-6376-001da70bae25"
              },
              {
                "display": "Shiga-Like Toxin E. Coli (STEC), NAAT",
                "reference": "Observation/07162769-83cc-61e0-6476-c916e0854e7d"
              },
              {
                "display": "Shigella/EIEC, NAAT",
                "reference": "Observation/5b2e1d26-b438-d200-6c7e-d17b748757e6"
              },
              {
                "display": "Cryptosporidium, NAAT",
                "reference": "Observation/f9d39143-ffb7-16c2-ef00-29fc0157a8fb"
              },
              {
                "display": "Cyclospora cayetanensis, NAAT",
                "reference": "Observation/5dacaa50-cef9-e4ec-21b1-15c2e15bc00a"
              },
              {
                "display": "E. histolytica, NAAT",
                "reference": "Observation/63056ac0-0596-d7ab-d02b-f6682bef73dd"
              },
              {
                "display": "Giardia lamblia, NAAT",
                "reference": "Observation/9800e50d-77dc-8b23-0af5-44929d91a3db"
              },
              {
                "display": "Adenovirus F 40/41, NAAT",
                "reference": "Observation/2f26889d-ad02-e761-e3a4-b93bfd9b6c5f"
              },
              {
                "display": "Astrovirus, NAAT",
                "reference": "Observation/33852e11-1614-2637-fec6-b873725ce3e0"
              },
              {
                "display": "Norovirus, NAAT",
                "reference": "Observation/d24a938c-526c-953a-d10b-f4e321a03555"
              },
              {
                "display": "Rotavirus A, NAAT",
                "reference": "Observation/a1c957bc-67e7-e9cd-fb85-e216b6c46299"
              },
              {
                "display": "Sapovirus, NAAT",
                "reference": "Observation/292416f6-39ba-9f36-bf4f-a7b302379abd"
              },
              {
                "display": "Lab Interpretation",
                "reference": "Observation/871dfa80-44de-7e07-dca1-91480e5e9612"
              }
            ]
          },
          {
            "id": "de08d63e-a994-0da3-88cf-b99d3355b5ea",
            "title": "Social History",
            "text": {
              "status": "generated",
              "div": "<table data-id='sochist14'><thead><tr><th>Tobacco Use</th><th>Types</th><th>Packs/Day</th><th>Years Used</th><th>Date</th></tr></thead><tbody><tr><td>Never Assessed</td><td></td><td data-id='sochist14packsperday'></td><td></td><td></td></tr></tbody></table><table><thead><tr><th>Sex Assigned at Birth</th><th>Date Recorded</th></tr></thead><tbody><tr data-id='BirthSex15'><td data-id='BirthSex15Value'>Not on file</td><td></td></tr></tbody></table>documented as of this encounter"
            },
            "code": {
              "coding": [
                {
                  "code": "29762-2",
                  "display": "Social history Narrative",
                  "system": "http://loinc.org"
                }
              ]
            },
            "mode": "snapshot"
          },
          {
            "id": "4976facc-887a-460b-f47e-a6613230befd",
            "title": "Pregnancy Section",
            "text": {
              "status": "generated",
              "div": "<div xmlns=\"http://www.w3.org/1999/xhtml\">Pregnancy Section</div>"
            },
            "code": {
              "coding": [
                {
                  "code": "90767-5",
                  "display": "Pregnancy summary Document",
                  "system": "http://loinc.org"
                }
              ]
            },
            "mode": "snapshot"
          },
          {
            "id": "e535411b-2bfd-1b1e-8ec4-2a55e7118359",
            "title": "Encounter Details",
            "text": {
              "status": "generated",
              "div": "<table><thead><tr><th>Date</th><th>Type</th><th>Department</th><th>Care Team</th><th>Description</th></tr></thead><tbody><tr data-id='encounter16'><td>3/31/22</td><td data-id='encounter16type'>Lab Requisition</td><td><paragraph>PROVIDENCE SAINT JOHN'S HEALTH CTR CLINICAL LABORATORY</paragraph><paragraph>2121 Santa Monica Blvd</paragraph><paragraph>Santa Monica, CA 90404-2303</paragraph><paragraph>310-829-8116</paragraph></td><td><paragraph>Provider, Authorizing</paragraph></td><td></td></tr></tbody></table>"
            },
            "code": {
              "coding": [
                {
                  "code": "46240-8",
                  "display": "History of Hospitalizations+Outpatient visits Narrative",
                  "system": "http://loinc.org"
                }
              ]
            },
            "mode": "snapshot"
          },
          {
            "id": "efc5f38f-e6a2-bef6-d775-78f0bcb241b7",
            "title": "Reportability Response Information Section",
            "text": {
              "status": "generated",
              "div": "<div xmlns=\"http://www.w3.org/1999/xhtml\">Reportability Response Information Section</div>"
            },
            "extension": [
              {
                "url": "http://hl7.org/fhir/us/ecr/StructureDefinition/rr-composition",
                "valueIdentifier": {
                  "use": "official",
                  "type": {
                    "coding": [
                      {
                        "code": "88085-6",
                        "display": "Reportability response report Document Public health",
                        "system": "http://loinc.org"
                      }
                    ]
                  },
                  "value": "10123456-be91-4444-8888-9c12c0a6edc0"
                }
              },
              {
                "url": "http://hl7.org/fhir/us/ecr/StructureDefinition/rr-eicr-processing-status-extension",
                "valueCodeableConcept": {
                  "coding": [
                    {
                      "code": "RRVS19",
                      "display": "eICR processed",
                      "system": "urn:oid:2.16.840.1.114222.4.5.274"
                    }
                  ]
                }
              }
            ],
            "code": {
              "coding": [
                {
                  "code": "88085-6",
                  "display": "Reportability response report Document Public health",
                  "system": "http://loinc.org"
                }
              ]
            },
            "entry": [
              {
                "display": "Relevant Reportable Condition Observation - Cyclosporiasis (disorder)",
                "reference": "Observation/f61d4bbc-d1d5-4bef-b2f6-d32e8db54596"
              },
              {
                "display": "Relevant Reportable Condition Observation - Cyclosporiasis (disorder)",
                "reference": "Observation/ef6c19e4-cc1a-4c09-8c48-a8ae2da78dfc"
              }
            ]
          }
        ],
        "subject": {
<<<<<<< HEAD
          "reference": "Patient/550e990c-81ac-4908-9e36-f6ff5a9ab83b"
=======
          "reference": "Patient/9483e7c4-5791-43de-b1a4-1e262858201a"
>>>>>>> 2cb5f31c
        },
        "relatesTo": [
          {
            "code": "replaces",
            "targetReference": {
              "reference": "Composition/1.2.840.114350.1.13.297.3.7.8.688883.473906"
            },
            "extension": [
              {
                "url": "http://hl7.org/fhir/StructureDefinition/composition-clinicaldocument-versionNumber",
                "valueString": "1"
              }
            ]
          }
        ],
        "encounter": {
          "reference": "Encounter/b99ed74e-acf4-992c-48e3-6d88d7414248"
        },
        "custodian": {
          "reference": "Organization/401e4e5a-69e1-bdf6-7016-6aa11dfdd01f"
        },
        "author": [
          {
            "reference": "Practitioner/80746d38-56d1-93cd-febe-13ad0807a14b"
          },
          {
            "reference": "Device/3cd5a00e-5ed8-c2a6-4be2-dbe915111561"
          }
        ]
      },
      "request": {
        "method": "PUT",
        "url": "Composition/8675309a-7754-r2d2-c3p0-973d9f777777"
      }
    },
    {
      "fullUrl": "urn:uuid:b99ed74e-acf4-992c-48e3-6d88d7414248",
      "resource": {
        "resourceType": "Encounter",
        "id": "b99ed74e-acf4-992c-48e3-6d88d7414248",
        "status": "unknown",
        "class": {
          "code": "AMB",
          "display": "Ambulatory",
          "system": "urn:oid:2.16.840.1.113883.5.4"
        },
        "identifier": [
          {
            "system": "urn:oid:1.2.840.114350.1.13.297.3.7.3.698084.8",
            "value": "555555547455"
          }
        ],
        "period": {
          "start": "2023-02-12",
          "end": "2023-02-12"
        },
        "subject": {
<<<<<<< HEAD
          "reference": "Patient/550e990c-81ac-4908-9e36-f6ff5a9ab83b"
=======
          "reference": "Patient/9483e7c4-5791-43de-b1a4-1e262858201a"
>>>>>>> 2cb5f31c
        },
        "location": [
          {
            "id": "1.2.840.114350.1.13.297.3.7.2.686980",
            "location": {
              "reference": "Location/c32f95de-ab42-7854-3caf-a820a71322ec",
              "display": "PROVIDENCE SAINT JOHN'S HEALTH CTR CLINICAL LABORATORY"
            },
            "extension": [
              {
                "url": "http://build.fhir.org/ig/HL7/case-reporting/StructureDefinition-us-ph-location-definitions.html#Location.type",
                "valueCodeableConcept": {
                  "coding": [
                    {
                      "code": "257622000",
                      "display": "Healthcare Facility",
                      "system": "http://snomed.info/sct"
                    }
                  ]
                }
              }
            ]
          }
        ],
        "participant": [
          {
            "type": [
              {
                "coding": [
                  {
                    "system": "http://terminology.hl7.org/CodeSystem/v3-ParticipationType",
                    "code": "ATND"
                  }
                ]
              }
            ],
            "individual": {
              "reference": "Practitioner/d48741a4-3f35-4a35-614b-aa714f9b9f88"
            }
          }
        ],
        "meta": {
          "source": [
            "ecr"
          ]
        }
      },
      "request": {
        "method": "PUT",
        "url": "Encounter/b99ed74e-acf4-992c-48e3-6d88d7414248"
      }
    },
    {
      "fullUrl": "urn:uuid:c32f95de-ab42-7854-3caf-a820a71322ec",
      "resource": {
        "resourceType": "Location",
        "id": "c32f95de-ab42-7854-3caf-a820a71322ec",
        "identifier": [
          {
            "value": "1.2.840.114350.1.13.297.3.7.2.686980"
          }
        ],
        "name": "PROVIDENCE SAINT JOHN'S HEALTH CTR CLINICAL LABORATORY",
        "address": {
          "use": "work",
          "line": [
            "2121 Santa Monica Blvd"
          ],
          "city": "Santa Monica",
          "state": "CA",
          "country": "USA",
          "postalCode": "90404-2303",
          "district": "LOS ANGELES"
        },
        "type": [
          {
            "coding": [
              {
                "code": "257622000",
                "display": "Healthcare Facility",
                "system": "http://snomed.info/sct"
              }
            ]
          }
        ],
        "meta": {
          "source": [
            "ecr"
          ]
        }
      },
      "request": {
        "method": "PUT",
        "url": "Location/c32f95de-ab42-7854-3caf-a820a71322ec"
      }
    },
    {
      "fullUrl": "urn:uuid:d48741a4-3f35-4a35-614b-aa714f9b9f88",
      "resource": {
        "resourceType": "Practitioner",
        "id": "d48741a4-3f35-4a35-614b-aa714f9b9f88",
        "meta": {
          "profile": [
            "http://hl7.org/fhir/us/core/StructureDefinition/us-core-practitioner"
          ],
          "source": [
            "ecr"
          ]
        },
        "extension": [
          {
            "url": "http://hl7.org/fhir/StructureDefinition/_datatype",
            "valueString": "Responsible Party"
          }
        ],
        "identifier": [
          {
            "system": "urn:ietf:rfc:3986",
            "value": "urn:uuid:787878-5656"
          }
        ],
        "name": [
          {
            "use": "usual",
            "text": "Providence California"
          }
        ],
        "address": [
          {
            "use": "work",
            "line": [
              "4733 TORRANCE BLVD #4400"
            ],
            "city": "TORRANCE",
            "state": "CA",
            "country": "USA",
            "postalCode": "90503",
            "district": "LOS ANGELES"
          }
        ]
      },
      "request": {
        "method": "PUT",
        "url": "Practitioner/d48741a4-3f35-4a35-614b-aa714f9b9f88"
      }
    },
    {
      "fullUrl": "urn:uuid:0e0c4ed5-f251-7818-c530-5081ac13c13c",
      "resource": {
        "resourceType": "Organization",
        "id": "0e0c4ed5-f251-7818-c530-5081ac13c13c",
        "meta": {
          "profile": [
            "http://hl7.org/fhir/us/ecr/StructureDefinition/rr-routing-entity-organization"
          ],
          "source": [
            "ecr"
          ]
        },
        "active": true,
        "type": [
          {
            "coding": [
              {
                "system": "urn:oid:2.16.840.1.114222.4.5.232",
                "code": "RR7",
                "display": "Routing Entity"
              }
            ]
          }
        ],
        "name": "California Department of Public Health"
      },
      "request": {
        "method": "PUT",
        "url": "Organization/0e0c4ed5-f251-7818-c530-5081ac13c13c"
      }
    },
    {
      "fullUrl": "urn:uuid:f61d4bbc-d1d5-4bef-b2f6-d32e8db54596",
      "resource": {
        "resourceType": "Observation",
        "id": "f61d4bbc-d1d5-4bef-b2f6-d32e8db54596",
        "meta": {
          "profile": [
            "http://hl7.org/fhir/us/ecr/StructureDefinition/rr-reportability-information-observation"
          ],
          "source": [
            "ecr"
          ]
        },
        "identifier": [
          {
            "system": "urn:ietf:rfc:3986",
            "value": "urn:uuid:f61d4bbc-d1d5-4bef-b2f6-d32e8db54596"
          }
        ],
        "status": "final",
        "code": {
          "coding": [
            {
              "code": "64572001",
              "display": "Condition",
              "system": "http://snomed.info/sct"
            },
            {
              "code": "75323-6",
              "display": "Condition",
              "system": "http://loinc.org"
            }
          ]
        },
        "valueCodeableConcept": {
          "coding": [
            {
              "code": "240372001",
              "display": "Cyclosporiasis (disorder)",
              "system": "http://snomed.info/sct"
            }
          ]
        },
        "extension": [
          {
            "url": "http://hl7.org/fhir/us/ecr/StructureDefinition/us-ph-determination-of-reportability-rule-extension",
            "valueString": "Detection of Cyclospora cayetanensis nucleic acid in a clinical specimen, including stool, intestinal fluid, intestinal aspirate, and intestinal biopsy, by any method"
          }
        ],
        "performer": [
          {
            "reference": "Organization/0e0c4ed5-f251-7818-c530-5081ac13c13c",
            "display": "California Department of Public Health"
          }
        ]
      },
      "request": {
        "method": "PUT",
        "url": "Observation/f61d4bbc-d1d5-4bef-b2f6-d32e8db54596"
      }
    },
    {
      "fullUrl": "urn:uuid:c56015b1-ec87-3ccf-4f38-5a16943cf505",
      "resource": {
        "resourceType": "Organization",
        "id": "c56015b1-ec87-3ccf-4f38-5a16943cf505",
        "meta": {
          "profile": [
            "http://hl7.org/fhir/us/ecr/StructureDefinition/rr-routing-entity-organization"
          ],
          "source": [
            "ecr"
          ]
        },
        "active": true,
        "type": [
          {
            "coding": [
              {
                "system": "urn:oid:2.16.840.1.114222.4.5.232",
                "code": "RR7",
                "display": "Routing Entity"
              }
            ]
          }
        ],
        "name": "Los Angeles County Department of Public Health"
      },
      "request": {
        "method": "PUT",
        "url": "Organization/c56015b1-ec87-3ccf-4f38-5a16943cf505"
      }
    },
    {
      "fullUrl": "urn:uuid:ef6c19e4-cc1a-4c09-8c48-a8ae2da78dfc",
      "resource": {
        "resourceType": "Observation",
        "id": "ef6c19e4-cc1a-4c09-8c48-a8ae2da78dfc",
        "meta": {
          "profile": [
            "http://hl7.org/fhir/us/ecr/StructureDefinition/rr-reportability-information-observation"
          ],
          "source": [
            "ecr"
          ]
        },
        "identifier": [
          {
            "system": "urn:ietf:rfc:3986",
            "value": "urn:uuid:ef6c19e4-cc1a-4c09-8c48-a8ae2da78dfc"
          }
        ],
        "status": "final",
        "code": {
          "coding": [
            {
              "code": "64572001",
              "display": "Condition",
              "system": "http://snomed.info/sct"
            },
            {
              "code": "75323-6",
              "display": "Condition",
              "system": "http://loinc.org"
            }
          ]
        },
        "valueCodeableConcept": {
          "coding": [
            {
              "code": "240372001",
              "display": "Cyclosporiasis (disorder)",
              "system": "http://snomed.info/sct"
            }
          ]
        },
        "extension": [
          {
            "url": "http://hl7.org/fhir/us/ecr/StructureDefinition/us-ph-determination-of-reportability-rule-extension",
            "valueString": "Detection of Cyclospora cayetanensis nucleic acid in a clinical specimen, including stool, intestinal fluid, intestinal aspirate, and intestinal biopsy, by any method"
          }
        ],
        "performer": [
          {
            "reference": "Organization/c56015b1-ec87-3ccf-4f38-5a16943cf505",
            "display": "Los Angeles County Department of Public Health"
          }
        ]
      },
      "request": {
        "method": "PUT",
        "url": "Observation/ef6c19e4-cc1a-4c09-8c48-a8ae2da78dfc"
      }
    },
    {
      "fullUrl": "urn:uuid:401e4e5a-69e1-bdf6-7016-6aa11dfdd01f",
      "resource": {
        "resourceType": "Organization",
        "id": "401e4e5a-69e1-bdf6-7016-6aa11dfdd01f",
        "identifier": [
          {
            "system": "urn:oid:1.2.840.114350.1.13.297.3.7.2.696570",
            "value": "50"
          }
        ],
        "name": "Providence California",
        "address": [
          {
            "use": "work",
            "line": [
              "4733 TORRANCE BLVD #4400"
            ],
            "city": "TORRANCE",
            "state": "CA",
            "country": "USA",
            "postalCode": "90503",
            "district": "LOS ANGELES"
          }
        ],
        "telecom": [
          {
            "system": "phone",
            "value": "+1-855-415-6179",
            "use": "work"
          }
        ],
        "meta": {
          "source": [
            "ecr"
          ]
        }
      },
      "request": {
        "method": "PUT",
        "url": "Organization/401e4e5a-69e1-bdf6-7016-6aa11dfdd01f"
      }
    },
    {
      "fullUrl": "urn:uuid:80746d38-56d1-93cd-febe-13ad0807a14b",
      "resource": {
        "resourceType": "Practitioner",
        "id": "80746d38-56d1-93cd-febe-13ad0807a14b",
        "meta": {
          "profile": [
            "http://hl7.org/fhir/us/core/StructureDefinition/us-core-practitioner"
          ],
          "source": [
            "ecr"
          ]
        },
        "identifier": [
          {
            "system": "urn:oid:1.2.840.114350.1.13.297.3.7.2.697780",
            "value": "LABBACKGROUND"
          }
        ],
        "name": [
          {
            "family": "Lab",
            "given": [
              "Background"
            ]
          },
          {
            "use": "usual",
            "text": "Providence California"
          }
        ],
        "address": [
          {
            "use": "work",
            "line": [
              "4733 TORRANCE BLVD #4400"
            ],
            "city": "TORRANCE",
            "state": "CA",
            "country": "USA",
            "postalCode": "90503",
            "district": "LOS ANGELES"
          }
        ]
      },
      "request": {
        "method": "PUT",
        "url": "Practitioner/80746d38-56d1-93cd-febe-13ad0807a14b"
      }
    },
    {
      "fullUrl": "urn:uuid:3cd5a00e-5ed8-c2a6-4be2-dbe915111561",
      "resource": {
        "resourceType": "Device",
        "id": "3cd5a00e-5ed8-c2a6-4be2-dbe915111561",
        "identifier": [
          {
            "system": "urn:oid:1.2.840.114350.1.1",
            "value": "10.1"
          }
        ],
        "type": {
          "coding": [
            {
              "display": "Epic - Version 10.1"
            }
          ]
        },
        "manufacturer": "Epic - Version 10.1",
        "version": [
          {
            "value": "Epic - Version 10.1"
          }
        ],
        "category": {
          "coding": [
            {
              "system": "http://hl7.org/fhir/device-category",
              "code": "software",
              "display": "software"
            }
          ]
        },
        "owner": {
          "reference": "Organization/401e4e5a-69e1-bdf6-7016-6aa11dfdd01f"
        },
        "meta": {
          "source": [
            "ecr"
          ]
        }
      },
      "request": {
        "method": "PUT",
        "url": "Device/3cd5a00e-5ed8-c2a6-4be2-dbe915111561"
      }
    },
    {
<<<<<<< HEAD
      "fullUrl": "urn:uuid:550e990c-81ac-4908-9e36-f6ff5a9ab83b",
      "resource": {
        "resourceType": "Patient",
        "id": "550e990c-81ac-4908-9e36-f6ff5a9ab83b",
=======
      "fullUrl": "urn:uuid:9483e7c4-5791-43de-b1a4-1e262858201a",
      "resource": {
        "resourceType": "Patient",
        "id": "9483e7c4-5791-43de-b1a4-1e262858201a",
>>>>>>> 2cb5f31c
        "meta": {
          "profile": [
            "http://hl7.org/fhir/us/core/StructureDefinition/us-core-patient"
          ],
          "source": [
            "ecr"
          ]
        },
        "identifier": [
          {
            "system": "urn:oid:1.2.840.114350.1.13.297.3.7.3.688884.100",
            "value": "MRN8675309"
          }
        ],
        "name": [
          {
            "use": "official",
            "family": "Girl",
            "given": [
              "Jessies"
            ]
          }
        ],
        "birthDate": "1981-02-14",
        "deceasedBoolean": false,
        "gender": "female",
        "extension": [
          {
            "url": "http://hl7.org/fhir/us/core/StructureDefinition/us-core-race",
            "extension": [
              {
                "url": "ombCategory",
                "valueCoding": {
                  "system": "http://terminology.hl7.org/CodeSystem/v3-NullFlavor",
                  "code": "UNK",
                  "display": "Unknown"
                }
              },
              {
                "url": "text",
                "valueString": "Unknown"
              }
            ]
          },
          {
            "url": "http://hl7.org/fhir/us/core/StructureDefinition/us-core-ethnicity",
            "extension": [
              {
                "url": "ombCategory",
                "valueCoding": {
                  "system": "http://terminology.hl7.org/CodeSystem/v3-NullFlavor",
                  "code": "UNK",
                  "display": "Unknown"
                }
              },
              {
                "url": "text",
                "valueString": "Unknown"
              }
            ]
          },
          {
            "url": "http://hl7.org/fhir/us/core/StructureDefinition/us-core-birthsex",
            "extension": [
              {
                "url": "value",
                "valueCodeableConcept": {
                  "coding": [
                    {
                      "code": "M",
                      "display": "Male",
                      "system": "urn:oid:2.16.840.1.113883.5.1"
                    }
                  ]
                }
              }
            ]
          },
          {
            "url": "http://hl7.org/fhir/us/ecr/StructureDefinition/us-ph-genderidentity-extension",
            "extension": [
              {
                "url": "value",
                "valueCodeableConcept": {
                  "coding": [
                    {
                      "code": "446141000124107",
                      "display": "Identifies as female gender (finding)",
                      "system": "http://snomed.info/sct"
                    }
                  ]
                }
              }
            ]
          },
          {
            "url": "http://hl7.org/fhir/us/ecr/StructureDefinition/us-ph-tribal-affiliation-extension",
            "extension": [
              {
                "url": "TribeName",
                "valueCoding": {
                  "code": "91",
                  "display": "Fort Mojave Indian Tribe of Arizona, California",
                  "system": "http://terminology.hl7.org/CodeSystem/v3-TribalEntityUS"
                }
              },
              {
                "url": "EnrolledTribeMember",
                "valueBoolean": true
              }
            ]
          },
          {
            "url": "http://hl7.org/fhir/us/ecr/StructureDefinition/us-ph-tribal-affiliation-extension",
            "extension": [
              {
                "url": "TribeName",
                "valueCoding": {
                  "code": "338",
                  "display": "Native Village of Afognak",
                  "system": "http://terminology.hl7.org/CodeSystem/v3-TribalEntityUS"
                }
              },
              {
                "url": "EnrolledTribeMember",
                "valueBoolean": false
              }
            ]
          }
        ],
        "address": [
          {
            "use": "home",
            "line": [
              "123 FAKE ST"
            ],
            "city": "LOS ANGELES",
            "state": "CA",
            "country": "USA",
            "postalCode": "90062"
          }
        ],
        "communication": [
          {
            "language": {
              "coding": [
                {
                  "system": "urn:ietf:bcp:47",
                  "code": "en",
                  "display": "English"
                }
              ]
            },
            "preferred": true
          }
        ]
      },
      "request": {
        "method": "PUT",
<<<<<<< HEAD
        "url": "Patient/550e990c-81ac-4908-9e36-f6ff5a9ab83b"
=======
        "url": "Patient/9483e7c4-5791-43de-b1a4-1e262858201a"
>>>>>>> 2cb5f31c
      }
    },
    {
      "fullUrl": "urn:uuid:",
      "resource": {
        "resourceType": "CareTeam",
        "subject": {
<<<<<<< HEAD
          "reference": "Patient/550e990c-81ac-4908-9e36-f6ff5a9ab83b"
        },
        "meta": {
          "source": [
            "ecr"
          ]
        }
      }
    },
    {
      "fullUrl": "urn:uuid:b02f3743-5484-7dd8-8cc5-947a1f8ab685",
      "resource": {
        "resourceType": "CarePlan",
        "id": "b02f3743-5484-7dd8-8cc5-947a1f8ab685",
        "status": "unknown",
        "intent": "proposal",
        "subject": {
          "reference": "Patient/550e990c-81ac-4908-9e36-f6ff5a9ab83b"
=======
          "reference": "Patient/9483e7c4-5791-43de-b1a4-1e262858201a"
>>>>>>> 2cb5f31c
        },
        "meta": {
          "source": [
            "ecr"
          ]
        }
      },
      "request": {
        "method": "PUT",
        "url": "CarePlan/b02f3743-5484-7dd8-8cc5-947a1f8ab685"
      }
    },
    {
      "fullUrl": "urn:uuid:98767c9b-63c8-d80d-cb16-c5de734acf22",
      "resource": {
        "resourceType": "Condition",
        "id": "98767c9b-63c8-d80d-cb16-c5de734acf22",
        "identifier": [
          {
            "system": "urn:oid:1.2.840.114350.1.13.297.3.7.2.768076",
            "value": "11257"
          }
        ],
        "clinicalStatus": {
          "coding": [
            {
              "code": "55561003",
              "display": "Active",
              "system": "http://snomed.info/sct"
            }
          ]
        },
        "category": [
          {
            "coding": [
              {
                "code": "problem-item-list",
                "display": "Problem List Item",
                "system": "http://hl7.org/fhir/us/core/ValueSet/us-core-condition-category"
              }
            ]
          }
        ],
        "code": {
          "coding": [
            {
              "code": "C50.511",
              "display": "Bilateral malignant neoplasm of lower outer quadrant of breast in female",
              "system": "urn:oid:2.16.840.1.113883.6.90"
            }
          ]
        },
        "onsetDateTime": "2017-02-27",
        "subject": {
<<<<<<< HEAD
          "reference": "Patient/550e990c-81ac-4908-9e36-f6ff5a9ab83b"
=======
          "reference": "Patient/9483e7c4-5791-43de-b1a4-1e262858201a"
>>>>>>> 2cb5f31c
        },
        "meta": {
          "source": [
            "ecr"
          ]
        }
      },
      "request": {
        "method": "PUT",
        "url": "Condition/98767c9b-63c8-d80d-cb16-c5de734acf22"
      }
    },
    {
      "fullUrl": "urn:uuid:bdb1e7a1-1a09-7792-df6c-2d85488986ee",
      "resource": {
        "resourceType": "Condition",
        "id": "bdb1e7a1-1a09-7792-df6c-2d85488986ee",
        "identifier": [
          {
            "system": "urn:oid:1.2.840.114350.1.13.297.3.7.2.768076",
            "value": "18792"
          }
        ],
        "clinicalStatus": {
          "coding": [
            {
              "code": "55561003",
              "display": "Active",
              "system": "http://snomed.info/sct"
            }
          ]
        },
        "category": [
          {
            "coding": [
              {
                "code": "problem-item-list",
                "display": "Problem List Item",
                "system": "http://hl7.org/fhir/us/core/ValueSet/us-core-condition-category"
              }
            ]
          }
        ],
        "code": {
          "coding": [
            {
              "code": "C25.8",
              "display": "Malignant neoplasm of overlapping sites of pancreas",
              "system": "urn:oid:2.16.840.1.113883.6.90"
            }
          ]
        },
        "onsetDateTime": "2017-09-18",
        "subject": {
<<<<<<< HEAD
          "reference": "Patient/550e990c-81ac-4908-9e36-f6ff5a9ab83b"
=======
          "reference": "Patient/9483e7c4-5791-43de-b1a4-1e262858201a"
>>>>>>> 2cb5f31c
        },
        "meta": {
          "source": [
            "ecr"
          ]
        }
      },
      "request": {
        "method": "PUT",
        "url": "Condition/bdb1e7a1-1a09-7792-df6c-2d85488986ee"
      }
    },
    {
      "fullUrl": "urn:uuid:42aa13bf-77c4-c57f-a250-987c1f593967",
      "resource": {
        "resourceType": "Condition",
        "id": "42aa13bf-77c4-c57f-a250-987c1f593967",
        "identifier": [
          {
            "system": "urn:oid:1.2.840.114350.1.13.297.3.7.2.768076",
            "value": "79322"
          }
        ],
        "clinicalStatus": {
          "coding": [
            {
              "code": "55561003",
              "display": "Active",
              "system": "http://snomed.info/sct"
            }
          ]
        },
        "category": [
          {
            "coding": [
              {
                "code": "problem-item-list",
                "display": "Problem List Item",
                "system": "http://hl7.org/fhir/us/core/ValueSet/us-core-condition-category"
              }
            ]
          }
        ],
        "code": {
          "coding": [
            {
              "code": "C67.5",
              "display": "Malignant neoplasm of urinary bladder neck",
              "system": "urn:oid:2.16.840.1.113883.6.90"
            }
          ]
        },
        "onsetDateTime": "2021-11-05",
        "subject": {
<<<<<<< HEAD
          "reference": "Patient/550e990c-81ac-4908-9e36-f6ff5a9ab83b"
=======
          "reference": "Patient/9483e7c4-5791-43de-b1a4-1e262858201a"
>>>>>>> 2cb5f31c
        },
        "meta": {
          "source": [
            "ecr"
          ]
        }
      },
      "request": {
        "method": "PUT",
        "url": "Condition/42aa13bf-77c4-c57f-a250-987c1f593967"
      }
    },
    {
      "fullUrl": "urn:uuid:6d11bcdf-55ee-e348-07c9-0282605e48e0",
      "resource": {
        "resourceType": "Condition",
        "id": "6d11bcdf-55ee-e348-07c9-0282605e48e0",
        "identifier": [
          {
            "system": "urn:oid:1.2.840.114350.1.13.297.3.7.2.768076",
            "value": "95240"
          }
        ],
        "clinicalStatus": {
          "coding": [
            {
              "code": "55561003",
              "display": "Active",
              "system": "http://snomed.info/sct"
            }
          ]
        },
        "category": [
          {
            "coding": [
              {
                "code": "problem-item-list",
                "display": "Problem List Item",
                "system": "http://hl7.org/fhir/us/core/ValueSet/us-core-condition-category"
              }
            ]
          }
        ],
        "code": {
          "coding": [
            {
              "code": "R51.9",
              "display": "Headache",
              "system": "urn:oid:2.16.840.1.113883.6.90"
            }
          ]
        },
        "onsetDateTime": "2022-08-19",
        "subject": {
<<<<<<< HEAD
          "reference": "Patient/550e990c-81ac-4908-9e36-f6ff5a9ab83b"
=======
          "reference": "Patient/9483e7c4-5791-43de-b1a4-1e262858201a"
>>>>>>> 2cb5f31c
        },
        "meta": {
          "source": [
            "ecr"
          ]
        }
      },
      "request": {
        "method": "PUT",
        "url": "Condition/6d11bcdf-55ee-e348-07c9-0282605e48e0"
      }
    },
    {
      "fullUrl": "urn:uuid:2c6ddcbf-126f-2226-1c11-dd647aa44643",
      "resource": {
        "resourceType": "Condition",
        "id": "2c6ddcbf-126f-2226-1c11-dd647aa44643",
        "identifier": [
          {
            "system": "urn:oid:1.2.840.114350.1.13.297.3.7.2.768076",
            "value": "95252"
          }
        ],
        "clinicalStatus": {
          "coding": [
            {
              "code": "55561003",
              "display": "Active",
              "system": "http://snomed.info/sct"
            }
          ]
        },
        "category": [
          {
            "coding": [
              {
                "code": "problem-item-list",
                "display": "Problem List Item",
                "system": "http://hl7.org/fhir/us/core/ValueSet/us-core-condition-category"
              }
            ]
          }
        ],
        "code": {
          "coding": [
            {
              "code": "M54.9",
              "display": "Backache",
              "system": "urn:oid:2.16.840.1.113883.6.90"
            }
          ]
        },
        "onsetDateTime": "2022-08-19",
        "subject": {
<<<<<<< HEAD
          "reference": "Patient/550e990c-81ac-4908-9e36-f6ff5a9ab83b"
=======
          "reference": "Patient/9483e7c4-5791-43de-b1a4-1e262858201a"
>>>>>>> 2cb5f31c
        },
        "meta": {
          "source": [
            "ecr"
          ]
        }
      },
      "request": {
        "method": "PUT",
        "url": "Condition/2c6ddcbf-126f-2226-1c11-dd647aa44643"
      }
    },
    {
      "fullUrl": "urn:uuid:6f1ba581-bdef-0d47-9b23-308987970f1b",
      "resource": {
        "resourceType": "Condition",
        "id": "6f1ba581-bdef-0d47-9b23-308987970f1b",
        "identifier": [
          {
            "system": "urn:oid:1.2.840.114350.1.13.297.3.7.2.768076",
            "value": "100952"
          }
        ],
        "clinicalStatus": {
          "coding": [
            {
              "code": "55561003",
              "display": "Active",
              "system": "http://snomed.info/sct"
            }
          ]
        },
        "category": [
          {
            "coding": [
              {
                "code": "problem-item-list",
                "display": "Problem List Item",
                "system": "http://hl7.org/fhir/us/core/ValueSet/us-core-condition-category"
              }
            ]
          }
        ],
        "code": {
          "coding": [
            {
              "code": "C50.312",
              "display": "Malignant neoplasm of lower-inner quadrant of left breast in female, estrogen receptor positive",
              "system": "urn:oid:2.16.840.1.113883.6.90"
            }
          ]
        },
        "onsetDateTime": "2022-12-14",
        "subject": {
<<<<<<< HEAD
          "reference": "Patient/550e990c-81ac-4908-9e36-f6ff5a9ab83b"
=======
          "reference": "Patient/9483e7c4-5791-43de-b1a4-1e262858201a"
>>>>>>> 2cb5f31c
        },
        "meta": {
          "source": [
            "ecr"
          ]
        }
      },
      "request": {
        "method": "PUT",
        "url": "Condition/6f1ba581-bdef-0d47-9b23-308987970f1b"
      }
    },
    {
      "fullUrl": "urn:uuid:95a3a07b-2230-6485-23ef-397ff7fcd388",
      "resource": {
        "resourceType": "Observation",
        "id": "95a3a07b-2230-6485-23ef-397ff7fcd388",
        "meta": {
          "profile": [
            "http://hl7.org/fhir/us/ecr/StructureDefinition/us-ph-pregnancy-status-observation"
          ],
          "source": [
            "ecr"
          ]
        },
        "identifier": [
          {
            "system": "urn:ietf:rfc:3986",
            "value": "urn:uuid:beee38ad-68a4-45fd-9a8b-2d2c4ab4bb6a"
          }
        ],
        "category": [
          {
            "coding": [
              {
                "system": "http://terminology.hl7.org/CodeSystem/observation-category",
                "code": "exam"
              }
            ]
          }
        ],
        "status": "final",
        "code": {
          "coding": [
            {
              "code": "ASSERTION",
              "system": "urn:oid:2.16.840.1.113883.5.4"
            }
          ]
        },
        "effectivePeriod": {
          "start": "2017-08-26"
        },
        "valueCodeableConcept": {
          "coding": [
            {
              "code": "77386006",
              "display": "Pregnant",
              "system": "http://snomed.info/sct"
            }
          ]
        },
        "subject": {
<<<<<<< HEAD
          "reference": "Patient/550e990c-81ac-4908-9e36-f6ff5a9ab83b"
=======
          "reference": "Patient/9483e7c4-5791-43de-b1a4-1e262858201a"
>>>>>>> 2cb5f31c
        }
      },
      "request": {
        "method": "PUT",
        "url": "Observation/95a3a07b-2230-6485-23ef-397ff7fcd388"
      }
    },
    {
      "fullUrl": "urn:uuid:8031d8e1-ef51-f8ac-82a6-b5f3ecac3cf4",
      "resource": {
        "resourceType": "DiagnosticReport",
        "id": "8031d8e1-ef51-f8ac-82a6-b5f3ecac3cf4",
        "identifier": [
          {
            "system": "urn:oid:1.2.840.114350.1.13.297.3.7.2.798268",
            "value": "1546468"
          }
        ],
        "status": "final",
        "code": {
          "coding": [
            {
              "code": "LAB10082",
              "display": "STOOL PATHOGENS, NAAT, 12 TO 25 TARGETS",
              "system": "http://www.ama-assn.org/go/cpt"
            }
          ]
        },
        "effectivePeriod": {
          "start": "2023-01-31T18:52:00Z",
          "end": "2022-01-31T18:52:00Z"
        },
        "subject": {
<<<<<<< HEAD
          "reference": "Patient/550e990c-81ac-4908-9e36-f6ff5a9ab83b"
=======
          "reference": "Patient/9483e7c4-5791-43de-b1a4-1e262858201a"
>>>>>>> 2cb5f31c
        },
        "performer": [
          {
            "reference": "Organization/0e0189fd-d651-3e89-03fc-d94b0d48c462"
          }
        ],
        "result": [
          {
            "reference": "Observation/9005b05e-9d6b-04b8-3b24-3ccc2409bc10"
          },
          {
            "reference": "Observation/c51b6b27-8ed1-8e9f-67e5-8f4fd99b0878"
          },
          {
            "reference": "Observation/9c46236d-9962-28d7-a797-dbdf0b7723a0"
          },
          {
            "reference": "Observation/6b535d2b-6f45-8319-4b05-26a26c8de3bd"
          },
          {
            "reference": "Observation/4e3b20b0-765d-039b-9614-9537b0c59588"
          },
          {
            "reference": "Observation/42a0951a-ff80-7525-1046-505ba2ec6ba5"
          },
          {
            "reference": "Observation/c7501c45-cfe7-c699-d538-9bb303f72e88"
          },
          {
            "reference": "Observation/0f8fd57b-19f6-99d8-f0bd-cd0b335392b0"
          },
          {
            "reference": "Observation/2e5991f2-9065-833c-d1a8-cbfb8d5bbc2c"
          },
          {
            "reference": "Observation/d0c377c9-af5d-f939-a35d-6e805f1fdfc4"
          },
          {
            "reference": "Observation/0812de0f-2cc3-c517-6376-001da70bae25"
          },
          {
            "reference": "Observation/07162769-83cc-61e0-6476-c916e0854e7d"
          },
          {
            "reference": "Observation/5b2e1d26-b438-d200-6c7e-d17b748757e6"
          },
          {
            "reference": "Observation/f9d39143-ffb7-16c2-ef00-29fc0157a8fb"
          },
          {
            "reference": "Observation/5dacaa50-cef9-e4ec-21b1-15c2e15bc00a"
          },
          {
            "reference": "Observation/63056ac0-0596-d7ab-d02b-f6682bef73dd"
          },
          {
            "reference": "Observation/9800e50d-77dc-8b23-0af5-44929d91a3db"
          },
          {
            "reference": "Observation/2f26889d-ad02-e761-e3a4-b93bfd9b6c5f"
          },
          {
            "reference": "Observation/33852e11-1614-2637-fec6-b873725ce3e0"
          },
          {
            "reference": "Observation/d24a938c-526c-953a-d10b-f4e321a03555"
          },
          {
            "reference": "Observation/a1c957bc-67e7-e9cd-fb85-e216b6c46299"
          },
          {
            "reference": "Observation/292416f6-39ba-9f36-bf4f-a7b302379abd"
          },
          {
            "reference": "Observation/871dfa80-44de-7e07-dca1-91480e5e9612"
          }
        ],
        "meta": {
          "source": [
            "ecr"
          ]
        }
      },
      "request": {
        "method": "PUT",
        "url": "DiagnosticReport/8031d8e1-ef51-f8ac-82a6-b5f3ecac3cf4"
      }
    },
    {
      "fullUrl": "urn:uuid:0e0189fd-d651-3e89-03fc-d94b0d48c462",
      "resource": {
        "resourceType": "Organization",
        "id": "0e0189fd-d651-3e89-03fc-d94b0d48c462",
        "name": "PROVIDENCE SAINT JOHN'S HEALTH CENTER LAB (CLIA 05D0059345)",
        "address": [
          {
            "use": "work",
            "line": [
              "2121 Santa Monica Blvd"
            ],
            "city": "Santa Monica",
            "state": "CA",
            "country": "USA",
            "postalCode": "90404",
            "district": "LOS ANGELES"
          }
        ],
        "meta": {
          "source": [
            "ecr"
          ]
        }
      },
      "request": {
        "method": "PUT",
        "url": "Organization/0e0189fd-d651-3e89-03fc-d94b0d48c462"
      }
    },
    {
      "fullUrl": "urn:uuid:9005b05e-9d6b-04b8-3b24-3ccc2409bc10",
      "resource": {
        "resourceType": "Observation",
        "id": "9005b05e-9d6b-04b8-3b24-3ccc2409bc10",
        "meta": {
          "profile": [
            "http://hl7.org/fhir/us/core/StructureDefinition/us-core-observationresults"
          ],
          "source": [
            "ecr"
          ]
        },
        "identifier": [
          {
            "system": "urn:oid:1.2.840.114350.1.13.297.3.7.6.798268.2000",
            "value": "1546468.1"
          }
        ],
        "category": [
          {
            "coding": [
              {
                "system": "http://terminology.hl7.org/CodeSystem/observation-category",
                "code": "laboratory"
              }
            ]
          }
        ],
        "status": "final",
        "code": {
          "coding": [
            {
              "code": "82196-7",
              "display": "Campylobacter, NAAT",
              "system": "http://loinc.org"
            }
          ]
        },
        "effectiveDateTime": "2023-01-31T20:04:16Z",
        "valueString": "Not Detected",
        "referenceRange": [
          {
            "text": "Not Detected"
          }
        ],
        "extension": [
          {
            "url": "http://hl7.org/fhir/R4/specimen.html",
            "extension": [
              {
                "url": "specimen source",
                "valueString": "Stool"
              },
              {
                "url": "specimen collection time",
                "valueDateTime": "2023-01-31T18:52:00Z"
              },
              {
                "url": "specimen receive time",
                "valueDateTime": "2023-01-31T18:52:51Z"
              },
              {
                "url": "observation entry reference value",
                "valueString": "#Result.1.2.840.114350.1.13.297.3.7.2.798268.1546468.Comp1"
              }
            ]
          }
        ],
        "subject": {
<<<<<<< HEAD
          "reference": "Patient/550e990c-81ac-4908-9e36-f6ff5a9ab83b"
=======
          "reference": "Patient/9483e7c4-5791-43de-b1a4-1e262858201a"
>>>>>>> 2cb5f31c
        },
        "performer": [
          {
            "display": "PROVIDENCE SAINT JOHN'S HEALTH CENTER LAB (CLIA 05D0059345)",
            "reference": "Organization/459d7711-c2ec-cc26-7b4e-03f3964be6ea"
          }
        ]
      },
      "request": {
        "method": "PUT",
        "url": "Observation/9005b05e-9d6b-04b8-3b24-3ccc2409bc10"
      }
    },
    {
      "fullUrl": "urn:uuid:459d7711-c2ec-cc26-7b4e-03f3964be6ea",
      "resource": {
        "resourceType": "Organization",
        "id": "459d7711-c2ec-cc26-7b4e-03f3964be6ea",
        "name": "PROVIDENCE SAINT JOHN'S HEALTH CENTER LAB (CLIA 05D0059345)",
        "address": [
          {
            "line": [
              "2121 Santa Monica Blvd"
            ],
            "city": "Santa Monica",
            "state": "CA",
            "postalCode": "90404"
          }
        ],
        "telecom": [
          {
            "system": "phone",
            "value": "+1-310-829-8800"
          }
        ],
        "meta": {
          "source": [
            "ecr"
          ]
        }
      },
      "request": {
        "method": "PUT",
        "url": "Organization/459d7711-c2ec-cc26-7b4e-03f3964be6ea"
      }
    },
    {
      "fullUrl": "urn:uuid:c51b6b27-8ed1-8e9f-67e5-8f4fd99b0878",
      "resource": {
        "resourceType": "Observation",
        "id": "c51b6b27-8ed1-8e9f-67e5-8f4fd99b0878",
        "meta": {
          "profile": [
            "http://hl7.org/fhir/us/core/StructureDefinition/us-core-observationresults"
          ],
          "source": [
            "ecr"
          ]
        },
        "identifier": [
          {
            "system": "urn:oid:1.2.840.114350.1.13.297.3.7.6.798268.2000",
            "value": "1546468.2"
          }
        ],
        "category": [
          {
            "coding": [
              {
                "system": "http://terminology.hl7.org/CodeSystem/observation-category",
                "code": "laboratory"
              }
            ]
          }
        ],
        "status": "final",
        "code": {
          "coding": [
            {
              "code": "82197-5",
              "display": "C. Diff Toxin A/B, NAAT",
              "system": "http://loinc.org"
            }
          ]
        },
        "effectiveDateTime": "2023-01-31T20:04:16Z",
        "valueString": "Not Detected",
        "referenceRange": [
          {
            "text": "Not Detected"
          }
        ],
        "extension": [
          {
            "url": "http://hl7.org/fhir/R4/specimen.html",
            "extension": [
              {
                "url": "specimen source",
                "valueString": "Stool"
              },
              {
                "url": "specimen collection time",
                "valueDateTime": "2023-01-31T18:52:00Z"
              },
              {
                "url": "specimen receive time",
                "valueDateTime": "2023-01-31T18:52:51Z"
              },
              {
                "url": "observation entry reference value",
                "valueString": "#Result.1.2.840.114350.1.13.297.3.7.2.798268.1546468.Comp2"
              }
            ]
          }
        ],
        "subject": {
<<<<<<< HEAD
          "reference": "Patient/550e990c-81ac-4908-9e36-f6ff5a9ab83b"
=======
          "reference": "Patient/9483e7c4-5791-43de-b1a4-1e262858201a"
>>>>>>> 2cb5f31c
        },
        "performer": [
          {
            "display": "PROVIDENCE SAINT JOHN'S HEALTH CENTER LAB (CLIA 05D0059345)",
            "reference": "Organization/459d7711-c2ec-cc26-7b4e-03f3964be6ea"
          }
        ]
      },
      "request": {
        "method": "PUT",
        "url": "Observation/c51b6b27-8ed1-8e9f-67e5-8f4fd99b0878"
      }
    },
    {
      "fullUrl": "urn:uuid:9c46236d-9962-28d7-a797-dbdf0b7723a0",
      "resource": {
        "resourceType": "Observation",
        "id": "9c46236d-9962-28d7-a797-dbdf0b7723a0",
        "meta": {
          "profile": [
            "http://hl7.org/fhir/us/core/StructureDefinition/us-core-observationresults"
          ],
          "source": [
            "ecr"
          ]
        },
        "identifier": [
          {
            "system": "urn:oid:1.2.840.114350.1.13.297.3.7.6.798268.2000",
            "value": "1546468.3"
          }
        ],
        "category": [
          {
            "coding": [
              {
                "system": "http://terminology.hl7.org/CodeSystem/observation-category",
                "code": "laboratory"
              }
            ]
          }
        ],
        "status": "final",
        "code": {
          "coding": [
            {
              "code": "82198-3",
              "display": "Plesiomonas shigelloides, NAAT",
              "system": "http://loinc.org"
            }
          ]
        },
        "effectiveDateTime": "2023-01-31T20:04:16Z",
        "valueString": "Not Detected",
        "referenceRange": [
          {
            "text": "Not Detected"
          }
        ],
        "extension": [
          {
            "url": "http://hl7.org/fhir/R4/specimen.html",
            "extension": [
              {
                "url": "specimen source",
                "valueString": "Stool"
              },
              {
                "url": "specimen collection time",
                "valueDateTime": "2023-01-31T18:52:00Z"
              },
              {
                "url": "specimen receive time",
                "valueDateTime": "2023-01-31T18:52:51Z"
              },
              {
                "url": "observation entry reference value",
                "valueString": "#Result.1.2.840.114350.1.13.297.3.7.2.798268.1546468.Comp3"
              }
            ]
          }
        ],
        "subject": {
<<<<<<< HEAD
          "reference": "Patient/550e990c-81ac-4908-9e36-f6ff5a9ab83b"
=======
          "reference": "Patient/9483e7c4-5791-43de-b1a4-1e262858201a"
>>>>>>> 2cb5f31c
        },
        "performer": [
          {
            "display": "PROVIDENCE SAINT JOHN'S HEALTH CENTER LAB (CLIA 05D0059345)",
            "reference": "Organization/459d7711-c2ec-cc26-7b4e-03f3964be6ea"
          }
        ]
      },
      "request": {
        "method": "PUT",
        "url": "Observation/9c46236d-9962-28d7-a797-dbdf0b7723a0"
      }
    },
    {
      "fullUrl": "urn:uuid:6b535d2b-6f45-8319-4b05-26a26c8de3bd",
      "resource": {
        "resourceType": "Observation",
        "id": "6b535d2b-6f45-8319-4b05-26a26c8de3bd",
        "meta": {
          "profile": [
            "http://hl7.org/fhir/us/core/StructureDefinition/us-core-observationresults"
          ],
          "source": [
            "ecr"
          ]
        },
        "identifier": [
          {
            "system": "urn:oid:1.2.840.114350.1.13.297.3.7.6.798268.2000",
            "value": "1546468.4"
          }
        ],
        "category": [
          {
            "coding": [
              {
                "system": "http://terminology.hl7.org/CodeSystem/observation-category",
                "code": "laboratory"
              }
            ]
          }
        ],
        "status": "final",
        "code": {
          "coding": [
            {
              "code": "82199-1",
              "display": "Salmonella, NAAT",
              "system": "http://loinc.org"
            }
          ]
        },
        "effectiveDateTime": "2023-01-31T20:04:16Z",
        "valueString": "Not Detected",
        "referenceRange": [
          {
            "text": "Not Detected"
          }
        ],
        "extension": [
          {
            "url": "http://hl7.org/fhir/R4/specimen.html",
            "extension": [
              {
                "url": "specimen source",
                "valueString": "Stool"
              },
              {
                "url": "specimen collection time",
                "valueDateTime": "2023-01-31T18:52:00Z"
              },
              {
                "url": "specimen receive time",
                "valueDateTime": "2023-01-31T18:52:51Z"
              },
              {
                "url": "observation entry reference value",
                "valueString": "#Result.1.2.840.114350.1.13.297.3.7.2.798268.1546468.Comp4"
              }
            ]
          }
        ],
        "subject": {
<<<<<<< HEAD
          "reference": "Patient/550e990c-81ac-4908-9e36-f6ff5a9ab83b"
=======
          "reference": "Patient/9483e7c4-5791-43de-b1a4-1e262858201a"
>>>>>>> 2cb5f31c
        },
        "performer": [
          {
            "display": "PROVIDENCE SAINT JOHN'S HEALTH CENTER LAB (CLIA 05D0059345)",
            "reference": "Organization/459d7711-c2ec-cc26-7b4e-03f3964be6ea"
          }
        ]
      },
      "request": {
        "method": "PUT",
        "url": "Observation/6b535d2b-6f45-8319-4b05-26a26c8de3bd"
      }
    },
    {
      "fullUrl": "urn:uuid:4e3b20b0-765d-039b-9614-9537b0c59588",
      "resource": {
        "resourceType": "Observation",
        "id": "4e3b20b0-765d-039b-9614-9537b0c59588",
        "meta": {
          "profile": [
            "http://hl7.org/fhir/us/core/StructureDefinition/us-core-observationresults"
          ],
          "source": [
            "ecr"
          ]
        },
        "identifier": [
          {
            "system": "urn:oid:1.2.840.114350.1.13.297.3.7.6.798268.2000",
            "value": "1546468.5"
          }
        ],
        "category": [
          {
            "coding": [
              {
                "system": "http://terminology.hl7.org/CodeSystem/observation-category",
                "code": "laboratory"
              }
            ]
          }
        ],
        "status": "final",
        "code": {
          "coding": [
            {
              "code": "82200-7",
              "display": "Vibrio, NAAT",
              "system": "http://loinc.org"
            }
          ]
        },
        "effectiveDateTime": "2023-01-31T20:04:16Z",
        "valueString": "Not Detected",
        "referenceRange": [
          {
            "text": "Not Detected"
          }
        ],
        "extension": [
          {
            "url": "http://hl7.org/fhir/R4/specimen.html",
            "extension": [
              {
                "url": "specimen source",
                "valueString": "Stool"
              },
              {
                "url": "specimen collection time",
                "valueDateTime": "2023-01-31T18:52:00Z"
              },
              {
                "url": "specimen receive time",
                "valueDateTime": "2023-01-31T18:52:51Z"
              },
              {
                "url": "observation entry reference value",
                "valueString": "#Result.1.2.840.114350.1.13.297.3.7.2.798268.1546468.Comp5"
              }
            ]
          }
        ],
        "subject": {
<<<<<<< HEAD
          "reference": "Patient/550e990c-81ac-4908-9e36-f6ff5a9ab83b"
=======
          "reference": "Patient/9483e7c4-5791-43de-b1a4-1e262858201a"
>>>>>>> 2cb5f31c
        },
        "performer": [
          {
            "display": "PROVIDENCE SAINT JOHN'S HEALTH CENTER LAB (CLIA 05D0059345)",
            "reference": "Organization/459d7711-c2ec-cc26-7b4e-03f3964be6ea"
          }
        ]
      },
      "request": {
        "method": "PUT",
        "url": "Observation/4e3b20b0-765d-039b-9614-9537b0c59588"
      }
    },
    {
      "fullUrl": "urn:uuid:42a0951a-ff80-7525-1046-505ba2ec6ba5",
      "resource": {
        "resourceType": "Observation",
        "id": "42a0951a-ff80-7525-1046-505ba2ec6ba5",
        "meta": {
          "profile": [
            "http://hl7.org/fhir/us/core/StructureDefinition/us-core-observationresults"
          ],
          "source": [
            "ecr"
          ]
        },
        "identifier": [
          {
            "system": "urn:oid:1.2.840.114350.1.13.297.3.7.6.798268.2000",
            "value": "1546468.6"
          }
        ],
        "category": [
          {
            "coding": [
              {
                "system": "http://terminology.hl7.org/CodeSystem/observation-category",
                "code": "laboratory"
              }
            ]
          }
        ],
        "status": "final",
        "code": {
          "coding": [
            {
              "code": "82201-5",
              "display": "Vibrio cholerae, NAAT",
              "system": "http://loinc.org"
            }
          ]
        },
        "effectiveDateTime": "2023-01-31T20:04:16Z",
        "valueString": "Not Detected",
        "referenceRange": [
          {
            "text": "Not Detected"
          }
        ],
        "extension": [
          {
            "url": "http://hl7.org/fhir/R4/specimen.html",
            "extension": [
              {
                "url": "specimen source",
                "valueString": "Stool"
              },
              {
                "url": "specimen collection time",
                "valueDateTime": "2023-01-31T18:52:00Z"
              },
              {
                "url": "specimen receive time",
                "valueDateTime": "2023-01-31T18:52:51Z"
              },
              {
                "url": "observation entry reference value",
                "valueString": "#Result.1.2.840.114350.1.13.297.3.7.2.798268.1546468.Comp6"
              }
            ]
          }
        ],
        "subject": {
<<<<<<< HEAD
          "reference": "Patient/550e990c-81ac-4908-9e36-f6ff5a9ab83b"
=======
          "reference": "Patient/9483e7c4-5791-43de-b1a4-1e262858201a"
>>>>>>> 2cb5f31c
        },
        "performer": [
          {
            "display": "PROVIDENCE SAINT JOHN'S HEALTH CENTER LAB (CLIA 05D0059345)",
            "reference": "Organization/459d7711-c2ec-cc26-7b4e-03f3964be6ea"
          }
        ]
      },
      "request": {
        "method": "PUT",
        "url": "Observation/42a0951a-ff80-7525-1046-505ba2ec6ba5"
      }
    },
    {
      "fullUrl": "urn:uuid:c7501c45-cfe7-c699-d538-9bb303f72e88",
      "resource": {
        "resourceType": "Observation",
        "id": "c7501c45-cfe7-c699-d538-9bb303f72e88",
        "meta": {
          "profile": [
            "http://hl7.org/fhir/us/core/StructureDefinition/us-core-observationresults"
          ],
          "source": [
            "ecr"
          ]
        },
        "identifier": [
          {
            "system": "urn:oid:1.2.840.114350.1.13.297.3.7.6.798268.2000",
            "value": "1546468.7"
          }
        ],
        "category": [
          {
            "coding": [
              {
                "system": "http://terminology.hl7.org/CodeSystem/observation-category",
                "code": "laboratory"
              }
            ]
          }
        ],
        "status": "final",
        "code": {
          "coding": [
            {
              "code": "82202-3",
              "display": "Yersinia enterocolitica, NAAT",
              "system": "http://loinc.org"
            }
          ]
        },
        "effectiveDateTime": "2023-01-31T20:04:16Z",
        "valueString": "Not Detected",
        "referenceRange": [
          {
            "text": "Not Detected"
          }
        ],
        "extension": [
          {
            "url": "http://hl7.org/fhir/R4/specimen.html",
            "extension": [
              {
                "url": "specimen source",
                "valueString": "Stool"
              },
              {
                "url": "specimen collection time",
                "valueDateTime": "2023-01-31T18:52:00Z"
              },
              {
                "url": "specimen receive time",
                "valueDateTime": "2023-01-31T18:52:51Z"
              },
              {
                "url": "observation entry reference value",
                "valueString": "#Result.1.2.840.114350.1.13.297.3.7.2.798268.1546468.Comp7"
              }
            ]
          }
        ],
        "subject": {
<<<<<<< HEAD
          "reference": "Patient/550e990c-81ac-4908-9e36-f6ff5a9ab83b"
=======
          "reference": "Patient/9483e7c4-5791-43de-b1a4-1e262858201a"
>>>>>>> 2cb5f31c
        },
        "performer": [
          {
            "display": "PROVIDENCE SAINT JOHN'S HEALTH CENTER LAB (CLIA 05D0059345)",
            "reference": "Organization/459d7711-c2ec-cc26-7b4e-03f3964be6ea"
          }
        ]
      },
      "request": {
        "method": "PUT",
        "url": "Observation/c7501c45-cfe7-c699-d538-9bb303f72e88"
      }
    },
    {
      "fullUrl": "urn:uuid:0f8fd57b-19f6-99d8-f0bd-cd0b335392b0",
      "resource": {
        "resourceType": "Observation",
        "id": "0f8fd57b-19f6-99d8-f0bd-cd0b335392b0",
        "meta": {
          "profile": [
            "http://hl7.org/fhir/us/core/StructureDefinition/us-core-observationresults"
          ],
          "source": [
            "ecr"
          ]
        },
        "identifier": [
          {
            "system": "urn:oid:1.2.840.114350.1.13.297.3.7.6.798268.2000",
            "value": "1546468.8"
          }
        ],
        "category": [
          {
            "coding": [
              {
                "system": "http://terminology.hl7.org/CodeSystem/observation-category",
                "code": "laboratory"
              }
            ]
          }
        ],
        "status": "final",
        "code": {
          "coding": [
            {
              "code": "82204-9",
              "display": "E. Coli O157, NAAT",
              "system": "http://loinc.org"
            }
          ]
        },
        "effectiveDateTime": "2023-01-31T20:04:16Z",
        "valueString": "Not Detected",
        "referenceRange": [
          {
            "text": "Not Detected"
          }
        ],
        "extension": [
          {
            "url": "http://hl7.org/fhir/R4/specimen.html",
            "extension": [
              {
                "url": "specimen source",
                "valueString": "Stool"
              },
              {
                "url": "specimen collection time",
                "valueDateTime": "2023-01-31T18:52:00Z"
              },
              {
                "url": "specimen receive time",
                "valueDateTime": "2023-01-31T18:52:51Z"
              },
              {
                "url": "observation entry reference value",
                "valueString": "#Result.1.2.840.114350.1.13.297.3.7.2.798268.1546468.Comp8"
              }
            ]
          }
        ],
        "subject": {
<<<<<<< HEAD
          "reference": "Patient/550e990c-81ac-4908-9e36-f6ff5a9ab83b"
=======
          "reference": "Patient/9483e7c4-5791-43de-b1a4-1e262858201a"
>>>>>>> 2cb5f31c
        },
        "performer": [
          {
            "display": "PROVIDENCE SAINT JOHN'S HEALTH CENTER LAB (CLIA 05D0059345)",
            "reference": "Organization/459d7711-c2ec-cc26-7b4e-03f3964be6ea"
          }
        ]
      },
      "request": {
        "method": "PUT",
        "url": "Observation/0f8fd57b-19f6-99d8-f0bd-cd0b335392b0"
      }
    },
    {
      "fullUrl": "urn:uuid:2e5991f2-9065-833c-d1a8-cbfb8d5bbc2c",
      "resource": {
        "resourceType": "Observation",
        "id": "2e5991f2-9065-833c-d1a8-cbfb8d5bbc2c",
        "meta": {
          "profile": [
            "http://hl7.org/fhir/us/core/StructureDefinition/us-core-observationresults"
          ],
          "source": [
            "ecr"
          ]
        },
        "identifier": [
          {
            "system": "urn:oid:1.2.840.114350.1.13.297.3.7.6.798268.2000",
            "value": "1546468.9"
          }
        ],
        "category": [
          {
            "coding": [
              {
                "system": "http://terminology.hl7.org/CodeSystem/observation-category",
                "code": "laboratory"
              }
            ]
          }
        ],
        "status": "final",
        "code": {
          "coding": [
            {
              "code": "80349-4",
              "display": "E. Coli (EAEC), NAAT",
              "system": "http://loinc.org"
            }
          ]
        },
        "effectiveDateTime": "2023-01-31T20:04:16Z",
        "valueString": "Not Detected",
        "referenceRange": [
          {
            "text": "Not Detected"
          }
        ],
        "extension": [
          {
            "url": "http://hl7.org/fhir/R4/specimen.html",
            "extension": [
              {
                "url": "specimen source",
                "valueString": "Stool"
              },
              {
                "url": "specimen collection time",
                "valueDateTime": "2023-01-31T18:52:00Z"
              },
              {
                "url": "specimen receive time",
                "valueDateTime": "2023-01-31T18:52:51Z"
              },
              {
                "url": "observation entry reference value",
                "valueString": "#Result.1.2.840.114350.1.13.297.3.7.2.798268.1546468.Comp9"
              }
            ]
          }
        ],
        "subject": {
<<<<<<< HEAD
          "reference": "Patient/550e990c-81ac-4908-9e36-f6ff5a9ab83b"
=======
          "reference": "Patient/9483e7c4-5791-43de-b1a4-1e262858201a"
>>>>>>> 2cb5f31c
        },
        "performer": [
          {
            "display": "PROVIDENCE SAINT JOHN'S HEALTH CENTER LAB (CLIA 05D0059345)",
            "reference": "Organization/459d7711-c2ec-cc26-7b4e-03f3964be6ea"
          }
        ]
      },
      "request": {
        "method": "PUT",
        "url": "Observation/2e5991f2-9065-833c-d1a8-cbfb8d5bbc2c"
      }
    },
    {
      "fullUrl": "urn:uuid:d0c377c9-af5d-f939-a35d-6e805f1fdfc4",
      "resource": {
        "resourceType": "Observation",
        "id": "d0c377c9-af5d-f939-a35d-6e805f1fdfc4",
        "meta": {
          "profile": [
            "http://hl7.org/fhir/us/core/StructureDefinition/us-core-observationresults"
          ],
          "source": [
            "ecr"
          ]
        },
        "identifier": [
          {
            "system": "urn:oid:1.2.840.114350.1.13.297.3.7.6.798268.2000",
            "value": "1546468.10"
          }
        ],
        "category": [
          {
            "coding": [
              {
                "system": "http://terminology.hl7.org/CodeSystem/observation-category",
                "code": "laboratory"
              }
            ]
          }
        ],
        "status": "final",
        "code": {
          "coding": [
            {
              "code": "80348-6",
              "display": "E. Coli (EPEC), NAAT",
              "system": "http://loinc.org"
            }
          ]
        },
        "effectiveDateTime": "2023-01-31T20:04:16Z",
        "valueString": "Not Detected",
        "referenceRange": [
          {
            "text": "Not Detected"
          }
        ],
        "extension": [
          {
            "url": "http://hl7.org/fhir/R4/specimen.html",
            "extension": [
              {
                "url": "specimen source",
                "valueString": "Stool"
              },
              {
                "url": "specimen collection time",
                "valueDateTime": "2023-01-31T18:52:00Z"
              },
              {
                "url": "specimen receive time",
                "valueDateTime": "2023-01-31T18:52:51Z"
              },
              {
                "url": "observation entry reference value",
                "valueString": "#Result.1.2.840.114350.1.13.297.3.7.2.798268.1546468.Comp10"
              }
            ]
          }
        ],
        "subject": {
<<<<<<< HEAD
          "reference": "Patient/550e990c-81ac-4908-9e36-f6ff5a9ab83b"
=======
          "reference": "Patient/9483e7c4-5791-43de-b1a4-1e262858201a"
>>>>>>> 2cb5f31c
        },
        "performer": [
          {
            "display": "PROVIDENCE SAINT JOHN'S HEALTH CENTER LAB (CLIA 05D0059345)",
            "reference": "Organization/459d7711-c2ec-cc26-7b4e-03f3964be6ea"
          }
        ]
      },
      "request": {
        "method": "PUT",
        "url": "Observation/d0c377c9-af5d-f939-a35d-6e805f1fdfc4"
      }
    },
    {
      "fullUrl": "urn:uuid:0812de0f-2cc3-c517-6376-001da70bae25",
      "resource": {
        "resourceType": "Observation",
        "id": "0812de0f-2cc3-c517-6376-001da70bae25",
        "meta": {
          "profile": [
            "http://hl7.org/fhir/us/core/StructureDefinition/us-core-observationresults"
          ],
          "source": [
            "ecr"
          ]
        },
        "identifier": [
          {
            "system": "urn:oid:1.2.840.114350.1.13.297.3.7.6.798268.2000",
            "value": "1546468.11"
          }
        ],
        "category": [
          {
            "coding": [
              {
                "system": "http://terminology.hl7.org/CodeSystem/observation-category",
                "code": "laboratory"
              }
            ]
          }
        ],
        "status": "final",
        "code": {
          "coding": [
            {
              "code": "80351-0",
              "display": "E. Coli (ETEC), NAAT",
              "system": "http://loinc.org"
            }
          ]
        },
        "effectiveDateTime": "2023-01-31T20:04:16Z",
        "valueString": "Not Detected",
        "referenceRange": [
          {
            "text": "Not Detected"
          }
        ],
        "extension": [
          {
            "url": "http://hl7.org/fhir/R4/specimen.html",
            "extension": [
              {
                "url": "specimen source",
                "valueString": "Stool"
              },
              {
                "url": "specimen collection time",
                "valueDateTime": "2023-01-31T18:52:00Z"
              },
              {
                "url": "specimen receive time",
                "valueDateTime": "2023-01-31T18:52:51Z"
              },
              {
                "url": "observation entry reference value",
                "valueString": "#Result.1.2.840.114350.1.13.297.3.7.2.798268.1546468.Comp11"
              }
            ]
          }
        ],
        "subject": {
<<<<<<< HEAD
          "reference": "Patient/550e990c-81ac-4908-9e36-f6ff5a9ab83b"
=======
          "reference": "Patient/9483e7c4-5791-43de-b1a4-1e262858201a"
>>>>>>> 2cb5f31c
        },
        "performer": [
          {
            "display": "PROVIDENCE SAINT JOHN'S HEALTH CENTER LAB (CLIA 05D0059345)",
            "reference": "Organization/459d7711-c2ec-cc26-7b4e-03f3964be6ea"
          }
        ]
      },
      "request": {
        "method": "PUT",
        "url": "Observation/0812de0f-2cc3-c517-6376-001da70bae25"
      }
    },
    {
      "fullUrl": "urn:uuid:07162769-83cc-61e0-6476-c916e0854e7d",
      "resource": {
        "resourceType": "Observation",
        "id": "07162769-83cc-61e0-6476-c916e0854e7d",
        "meta": {
          "profile": [
            "http://hl7.org/fhir/us/core/StructureDefinition/us-core-observationresults"
          ],
          "source": [
            "ecr"
          ]
        },
        "identifier": [
          {
            "system": "urn:oid:1.2.840.114350.1.13.297.3.7.6.798268.2000",
            "value": "1546468.12"
          }
        ],
        "category": [
          {
            "coding": [
              {
                "system": "http://terminology.hl7.org/CodeSystem/observation-category",
                "code": "laboratory"
              }
            ]
          }
        ],
        "status": "final",
        "code": {
          "coding": [
            {
              "code": "82203-1",
              "display": "Shiga-Like Toxin E. Coli (STEC), NAAT",
              "system": "http://loinc.org"
            }
          ]
        },
        "effectiveDateTime": "2023-01-31T20:04:16Z",
        "valueString": "Not Detected",
        "referenceRange": [
          {
            "text": "Not Detected"
          }
        ],
        "extension": [
          {
            "url": "http://hl7.org/fhir/R4/specimen.html",
            "extension": [
              {
                "url": "specimen source",
                "valueString": "Stool"
              },
              {
                "url": "specimen collection time",
                "valueDateTime": "2023-01-31T18:52:00Z"
              },
              {
                "url": "specimen receive time",
                "valueDateTime": "2023-01-31T18:52:51Z"
              },
              {
                "url": "observation entry reference value",
                "valueString": "#Result.1.2.840.114350.1.13.297.3.7.2.798268.1546468.Comp12"
              }
            ]
          }
        ],
        "subject": {
<<<<<<< HEAD
          "reference": "Patient/550e990c-81ac-4908-9e36-f6ff5a9ab83b"
=======
          "reference": "Patient/9483e7c4-5791-43de-b1a4-1e262858201a"
>>>>>>> 2cb5f31c
        },
        "performer": [
          {
            "display": "PROVIDENCE SAINT JOHN'S HEALTH CENTER LAB (CLIA 05D0059345)",
            "reference": "Organization/459d7711-c2ec-cc26-7b4e-03f3964be6ea"
          }
        ]
      },
      "request": {
        "method": "PUT",
        "url": "Observation/07162769-83cc-61e0-6476-c916e0854e7d"
      }
    },
    {
      "fullUrl": "urn:uuid:5b2e1d26-b438-d200-6c7e-d17b748757e6",
      "resource": {
        "resourceType": "Observation",
        "id": "5b2e1d26-b438-d200-6c7e-d17b748757e6",
        "meta": {
          "profile": [
            "http://hl7.org/fhir/us/core/StructureDefinition/us-core-observationresults"
          ],
          "source": [
            "ecr"
          ]
        },
        "identifier": [
          {
            "system": "urn:oid:1.2.840.114350.1.13.297.3.7.6.798268.2000",
            "value": "1546468.13"
          }
        ],
        "category": [
          {
            "coding": [
              {
                "system": "http://terminology.hl7.org/CodeSystem/observation-category",
                "code": "laboratory"
              }
            ]
          }
        ],
        "status": "final",
        "code": {
          "coding": [
            {
              "code": "80350-2",
              "display": "Shigella/EIEC, NAAT",
              "system": "http://loinc.org"
            }
          ]
        },
        "effectiveDateTime": "2023-01-31T20:04:16Z",
        "valueString": "Not Detected",
        "referenceRange": [
          {
            "text": "Not Detected"
          }
        ],
        "extension": [
          {
            "url": "http://hl7.org/fhir/R4/specimen.html",
            "extension": [
              {
                "url": "specimen source",
                "valueString": "Stool"
              },
              {
                "url": "specimen collection time",
                "valueDateTime": "2023-01-31T18:52:00Z"
              },
              {
                "url": "specimen receive time",
                "valueDateTime": "2023-01-31T18:52:51Z"
              },
              {
                "url": "observation entry reference value",
                "valueString": "#Result.1.2.840.114350.1.13.297.3.7.2.798268.1546468.Comp13"
              }
            ]
          }
        ],
        "subject": {
<<<<<<< HEAD
          "reference": "Patient/550e990c-81ac-4908-9e36-f6ff5a9ab83b"
=======
          "reference": "Patient/9483e7c4-5791-43de-b1a4-1e262858201a"
>>>>>>> 2cb5f31c
        },
        "performer": [
          {
            "display": "PROVIDENCE SAINT JOHN'S HEALTH CENTER LAB (CLIA 05D0059345)",
            "reference": "Organization/459d7711-c2ec-cc26-7b4e-03f3964be6ea"
          }
        ]
      },
      "request": {
        "method": "PUT",
        "url": "Observation/5b2e1d26-b438-d200-6c7e-d17b748757e6"
      }
    },
    {
      "fullUrl": "urn:uuid:f9d39143-ffb7-16c2-ef00-29fc0157a8fb",
      "resource": {
        "resourceType": "Observation",
        "id": "f9d39143-ffb7-16c2-ef00-29fc0157a8fb",
        "meta": {
          "profile": [
            "http://hl7.org/fhir/us/core/StructureDefinition/us-core-observationresults"
          ],
          "source": [
            "ecr"
          ]
        },
        "identifier": [
          {
            "system": "urn:oid:1.2.840.114350.1.13.297.3.7.6.798268.2000",
            "value": "1546468.14"
          }
        ],
        "category": [
          {
            "coding": [
              {
                "system": "http://terminology.hl7.org/CodeSystem/observation-category",
                "code": "laboratory"
              }
            ]
          }
        ],
        "status": "final",
        "code": {
          "coding": [
            {
              "code": "41434-2",
              "display": "Cryptosporidium, NAAT",
              "system": "http://loinc.org"
            }
          ]
        },
        "effectiveDateTime": "2023-01-31T20:04:16Z",
        "valueString": "Not Detected",
        "referenceRange": [
          {
            "text": "Not Detected"
          }
        ],
        "extension": [
          {
            "url": "http://hl7.org/fhir/R4/specimen.html",
            "extension": [
              {
                "url": "specimen source",
                "valueString": "Stool"
              },
              {
                "url": "specimen collection time",
                "valueDateTime": "2023-01-31T18:52:00Z"
              },
              {
                "url": "specimen receive time",
                "valueDateTime": "2023-01-31T18:52:51Z"
              },
              {
                "url": "observation entry reference value",
                "valueString": "#Result.1.2.840.114350.1.13.297.3.7.2.798268.1546468.Comp14"
              }
            ]
          }
        ],
        "subject": {
<<<<<<< HEAD
          "reference": "Patient/550e990c-81ac-4908-9e36-f6ff5a9ab83b"
=======
          "reference": "Patient/9483e7c4-5791-43de-b1a4-1e262858201a"
>>>>>>> 2cb5f31c
        },
        "performer": [
          {
            "display": "PROVIDENCE SAINT JOHN'S HEALTH CENTER LAB (CLIA 05D0059345)",
            "reference": "Organization/459d7711-c2ec-cc26-7b4e-03f3964be6ea"
          }
        ]
      },
      "request": {
        "method": "PUT",
        "url": "Observation/f9d39143-ffb7-16c2-ef00-29fc0157a8fb"
      }
    },
    {
      "fullUrl": "urn:uuid:5dacaa50-cef9-e4ec-21b1-15c2e15bc00a",
      "resource": {
        "resourceType": "Observation",
        "id": "5dacaa50-cef9-e4ec-21b1-15c2e15bc00a",
        "meta": {
          "profile": [
            "http://hl7.org/fhir/us/core/StructureDefinition/us-core-observationresults"
          ],
          "source": [
            "ecr"
          ]
        },
        "identifier": [
          {
            "system": "urn:oid:1.2.840.114350.1.13.297.3.7.6.798268.2000",
            "value": "1546468.15"
          }
        ],
        "category": [
          {
            "coding": [
              {
                "system": "http://terminology.hl7.org/CodeSystem/observation-category",
                "code": "laboratory"
              }
            ]
          }
        ],
        "status": "final",
        "code": {
          "coding": [
            {
              "code": "82206-4",
              "display": "Cyclospora cayetanensis, NAAT",
              "system": "http://loinc.org"
            }
          ]
        },
        "effectiveDateTime": "2023-01-31T20:04:16Z",
        "valueCodeableConcept": {
          "coding": [
            {
              "code": "260373001",
              "display": "DETECTED",
              "system": "http://snomed.info/sct"
            }
          ]
        },
        "referenceRange": [
          {
            "text": "Not Detected"
          }
        ],
        "interpretation": [
          {
            "coding": [
              {
                "code": "AA",
                "display": "Abnormal Alert",
                "system": "http://terminology.hl7.org/CodeSystem/v3-ObservationInterpretation"
              }
            ]
          }
        ],
        "extension": [
          {
            "url": "http://hl7.org/fhir/R4/specimen.html",
            "extension": [
              {
                "url": "specimen source",
                "valueString": "Stool"
              },
              {
                "url": "specimen collection time",
                "valueDateTime": "2023-01-31T18:52:00Z"
              },
              {
                "url": "specimen receive time",
                "valueDateTime": "2023-01-31T18:52:51Z"
              },
              {
                "url": "observation entry reference value",
                "valueString": "#Result.1.2.840.114350.1.13.297.3.7.2.798268.1546468.Comp15"
              }
            ]
          }
        ],
        "subject": {
<<<<<<< HEAD
          "reference": "Patient/550e990c-81ac-4908-9e36-f6ff5a9ab83b"
=======
          "reference": "Patient/9483e7c4-5791-43de-b1a4-1e262858201a"
>>>>>>> 2cb5f31c
        },
        "performer": [
          {
            "display": "PROVIDENCE SAINT JOHN'S HEALTH CENTER LAB (CLIA 05D0059345)",
            "reference": "Organization/459d7711-c2ec-cc26-7b4e-03f3964be6ea"
          }
        ]
      },
      "request": {
        "method": "PUT",
        "url": "Observation/5dacaa50-cef9-e4ec-21b1-15c2e15bc00a"
      }
    },
    {
      "fullUrl": "urn:uuid:63056ac0-0596-d7ab-d02b-f6682bef73dd",
      "resource": {
        "resourceType": "Observation",
        "id": "63056ac0-0596-d7ab-d02b-f6682bef73dd",
        "meta": {
          "profile": [
            "http://hl7.org/fhir/us/core/StructureDefinition/us-core-observationresults"
          ],
          "source": [
            "ecr"
          ]
        },
        "identifier": [
          {
            "system": "urn:oid:1.2.840.114350.1.13.297.3.7.6.798268.2000",
            "value": "1546468.16"
          }
        ],
        "category": [
          {
            "coding": [
              {
                "system": "http://terminology.hl7.org/CodeSystem/observation-category",
                "code": "laboratory"
              }
            ]
          }
        ],
        "status": "final",
        "code": {
          "coding": [
            {
              "code": "6396-6",
              "display": "E. histolytica, NAAT",
              "system": "http://loinc.org"
            }
          ]
        },
        "effectiveDateTime": "2023-01-31T20:04:16Z",
        "valueString": "Not Detected",
        "referenceRange": [
          {
            "text": "Not Detected"
          }
        ],
        "extension": [
          {
            "url": "http://hl7.org/fhir/R4/specimen.html",
            "extension": [
              {
                "url": "specimen source",
                "valueString": "Stool"
              },
              {
                "url": "specimen collection time",
                "valueDateTime": "2023-01-31T18:52:00Z"
              },
              {
                "url": "specimen receive time",
                "valueDateTime": "2023-01-31T18:52:51Z"
              },
              {
                "url": "observation entry reference value",
                "valueString": "#Result.1.2.840.114350.1.13.297.3.7.2.798268.1546468.Comp16"
              }
            ]
          }
        ],
        "subject": {
<<<<<<< HEAD
          "reference": "Patient/550e990c-81ac-4908-9e36-f6ff5a9ab83b"
=======
          "reference": "Patient/9483e7c4-5791-43de-b1a4-1e262858201a"
>>>>>>> 2cb5f31c
        },
        "performer": [
          {
            "display": "PROVIDENCE SAINT JOHN'S HEALTH CENTER LAB (CLIA 05D0059345)",
            "reference": "Organization/459d7711-c2ec-cc26-7b4e-03f3964be6ea"
          }
        ]
      },
      "request": {
        "method": "PUT",
        "url": "Observation/63056ac0-0596-d7ab-d02b-f6682bef73dd"
      }
    },
    {
      "fullUrl": "urn:uuid:9800e50d-77dc-8b23-0af5-44929d91a3db",
      "resource": {
        "resourceType": "Observation",
        "id": "9800e50d-77dc-8b23-0af5-44929d91a3db",
        "meta": {
          "profile": [
            "http://hl7.org/fhir/us/core/StructureDefinition/us-core-observationresults"
          ],
          "source": [
            "ecr"
          ]
        },
        "identifier": [
          {
            "system": "urn:oid:1.2.840.114350.1.13.297.3.7.6.798268.2000",
            "value": "1546468.17"
          }
        ],
        "category": [
          {
            "coding": [
              {
                "system": "http://terminology.hl7.org/CodeSystem/observation-category",
                "code": "laboratory"
              }
            ]
          }
        ],
        "status": "final",
        "code": {
          "coding": [
            {
              "code": "82208-0",
              "display": "Giardia lamblia, NAAT",
              "system": "http://loinc.org"
            }
          ]
        },
        "effectiveDateTime": "2023-01-31T20:04:16Z",
        "valueString": "Not Detected",
        "referenceRange": [
          {
            "text": "Not Detected"
          }
        ],
        "extension": [
          {
            "url": "http://hl7.org/fhir/R4/specimen.html",
            "extension": [
              {
                "url": "specimen source",
                "valueString": "Stool"
              },
              {
                "url": "specimen collection time",
                "valueDateTime": "2023-01-31T18:52:00Z"
              },
              {
                "url": "specimen receive time",
                "valueDateTime": "2023-01-31T18:52:51Z"
              },
              {
                "url": "observation entry reference value",
                "valueString": "#Result.1.2.840.114350.1.13.297.3.7.2.798268.1546468.Comp17"
              }
            ]
          }
        ],
        "subject": {
<<<<<<< HEAD
          "reference": "Patient/550e990c-81ac-4908-9e36-f6ff5a9ab83b"
=======
          "reference": "Patient/9483e7c4-5791-43de-b1a4-1e262858201a"
>>>>>>> 2cb5f31c
        },
        "performer": [
          {
            "display": "PROVIDENCE SAINT JOHN'S HEALTH CENTER LAB (CLIA 05D0059345)",
            "reference": "Organization/459d7711-c2ec-cc26-7b4e-03f3964be6ea"
          }
        ]
      },
      "request": {
        "method": "PUT",
        "url": "Observation/9800e50d-77dc-8b23-0af5-44929d91a3db"
      }
    },
    {
      "fullUrl": "urn:uuid:2f26889d-ad02-e761-e3a4-b93bfd9b6c5f",
      "resource": {
        "resourceType": "Observation",
        "id": "2f26889d-ad02-e761-e3a4-b93bfd9b6c5f",
        "meta": {
          "profile": [
            "http://hl7.org/fhir/us/core/StructureDefinition/us-core-observationresults"
          ],
          "source": [
            "ecr"
          ]
        },
        "identifier": [
          {
            "system": "urn:oid:1.2.840.114350.1.13.297.3.7.6.798268.2000",
            "value": "1546468.18"
          }
        ],
        "category": [
          {
            "coding": [
              {
                "system": "http://terminology.hl7.org/CodeSystem/observation-category",
                "code": "laboratory"
              }
            ]
          }
        ],
        "status": "final",
        "code": {
          "coding": [
            {
              "code": "82209-8",
              "display": "Adenovirus F 40/41, NAAT",
              "system": "http://loinc.org"
            }
          ]
        },
        "effectiveDateTime": "2023-01-31T20:04:16Z",
        "valueString": "Not Detected",
        "referenceRange": [
          {
            "text": "Not Detected"
          }
        ],
        "extension": [
          {
            "url": "http://hl7.org/fhir/R4/specimen.html",
            "extension": [
              {
                "url": "specimen source",
                "valueString": "Stool"
              },
              {
                "url": "specimen collection time",
                "valueDateTime": "2023-01-31T18:52:00Z"
              },
              {
                "url": "specimen receive time",
                "valueDateTime": "2023-01-31T18:52:51Z"
              },
              {
                "url": "observation entry reference value",
                "valueString": "#Result.1.2.840.114350.1.13.297.3.7.2.798268.1546468.Comp18"
              }
            ]
          }
        ],
        "subject": {
<<<<<<< HEAD
          "reference": "Patient/550e990c-81ac-4908-9e36-f6ff5a9ab83b"
=======
          "reference": "Patient/9483e7c4-5791-43de-b1a4-1e262858201a"
>>>>>>> 2cb5f31c
        },
        "performer": [
          {
            "display": "PROVIDENCE SAINT JOHN'S HEALTH CENTER LAB (CLIA 05D0059345)",
            "reference": "Organization/459d7711-c2ec-cc26-7b4e-03f3964be6ea"
          }
        ]
      },
      "request": {
        "method": "PUT",
        "url": "Observation/2f26889d-ad02-e761-e3a4-b93bfd9b6c5f"
      }
    },
    {
      "fullUrl": "urn:uuid:33852e11-1614-2637-fec6-b873725ce3e0",
      "resource": {
        "resourceType": "Observation",
        "id": "33852e11-1614-2637-fec6-b873725ce3e0",
        "meta": {
          "profile": [
            "http://hl7.org/fhir/us/core/StructureDefinition/us-core-observationresults"
          ],
          "source": [
            "ecr"
          ]
        },
        "identifier": [
          {
            "system": "urn:oid:1.2.840.114350.1.13.297.3.7.6.798268.2000",
            "value": "1546468.19"
          }
        ],
        "category": [
          {
            "coding": [
              {
                "system": "http://terminology.hl7.org/CodeSystem/observation-category",
                "code": "laboratory"
              }
            ]
          }
        ],
        "status": "final",
        "code": {
          "coding": [
            {
              "code": "82210-6",
              "display": "Astrovirus, NAAT",
              "system": "http://loinc.org"
            }
          ]
        },
        "effectiveDateTime": "2023-01-31T20:04:16Z",
        "valueString": "Not Detected",
        "referenceRange": [
          {
            "text": "Not Detected"
          }
        ],
        "extension": [
          {
            "url": "http://hl7.org/fhir/R4/specimen.html",
            "extension": [
              {
                "url": "specimen source",
                "valueString": "Stool"
              },
              {
                "url": "specimen collection time",
                "valueDateTime": "2023-01-31T18:52:00Z"
              },
              {
                "url": "specimen receive time",
                "valueDateTime": "2023-01-31T18:52:51Z"
              },
              {
                "url": "observation entry reference value",
                "valueString": "#Result.1.2.840.114350.1.13.297.3.7.2.798268.1546468.Comp19"
              }
            ]
          }
        ],
        "subject": {
<<<<<<< HEAD
          "reference": "Patient/550e990c-81ac-4908-9e36-f6ff5a9ab83b"
=======
          "reference": "Patient/9483e7c4-5791-43de-b1a4-1e262858201a"
>>>>>>> 2cb5f31c
        },
        "performer": [
          {
            "display": "PROVIDENCE SAINT JOHN'S HEALTH CENTER LAB (CLIA 05D0059345)",
            "reference": "Organization/459d7711-c2ec-cc26-7b4e-03f3964be6ea"
          }
        ]
      },
      "request": {
        "method": "PUT",
        "url": "Observation/33852e11-1614-2637-fec6-b873725ce3e0"
      }
    },
    {
      "fullUrl": "urn:uuid:d24a938c-526c-953a-d10b-f4e321a03555",
      "resource": {
        "resourceType": "Observation",
        "id": "d24a938c-526c-953a-d10b-f4e321a03555",
        "meta": {
          "profile": [
            "http://hl7.org/fhir/us/core/StructureDefinition/us-core-observationresults"
          ],
          "source": [
            "ecr"
          ]
        },
        "identifier": [
          {
            "system": "urn:oid:1.2.840.114350.1.13.297.3.7.6.798268.2000",
            "value": "1546468.20"
          }
        ],
        "category": [
          {
            "coding": [
              {
                "system": "http://terminology.hl7.org/CodeSystem/observation-category",
                "code": "laboratory"
              }
            ]
          }
        ],
        "status": "final",
        "code": {
          "coding": [
            {
              "code": "82211-4",
              "display": "Norovirus, NAAT",
              "system": "http://loinc.org"
            }
          ]
        },
        "effectiveDateTime": "2023-01-31T20:04:16Z",
        "valueString": "Not Detected",
        "referenceRange": [
          {
            "text": "Not Detected"
          }
        ],
        "extension": [
          {
            "url": "http://hl7.org/fhir/R4/specimen.html",
            "extension": [
              {
                "url": "specimen source",
                "valueString": "Stool"
              },
              {
                "url": "specimen collection time",
                "valueDateTime": "2023-01-31T18:52:00Z"
              },
              {
                "url": "specimen receive time",
                "valueDateTime": "2023-01-31T18:52:51Z"
              },
              {
                "url": "observation entry reference value",
                "valueString": "#Result.1.2.840.114350.1.13.297.3.7.2.798268.1546468.Comp20"
              }
            ]
          }
        ],
        "subject": {
<<<<<<< HEAD
          "reference": "Patient/550e990c-81ac-4908-9e36-f6ff5a9ab83b"
=======
          "reference": "Patient/9483e7c4-5791-43de-b1a4-1e262858201a"
>>>>>>> 2cb5f31c
        },
        "performer": [
          {
            "display": "PROVIDENCE SAINT JOHN'S HEALTH CENTER LAB (CLIA 05D0059345)",
            "reference": "Organization/459d7711-c2ec-cc26-7b4e-03f3964be6ea"
          }
        ]
      },
      "request": {
        "method": "PUT",
        "url": "Observation/d24a938c-526c-953a-d10b-f4e321a03555"
      }
    },
    {
      "fullUrl": "urn:uuid:a1c957bc-67e7-e9cd-fb85-e216b6c46299",
      "resource": {
        "resourceType": "Observation",
        "id": "a1c957bc-67e7-e9cd-fb85-e216b6c46299",
        "meta": {
          "profile": [
            "http://hl7.org/fhir/us/core/StructureDefinition/us-core-observationresults"
          ],
          "source": [
            "ecr"
          ]
        },
        "identifier": [
          {
            "system": "urn:oid:1.2.840.114350.1.13.297.3.7.6.798268.2000",
            "value": "1546468.21"
          }
        ],
        "category": [
          {
            "coding": [
              {
                "system": "http://terminology.hl7.org/CodeSystem/observation-category",
                "code": "laboratory"
              }
            ]
          }
        ],
        "status": "final",
        "code": {
          "coding": [
            {
              "code": "82212-2",
              "display": "Rotavirus A, NAAT",
              "system": "http://loinc.org"
            }
          ]
        },
        "effectiveDateTime": "2023-01-31T20:04:16Z",
        "valueString": "Not Detected",
        "referenceRange": [
          {
            "text": "Not Detected"
          }
        ],
        "extension": [
          {
            "url": "http://hl7.org/fhir/R4/specimen.html",
            "extension": [
              {
                "url": "specimen source",
                "valueString": "Stool"
              },
              {
                "url": "specimen collection time",
                "valueDateTime": "2023-01-31T18:52:00Z"
              },
              {
                "url": "specimen receive time",
                "valueDateTime": "2023-01-31T18:52:51Z"
              },
              {
                "url": "observation entry reference value",
                "valueString": "#Result.1.2.840.114350.1.13.297.3.7.2.798268.1546468.Comp21"
              }
            ]
          }
        ],
        "subject": {
<<<<<<< HEAD
          "reference": "Patient/550e990c-81ac-4908-9e36-f6ff5a9ab83b"
=======
          "reference": "Patient/9483e7c4-5791-43de-b1a4-1e262858201a"
>>>>>>> 2cb5f31c
        },
        "performer": [
          {
            "display": "PROVIDENCE SAINT JOHN'S HEALTH CENTER LAB (CLIA 05D0059345)",
            "reference": "Organization/459d7711-c2ec-cc26-7b4e-03f3964be6ea"
          }
        ]
      },
      "request": {
        "method": "PUT",
        "url": "Observation/a1c957bc-67e7-e9cd-fb85-e216b6c46299"
      }
    },
    {
      "fullUrl": "urn:uuid:292416f6-39ba-9f36-bf4f-a7b302379abd",
      "resource": {
        "resourceType": "Observation",
        "id": "292416f6-39ba-9f36-bf4f-a7b302379abd",
        "meta": {
          "profile": [
            "http://hl7.org/fhir/us/core/StructureDefinition/us-core-observationresults"
          ],
          "source": [
            "ecr"
          ]
        },
        "identifier": [
          {
            "system": "urn:oid:1.2.840.114350.1.13.297.3.7.6.798268.2000",
            "value": "1546468.22"
          }
        ],
        "category": [
          {
            "coding": [
              {
                "system": "http://terminology.hl7.org/CodeSystem/observation-category",
                "code": "laboratory"
              }
            ]
          }
        ],
        "status": "final",
        "code": {
          "coding": [
            {
              "code": "82195-9",
              "display": "Sapovirus, NAAT",
              "system": "http://loinc.org"
            }
          ]
        },
        "effectiveDateTime": "2023-01-31T20:04:16Z",
        "valueString": "Not Detected",
        "referenceRange": [
          {
            "text": "Not Detected"
          }
        ],
        "extension": [
          {
            "url": "http://hl7.org/fhir/R4/specimen.html",
            "extension": [
              {
                "url": "specimen source",
                "valueString": "Stool"
              },
              {
                "url": "specimen collection time",
                "valueDateTime": "2023-01-31T18:52:00Z"
              },
              {
                "url": "specimen receive time",
                "valueDateTime": "2023-01-31T18:52:51Z"
              },
              {
                "url": "observation entry reference value",
                "valueString": "#Result.1.2.840.114350.1.13.297.3.7.2.798268.1546468.Comp22"
              }
            ]
          }
        ],
        "subject": {
<<<<<<< HEAD
          "reference": "Patient/550e990c-81ac-4908-9e36-f6ff5a9ab83b"
=======
          "reference": "Patient/9483e7c4-5791-43de-b1a4-1e262858201a"
>>>>>>> 2cb5f31c
        },
        "performer": [
          {
            "display": "PROVIDENCE SAINT JOHN'S HEALTH CENTER LAB (CLIA 05D0059345)",
            "reference": "Organization/459d7711-c2ec-cc26-7b4e-03f3964be6ea"
          }
        ]
      },
      "request": {
        "method": "PUT",
        "url": "Observation/292416f6-39ba-9f36-bf4f-a7b302379abd"
      }
    },
    {
      "fullUrl": "urn:uuid:871dfa80-44de-7e07-dca1-91480e5e9612",
      "resource": {
        "resourceType": "Observation",
        "id": "871dfa80-44de-7e07-dca1-91480e5e9612",
        "meta": {
          "profile": [
            "http://hl7.org/fhir/us/core/StructureDefinition/us-core-observationresults"
          ],
          "source": [
            "ecr"
          ]
        },
        "identifier": [
          {
            "system": "urn:oid:1.2.840.114350.1.13.297.3.7.2.798268",
            "value": "1546468"
          }
        ],
        "category": [
          {
            "coding": [
              {
                "system": "http://terminology.hl7.org/CodeSystem/observation-category",
                "code": "laboratory"
              }
            ]
          }
        ],
        "status": "final",
        "code": {
          "coding": [
            {
              "code": "56850-1",
              "display": "Lab Interpretation",
              "system": "http://loinc.org"
            }
          ]
        },
        "effectiveDateTime": "2023-01-31T20:04:16Z",
        "valueString": "Abnormal",
        "extension": [
          {
            "url": "http://hl7.org/fhir/R4/specimen.html",
            "extension": [
              {
                "url": "specimen source",
                "valueString": "Stool"
              },
              {
                "url": "specimen collection time",
                "valueDateTime": "2023-01-31T18:52:00Z"
              },
              {
                "url": "specimen receive time",
                "valueDateTime": "2023-01-31T18:52:51Z"
              }
            ]
          }
        ],
        "subject": {
<<<<<<< HEAD
          "reference": "Patient/550e990c-81ac-4908-9e36-f6ff5a9ab83b"
=======
          "reference": "Patient/9483e7c4-5791-43de-b1a4-1e262858201a"
>>>>>>> 2cb5f31c
        }
      },
      "request": {
        "method": "PUT",
        "url": "Observation/871dfa80-44de-7e07-dca1-91480e5e9612"
      }
    },
    {
      "fullUrl": "urn:uuid:06620f3f-52ed-4c23-8c08-28fe1af82384",
      "resource": {
        "resourceType": "Observation",
        "id": "06620f3f-52ed-4c23-8c08-28fe1af82384",
        "meta": {
          "profile": [
            "http://hl7.org/fhir/us/core/StructureDefinition/us-core-observationresults"
          ],
          "source": [
            "ecr"
          ]
        },
        "identifier": [
          {
            "system": "urn:oid:1.2.840.114350.1.13.297.3.7.1.1040.1",
            "value": "Z36789^^72166-2"
          }
        ],
        "category": [
          {
            "coding": [
              {
                "system": "http://terminology.hl7.org/CodeSystem/observation-category",
                "code": "social-history"
              }
            ]
          }
        ],
        "status": "final",
        "code": {
          "coding": [
            {
              "code": "72166-2",
              "display": "Tobacco smoking status NHIS",
              "system": "http://loinc.org"
            }
          ]
        },
        "valueCodeableConcept": {
          "coding": [
            {
              "code": "266927001",
              "display": "Tobacco smoking consumption unknown",
              "system": "http://snomed.info/sct"
            }
          ]
        },
        "subject": {
<<<<<<< HEAD
          "reference": "Patient/550e990c-81ac-4908-9e36-f6ff5a9ab83b"
=======
          "reference": "Patient/9483e7c4-5791-43de-b1a4-1e262858201a"
>>>>>>> 2cb5f31c
        }
      },
      "request": {
        "method": "PUT",
        "url": "Observation/06620f3f-52ed-4c23-8c08-28fe1af82384"
      }
    },
    {
      "fullUrl": "urn:uuid:cfdf3db5-8b75-a572-9845-ebe5cdcba5a8",
      "resource": {
        "resourceType": "Observation",
        "id": "cfdf3db5-8b75-a572-9845-ebe5cdcba5a8",
        "meta": {
          "profile": [
            "http://hl7.org/fhir/us/ecr/StructureDefinition/us-ph-characteristics-of-home-environment"
          ],
          "source": [
            "ecr"
          ]
        },
        "identifier": [
          {
            "system": "urn:ietf:rfc:3986",
            "value": "urn:uuid:37f76c51-6411-4e1d-8a37-957fd49d2ceg"
          }
        ],
        "category": [
          {
            "coding": [
              {
                "system": "http://terminology.hl7.org/CodeSystem/observation-category",
                "code": "social-history"
              }
            ]
          }
        ],
        "status": "final",
        "code": {
          "coding": [
            {
              "code": "75274-1",
              "display": "Characteristics of residence",
              "system": "http://loinc.org"
            }
          ]
        },
        "effectiveDateTime": "2013-03-12",
        "valueCodeableConcept": {
          "coding": [
            {
              "code": "308899009",
              "display": "unsatisfactory living conditions (finding)",
              "system": "http://snomed.info/sct"
            }
          ]
        },
        "subject": {
<<<<<<< HEAD
          "reference": "Patient/550e990c-81ac-4908-9e36-f6ff5a9ab83b"
=======
          "reference": "Patient/9483e7c4-5791-43de-b1a4-1e262858201a"
>>>>>>> 2cb5f31c
        }
      },
      "request": {
        "method": "PUT",
        "url": "Observation/cfdf3db5-8b75-a572-9845-ebe5cdcba5a8"
      }
    },
    {
      "fullUrl": "urn:uuid:a29f2ac5-0e14-8f4c-e99b-77ac6faf177c",
      "resource": {
        "resourceType": "Observation",
        "id": "a29f2ac5-0e14-8f4c-e99b-77ac6faf177c",
        "meta": {
          "profile": [
            "http://hl7.org/fhir/us/ecr/StructureDefinition/us-ph-disability-status"
          ],
          "source": [
            "ecr"
          ]
        },
        "identifier": [
          {
            "system": "urn:ietf:rfc:3986",
            "value": "urn:uuid:c09ac074-605e-47bd-8b1c-735e7321fbc2"
          }
        ],
        "category": [
          {
            "coding": [
              {
                "system": "http://terminology.hl7.org/CodeSystem/observation-category",
                "code": "social-history"
              }
            ]
          }
        ],
        "status": "final",
        "code": {
          "coding": [
            {
              "code": "69856-3",
              "display": "Are you deaf, or do you have serious difficulty hearing [HHS.ACA Section 4302]",
              "system": "http://loinc.org"
            }
          ]
        },
        "effectiveDateTime": "2020-11-09",
        "valueBoolean": true,
        "subject": {
<<<<<<< HEAD
          "reference": "Patient/550e990c-81ac-4908-9e36-f6ff5a9ab83b"
=======
          "reference": "Patient/9483e7c4-5791-43de-b1a4-1e262858201a"
>>>>>>> 2cb5f31c
        }
      },
      "request": {
        "method": "PUT",
        "url": "Observation/a29f2ac5-0e14-8f4c-e99b-77ac6faf177c"
      }
    },
    {
      "fullUrl": "urn:uuid:e05af7a8-4865-3471-9905-8f35a6a1243b",
      "resource": {
        "resourceType": "Observation",
        "id": "e05af7a8-4865-3471-9905-8f35a6a1243b",
        "meta": {
          "profile": [
            "http://hl7.org/fhir/us/core/StructureDefinition/us-core-observationresults"
          ],
          "source": [
            "ecr"
          ]
        },
        "identifier": [
          {
            "system": "urn:ietf:rfc:3986",
            "value": "urn:uuid:c1e39467-4b79-474e-9c75-927b45e8616a"
          }
        ],
        "category": [
          {
            "coding": [
              {
                "system": "http://terminology.hl7.org/CodeSystem/observation-category",
                "code": "social-history"
              }
            ]
          }
        ],
        "status": "final",
        "code": {
          "coding": [
            {
              "code": "74165-2",
              "display": "History of Employment Status",
              "system": "http://loinc.org"
            }
          ]
        },
        "effectivePeriod": {
          "start": "2017-01-16T15:47:14Z",
          "end": "2018-06-16T15:47:14Z"
        },
        "valueCodeableConcept": {
          "coding": [
            {
              "code": "Employed",
              "display": "Employed",
              "system": "urn:oid:2.16.840.1.113883.5.1063"
            }
          ]
        },
        "subject": {
<<<<<<< HEAD
          "reference": "Patient/550e990c-81ac-4908-9e36-f6ff5a9ab83b"
=======
          "reference": "Patient/9483e7c4-5791-43de-b1a4-1e262858201a"
>>>>>>> 2cb5f31c
        }
      },
      "request": {
        "method": "PUT",
        "url": "Observation/e05af7a8-4865-3471-9905-8f35a6a1243b"
      }
    },
    {
      "fullUrl": "urn:uuid:346c9384-3a39-38e2-1ee0-2a20b7412ee2",
      "resource": {
        "resourceType": "Observation",
        "id": "346c9384-3a39-38e2-1ee0-2a20b7412ee2",
        "meta": {
          "profile": [
            "http://hl7.org/fhir/us/odh/StructureDefinition/odh-UsualWork"
          ],
          "source": [
            "ecr"
          ]
        },
        "identifier": [
          {
            "system": "urn:ietf:rfc:3986",
            "value": "urn:uuid:4b0149ce-45c3-4c29-97a1-951ecc415aac"
          }
        ],
        "category": [
          {
            "coding": [
              {
                "system": "http://terminology.hl7.org/CodeSystem/observation-category",
                "code": "social-history"
              }
            ]
          }
        ],
        "status": "final",
        "code": {
          "coding": [
            {
              "code": "21843-8",
              "display": "History of Usual Occupation",
              "system": "http://loinc.org"
            }
          ]
        },
        "effectivePeriod": {
          "start": "2017-12-16"
        },
        "valueCodeableConcept": {
          "coding": [
            {
              "code": "3600",
              "display": "Nursing, psychiatric, and home health aides",
              "system": "urn:oid:2.16.840.1.113883.6.240"
            }
          ]
        },
        "component": [
          {
            "code": {
              "coding": [
                {
                  "code": "74163-7",
                  "display": "Usual Occupation Duration",
                  "system": "http://loinc.org"
                }
              ]
            },
            "valueQuantity": {
              "value": 15,
              "unit": "a"
            }
          },
          {
            "code": {
              "coding": [
                {
                  "code": "21844-6",
                  "display": "Usual Industry",
                  "system": "http://loinc.org"
                }
              ]
            },
            "valueCodeableConcept": {
              "coding": [
                {
                  "code": "8270",
                  "display": "Nursing care facilities",
                  "system": "urn:oid:2.16.840.1.114222.4.5.315"
                }
              ]
            }
          }
        ],
        "subject": {
<<<<<<< HEAD
          "reference": "Patient/550e990c-81ac-4908-9e36-f6ff5a9ab83b"
=======
          "reference": "Patient/9483e7c4-5791-43de-b1a4-1e262858201a"
>>>>>>> 2cb5f31c
        }
      },
      "request": {
        "method": "PUT",
        "url": "Observation/346c9384-3a39-38e2-1ee0-2a20b7412ee2"
      }
    },
    {
      "fullUrl": "urn:uuid:94f56729-14e8-8e95-a1dc-96be0b07c565",
      "resource": {
        "resourceType": "Observation",
        "id": "94f56729-14e8-8e95-a1dc-96be0b07c565",
        "meta": {
          "profile": [
            "http://hl7.org/fhir/us/core/StructureDefinition/us-core-observationresults"
          ],
          "source": [
            "ecr"
          ]
        },
        "identifier": [
          {
            "system": "urn:ietf:rfc:3986",
            "value": "urn:uuid:86cbdd4a-a738-4252-93d4-455dc247c6ed"
          }
        ],
        "category": [
          {
            "coding": [
              {
                "system": "http://terminology.hl7.org/CodeSystem/observation-category",
                "code": "social-history"
              }
            ]
          }
        ],
        "status": "final",
        "code": {
          "coding": [
            {
              "code": "87511-2",
              "display": "Combat zone and or hazardous duty work dates",
              "system": "http://loinc.org"
            }
          ]
        },
        "subject": {
<<<<<<< HEAD
          "reference": "Patient/550e990c-81ac-4908-9e36-f6ff5a9ab83b"
=======
          "reference": "Patient/9483e7c4-5791-43de-b1a4-1e262858201a"
>>>>>>> 2cb5f31c
        }
      },
      "request": {
        "method": "PUT",
        "url": "Observation/94f56729-14e8-8e95-a1dc-96be0b07c565"
      }
    },
    {
      "fullUrl": "urn:uuid:965db622-e821-a004-71b9-f6959814516f",
      "resource": {
        "resourceType": "Observation",
        "id": "965db622-e821-a004-71b9-f6959814516f",
        "meta": {
          "profile": [
            "http://hl7.org/fhir/us/odh/StructureDefinition/odh-PastOrPresentJob"
          ],
          "source": [
            "ecr"
          ]
        },
        "identifier": [
          {
            "system": "urn:ietf:rfc:3986",
            "value": "urn:uuid:5aff7416-7a1f-4922-a9a9-cb04338b25a5"
          }
        ],
        "category": [
          {
            "coding": [
              {
                "system": "http://terminology.hl7.org/CodeSystem/observation-category",
                "code": "social-history"
              }
            ]
          }
        ],
        "status": "final",
        "code": {
          "coding": [
            {
              "code": "11341-5",
              "display": "History of Occupation",
              "system": "http://loinc.org"
            }
          ]
        },
        "effectivePeriod": {
          "start": "2017-12-16"
        },
        "valueCodeableConcept": {
          "coding": [
            {
              "code": "3600",
              "display": "Nursing, psychiatric, and home health aides",
              "system": "urn:oid:2.16.840.1.113883.6.240"
            }
          ]
        },
        "component": [
          {
            "code": {
              "coding": [
                {
                  "code": "74159-5",
                  "display": "Work Schedule",
                  "system": "http://loinc.org"
                }
              ]
            },
            "valueCodeableConcept": {
              "coding": [
                {
                  "code": "NS",
                  "display": "Night Shift",
                  "system": "urn:oid:2.16.840.1.113883.5.1063"
                }
              ]
            }
          },
          {
            "code": {
              "coding": [
                {
                  "code": "63761-1",
                  "display": "What were your main activities or duties for this job",
                  "system": "http://loinc.org"
                }
              ]
            },
            "valueString": "Patient care"
          },
          {
            "code": {
              "coding": [
                {
                  "code": "87729-0",
                  "display": "History of Occupational Hazard",
                  "system": "http://loinc.org"
                }
              ]
            },
            "valueString": "Infectious Disease"
          },
          {
            "code": {
              "coding": [
                {
                  "code": "87707-6",
                  "display": "Job supervisory level or pay grade",
                  "system": "http://loinc.org"
                }
              ]
            },
            "valueCodeableConcept": {
              "coding": [
                {
                  "code": "C-6",
                  "display": "C6 - Manager",
                  "system": "urn:oid:2.16.840.1.114222.4.5.327"
                }
              ]
            }
          },
          {
            "code": {
              "coding": [
                {
                  "code": "86188-0",
                  "display": "History of Occupation Industry",
                  "system": "http://loinc.org"
                }
              ]
            },
            "valueCodeableConcept": {
              "coding": [
                {
                  "code": "8270",
                  "display": "Nursing care facilities",
                  "system": "http://snomed.info/sct"
                }
              ]
            }
          },
          {
            "code": {
              "coding": [
                {
                  "code": "85104-8",
                  "display": "Compensation and Sector Employment Type",
                  "system": "http://loinc.org"
                }
              ]
            },
            "valueCodeableConcept": {
              "coding": [
                {
                  "code": "PWNSE",
                  "display": "Paid non-governmental work, not self-employed",
                  "system": "urn:oid:2.16.840.1.113883.5.1139"
                }
              ]
            }
          }
        ],
        "subject": {
<<<<<<< HEAD
          "reference": "Patient/550e990c-81ac-4908-9e36-f6ff5a9ab83b"
=======
          "reference": "Patient/9483e7c4-5791-43de-b1a4-1e262858201a"
>>>>>>> 2cb5f31c
        }
      },
      "request": {
        "method": "PUT",
        "url": "Observation/965db622-e821-a004-71b9-f6959814516f"
      }
    },
    {
      "fullUrl": "urn:uuid:51487854-3257-0685-a4cf-f191347b317e",
      "resource": {
        "resourceType": "Observation",
        "id": "51487854-3257-0685-a4cf-f191347b317e",
        "meta": {
          "profile": [
            "http://hl7.org/fhir/us/core/StructureDefinition/us-core-observationresults"
          ],
          "source": [
            "ecr"
          ]
        },
        "identifier": [
          {
            "system": "urn:ietf:rfc:3986",
            "value": "urn:uuid:7916c040-f9a4-447d-95e7-3e4877582959"
          }
        ],
        "category": [
          {
            "coding": [
              {
                "system": "http://terminology.hl7.org/CodeSystem/observation-category",
                "code": "social-history"
              }
            ]
          }
        ],
        "status": "final",
        "code": {
          "coding": [
            {
              "code": "87510-4",
              "display": "Date of Retirement",
              "system": "http://loinc.org"
            }
          ]
        },
        "valueQuantity": {
          "value": 20171216
        },
        "subject": {
<<<<<<< HEAD
          "reference": "Patient/550e990c-81ac-4908-9e36-f6ff5a9ab83b"
=======
          "reference": "Patient/9483e7c4-5791-43de-b1a4-1e262858201a"
>>>>>>> 2cb5f31c
        }
      },
      "request": {
        "method": "PUT",
        "url": "Observation/51487854-3257-0685-a4cf-f191347b317e"
      }
    },
    {
      "fullUrl": "urn:uuid:",
      "resource": {
        "resourceType": "Observation",
        "meta": {
          "profile": [
            "http://hl7.org/fhir/us/core/StructureDefinition/us-core-observationresults"
          ],
          "source": [
            "ecr"
          ]
        }
      },
      "request": {
        "method": "PUT",
        "url": "Observation/"
      }
    }
  ]
}<|MERGE_RESOLUTION|>--- conflicted
+++ resolved
@@ -123,12 +123,7 @@
                 }
               ]
             },
-            "mode": "snapshot",
-            "entry": [
-              {
-                "reference": "CarePlan/b02f3743-5484-7dd8-8cc5-947a1f8ab685"
-              }
-            ]
+            "mode": "snapshot"
           },
           {
             "id": "2E345F58-7C25-11ED-B3EC-C301D81100B2",
@@ -423,11 +418,7 @@
           }
         ],
         "subject": {
-<<<<<<< HEAD
-          "reference": "Patient/550e990c-81ac-4908-9e36-f6ff5a9ab83b"
-=======
           "reference": "Patient/9483e7c4-5791-43de-b1a4-1e262858201a"
->>>>>>> 2cb5f31c
         },
         "relatesTo": [
           {
@@ -485,11 +476,7 @@
           "end": "2023-02-12"
         },
         "subject": {
-<<<<<<< HEAD
-          "reference": "Patient/550e990c-81ac-4908-9e36-f6ff5a9ab83b"
-=======
           "reference": "Patient/9483e7c4-5791-43de-b1a4-1e262858201a"
->>>>>>> 2cb5f31c
         },
         "location": [
           {
@@ -963,17 +950,10 @@
       }
     },
     {
-<<<<<<< HEAD
-      "fullUrl": "urn:uuid:550e990c-81ac-4908-9e36-f6ff5a9ab83b",
-      "resource": {
-        "resourceType": "Patient",
-        "id": "550e990c-81ac-4908-9e36-f6ff5a9ab83b",
-=======
       "fullUrl": "urn:uuid:9483e7c4-5791-43de-b1a4-1e262858201a",
       "resource": {
         "resourceType": "Patient",
         "id": "9483e7c4-5791-43de-b1a4-1e262858201a",
->>>>>>> 2cb5f31c
         "meta": {
           "profile": [
             "http://hl7.org/fhir/us/core/StructureDefinition/us-core-patient"
@@ -1133,50 +1113,22 @@
       },
       "request": {
         "method": "PUT",
-<<<<<<< HEAD
-        "url": "Patient/550e990c-81ac-4908-9e36-f6ff5a9ab83b"
-=======
         "url": "Patient/9483e7c4-5791-43de-b1a4-1e262858201a"
->>>>>>> 2cb5f31c
-      }
-    },
-    {
-      "fullUrl": "urn:uuid:",
+      }
+    },
+    {
+      "fullUrl": "urn:uuid:a36f1344-b355-8a67-1146-ad16f7e8649e",
       "resource": {
         "resourceType": "CareTeam",
+        "id": "a36f1344-b355-8a67-1146-ad16f7e8649e",
         "subject": {
-<<<<<<< HEAD
-          "reference": "Patient/550e990c-81ac-4908-9e36-f6ff5a9ab83b"
+          "reference": "Patient/9483e7c4-5791-43de-b1a4-1e262858201a"
         },
         "meta": {
           "source": [
             "ecr"
           ]
         }
-      }
-    },
-    {
-      "fullUrl": "urn:uuid:b02f3743-5484-7dd8-8cc5-947a1f8ab685",
-      "resource": {
-        "resourceType": "CarePlan",
-        "id": "b02f3743-5484-7dd8-8cc5-947a1f8ab685",
-        "status": "unknown",
-        "intent": "proposal",
-        "subject": {
-          "reference": "Patient/550e990c-81ac-4908-9e36-f6ff5a9ab83b"
-=======
-          "reference": "Patient/9483e7c4-5791-43de-b1a4-1e262858201a"
->>>>>>> 2cb5f31c
-        },
-        "meta": {
-          "source": [
-            "ecr"
-          ]
-        }
-      },
-      "request": {
-        "method": "PUT",
-        "url": "CarePlan/b02f3743-5484-7dd8-8cc5-947a1f8ab685"
       }
     },
     {
@@ -1221,11 +1173,7 @@
         },
         "onsetDateTime": "2017-02-27",
         "subject": {
-<<<<<<< HEAD
-          "reference": "Patient/550e990c-81ac-4908-9e36-f6ff5a9ab83b"
-=======
           "reference": "Patient/9483e7c4-5791-43de-b1a4-1e262858201a"
->>>>>>> 2cb5f31c
         },
         "meta": {
           "source": [
@@ -1280,11 +1228,7 @@
         },
         "onsetDateTime": "2017-09-18",
         "subject": {
-<<<<<<< HEAD
-          "reference": "Patient/550e990c-81ac-4908-9e36-f6ff5a9ab83b"
-=======
           "reference": "Patient/9483e7c4-5791-43de-b1a4-1e262858201a"
->>>>>>> 2cb5f31c
         },
         "meta": {
           "source": [
@@ -1339,11 +1283,7 @@
         },
         "onsetDateTime": "2021-11-05",
         "subject": {
-<<<<<<< HEAD
-          "reference": "Patient/550e990c-81ac-4908-9e36-f6ff5a9ab83b"
-=======
           "reference": "Patient/9483e7c4-5791-43de-b1a4-1e262858201a"
->>>>>>> 2cb5f31c
         },
         "meta": {
           "source": [
@@ -1398,11 +1338,7 @@
         },
         "onsetDateTime": "2022-08-19",
         "subject": {
-<<<<<<< HEAD
-          "reference": "Patient/550e990c-81ac-4908-9e36-f6ff5a9ab83b"
-=======
           "reference": "Patient/9483e7c4-5791-43de-b1a4-1e262858201a"
->>>>>>> 2cb5f31c
         },
         "meta": {
           "source": [
@@ -1457,11 +1393,7 @@
         },
         "onsetDateTime": "2022-08-19",
         "subject": {
-<<<<<<< HEAD
-          "reference": "Patient/550e990c-81ac-4908-9e36-f6ff5a9ab83b"
-=======
           "reference": "Patient/9483e7c4-5791-43de-b1a4-1e262858201a"
->>>>>>> 2cb5f31c
         },
         "meta": {
           "source": [
@@ -1516,11 +1448,7 @@
         },
         "onsetDateTime": "2022-12-14",
         "subject": {
-<<<<<<< HEAD
-          "reference": "Patient/550e990c-81ac-4908-9e36-f6ff5a9ab83b"
-=======
           "reference": "Patient/9483e7c4-5791-43de-b1a4-1e262858201a"
->>>>>>> 2cb5f31c
         },
         "meta": {
           "source": [
@@ -1584,11 +1512,7 @@
           ]
         },
         "subject": {
-<<<<<<< HEAD
-          "reference": "Patient/550e990c-81ac-4908-9e36-f6ff5a9ab83b"
-=======
           "reference": "Patient/9483e7c4-5791-43de-b1a4-1e262858201a"
->>>>>>> 2cb5f31c
         }
       },
       "request": {
@@ -1622,11 +1546,7 @@
           "end": "2022-01-31T18:52:00Z"
         },
         "subject": {
-<<<<<<< HEAD
-          "reference": "Patient/550e990c-81ac-4908-9e36-f6ff5a9ab83b"
-=======
           "reference": "Patient/9483e7c4-5791-43de-b1a4-1e262858201a"
->>>>>>> 2cb5f31c
         },
         "performer": [
           {
@@ -1815,11 +1735,7 @@
           }
         ],
         "subject": {
-<<<<<<< HEAD
-          "reference": "Patient/550e990c-81ac-4908-9e36-f6ff5a9ab83b"
-=======
           "reference": "Patient/9483e7c4-5791-43de-b1a4-1e262858201a"
->>>>>>> 2cb5f31c
         },
         "performer": [
           {
@@ -1936,11 +1852,7 @@
           }
         ],
         "subject": {
-<<<<<<< HEAD
-          "reference": "Patient/550e990c-81ac-4908-9e36-f6ff5a9ab83b"
-=======
           "reference": "Patient/9483e7c4-5791-43de-b1a4-1e262858201a"
->>>>>>> 2cb5f31c
         },
         "performer": [
           {
@@ -2024,11 +1936,7 @@
           }
         ],
         "subject": {
-<<<<<<< HEAD
-          "reference": "Patient/550e990c-81ac-4908-9e36-f6ff5a9ab83b"
-=======
           "reference": "Patient/9483e7c4-5791-43de-b1a4-1e262858201a"
->>>>>>> 2cb5f31c
         },
         "performer": [
           {
@@ -2112,11 +2020,7 @@
           }
         ],
         "subject": {
-<<<<<<< HEAD
-          "reference": "Patient/550e990c-81ac-4908-9e36-f6ff5a9ab83b"
-=======
           "reference": "Patient/9483e7c4-5791-43de-b1a4-1e262858201a"
->>>>>>> 2cb5f31c
         },
         "performer": [
           {
@@ -2200,11 +2104,7 @@
           }
         ],
         "subject": {
-<<<<<<< HEAD
-          "reference": "Patient/550e990c-81ac-4908-9e36-f6ff5a9ab83b"
-=======
           "reference": "Patient/9483e7c4-5791-43de-b1a4-1e262858201a"
->>>>>>> 2cb5f31c
         },
         "performer": [
           {
@@ -2288,11 +2188,7 @@
           }
         ],
         "subject": {
-<<<<<<< HEAD
-          "reference": "Patient/550e990c-81ac-4908-9e36-f6ff5a9ab83b"
-=======
           "reference": "Patient/9483e7c4-5791-43de-b1a4-1e262858201a"
->>>>>>> 2cb5f31c
         },
         "performer": [
           {
@@ -2376,11 +2272,7 @@
           }
         ],
         "subject": {
-<<<<<<< HEAD
-          "reference": "Patient/550e990c-81ac-4908-9e36-f6ff5a9ab83b"
-=======
           "reference": "Patient/9483e7c4-5791-43de-b1a4-1e262858201a"
->>>>>>> 2cb5f31c
         },
         "performer": [
           {
@@ -2464,11 +2356,7 @@
           }
         ],
         "subject": {
-<<<<<<< HEAD
-          "reference": "Patient/550e990c-81ac-4908-9e36-f6ff5a9ab83b"
-=======
           "reference": "Patient/9483e7c4-5791-43de-b1a4-1e262858201a"
->>>>>>> 2cb5f31c
         },
         "performer": [
           {
@@ -2552,11 +2440,7 @@
           }
         ],
         "subject": {
-<<<<<<< HEAD
-          "reference": "Patient/550e990c-81ac-4908-9e36-f6ff5a9ab83b"
-=======
           "reference": "Patient/9483e7c4-5791-43de-b1a4-1e262858201a"
->>>>>>> 2cb5f31c
         },
         "performer": [
           {
@@ -2640,11 +2524,7 @@
           }
         ],
         "subject": {
-<<<<<<< HEAD
-          "reference": "Patient/550e990c-81ac-4908-9e36-f6ff5a9ab83b"
-=======
           "reference": "Patient/9483e7c4-5791-43de-b1a4-1e262858201a"
->>>>>>> 2cb5f31c
         },
         "performer": [
           {
@@ -2728,11 +2608,7 @@
           }
         ],
         "subject": {
-<<<<<<< HEAD
-          "reference": "Patient/550e990c-81ac-4908-9e36-f6ff5a9ab83b"
-=======
           "reference": "Patient/9483e7c4-5791-43de-b1a4-1e262858201a"
->>>>>>> 2cb5f31c
         },
         "performer": [
           {
@@ -2816,11 +2692,7 @@
           }
         ],
         "subject": {
-<<<<<<< HEAD
-          "reference": "Patient/550e990c-81ac-4908-9e36-f6ff5a9ab83b"
-=======
           "reference": "Patient/9483e7c4-5791-43de-b1a4-1e262858201a"
->>>>>>> 2cb5f31c
         },
         "performer": [
           {
@@ -2904,11 +2776,7 @@
           }
         ],
         "subject": {
-<<<<<<< HEAD
-          "reference": "Patient/550e990c-81ac-4908-9e36-f6ff5a9ab83b"
-=======
           "reference": "Patient/9483e7c4-5791-43de-b1a4-1e262858201a"
->>>>>>> 2cb5f31c
         },
         "performer": [
           {
@@ -2992,11 +2860,7 @@
           }
         ],
         "subject": {
-<<<<<<< HEAD
-          "reference": "Patient/550e990c-81ac-4908-9e36-f6ff5a9ab83b"
-=======
           "reference": "Patient/9483e7c4-5791-43de-b1a4-1e262858201a"
->>>>>>> 2cb5f31c
         },
         "performer": [
           {
@@ -3099,11 +2963,7 @@
           }
         ],
         "subject": {
-<<<<<<< HEAD
-          "reference": "Patient/550e990c-81ac-4908-9e36-f6ff5a9ab83b"
-=======
           "reference": "Patient/9483e7c4-5791-43de-b1a4-1e262858201a"
->>>>>>> 2cb5f31c
         },
         "performer": [
           {
@@ -3187,11 +3047,7 @@
           }
         ],
         "subject": {
-<<<<<<< HEAD
-          "reference": "Patient/550e990c-81ac-4908-9e36-f6ff5a9ab83b"
-=======
           "reference": "Patient/9483e7c4-5791-43de-b1a4-1e262858201a"
->>>>>>> 2cb5f31c
         },
         "performer": [
           {
@@ -3275,11 +3131,7 @@
           }
         ],
         "subject": {
-<<<<<<< HEAD
-          "reference": "Patient/550e990c-81ac-4908-9e36-f6ff5a9ab83b"
-=======
           "reference": "Patient/9483e7c4-5791-43de-b1a4-1e262858201a"
->>>>>>> 2cb5f31c
         },
         "performer": [
           {
@@ -3363,11 +3215,7 @@
           }
         ],
         "subject": {
-<<<<<<< HEAD
-          "reference": "Patient/550e990c-81ac-4908-9e36-f6ff5a9ab83b"
-=======
           "reference": "Patient/9483e7c4-5791-43de-b1a4-1e262858201a"
->>>>>>> 2cb5f31c
         },
         "performer": [
           {
@@ -3451,11 +3299,7 @@
           }
         ],
         "subject": {
-<<<<<<< HEAD
-          "reference": "Patient/550e990c-81ac-4908-9e36-f6ff5a9ab83b"
-=======
           "reference": "Patient/9483e7c4-5791-43de-b1a4-1e262858201a"
->>>>>>> 2cb5f31c
         },
         "performer": [
           {
@@ -3539,11 +3383,7 @@
           }
         ],
         "subject": {
-<<<<<<< HEAD
-          "reference": "Patient/550e990c-81ac-4908-9e36-f6ff5a9ab83b"
-=======
           "reference": "Patient/9483e7c4-5791-43de-b1a4-1e262858201a"
->>>>>>> 2cb5f31c
         },
         "performer": [
           {
@@ -3627,11 +3467,7 @@
           }
         ],
         "subject": {
-<<<<<<< HEAD
-          "reference": "Patient/550e990c-81ac-4908-9e36-f6ff5a9ab83b"
-=======
           "reference": "Patient/9483e7c4-5791-43de-b1a4-1e262858201a"
->>>>>>> 2cb5f31c
         },
         "performer": [
           {
@@ -3715,11 +3551,7 @@
           }
         ],
         "subject": {
-<<<<<<< HEAD
-          "reference": "Patient/550e990c-81ac-4908-9e36-f6ff5a9ab83b"
-=======
           "reference": "Patient/9483e7c4-5791-43de-b1a4-1e262858201a"
->>>>>>> 2cb5f31c
         },
         "performer": [
           {
@@ -3794,11 +3626,7 @@
           }
         ],
         "subject": {
-<<<<<<< HEAD
-          "reference": "Patient/550e990c-81ac-4908-9e36-f6ff5a9ab83b"
-=======
           "reference": "Patient/9483e7c4-5791-43de-b1a4-1e262858201a"
->>>>>>> 2cb5f31c
         }
       },
       "request": {
@@ -3855,11 +3683,7 @@
           ]
         },
         "subject": {
-<<<<<<< HEAD
-          "reference": "Patient/550e990c-81ac-4908-9e36-f6ff5a9ab83b"
-=======
           "reference": "Patient/9483e7c4-5791-43de-b1a4-1e262858201a"
->>>>>>> 2cb5f31c
         }
       },
       "request": {
@@ -3917,11 +3741,7 @@
           ]
         },
         "subject": {
-<<<<<<< HEAD
-          "reference": "Patient/550e990c-81ac-4908-9e36-f6ff5a9ab83b"
-=======
           "reference": "Patient/9483e7c4-5791-43de-b1a4-1e262858201a"
->>>>>>> 2cb5f31c
         }
       },
       "request": {
@@ -3971,11 +3791,7 @@
         "effectiveDateTime": "2020-11-09",
         "valueBoolean": true,
         "subject": {
-<<<<<<< HEAD
-          "reference": "Patient/550e990c-81ac-4908-9e36-f6ff5a9ab83b"
-=======
           "reference": "Patient/9483e7c4-5791-43de-b1a4-1e262858201a"
->>>>>>> 2cb5f31c
         }
       },
       "request": {
@@ -4036,11 +3852,7 @@
           ]
         },
         "subject": {
-<<<<<<< HEAD
-          "reference": "Patient/550e990c-81ac-4908-9e36-f6ff5a9ab83b"
-=======
           "reference": "Patient/9483e7c4-5791-43de-b1a4-1e262858201a"
->>>>>>> 2cb5f31c
         }
       },
       "request": {
@@ -4137,11 +3949,7 @@
           }
         ],
         "subject": {
-<<<<<<< HEAD
-          "reference": "Patient/550e990c-81ac-4908-9e36-f6ff5a9ab83b"
-=======
           "reference": "Patient/9483e7c4-5791-43de-b1a4-1e262858201a"
->>>>>>> 2cb5f31c
         }
       },
       "request": {
@@ -4189,11 +3997,7 @@
           ]
         },
         "subject": {
-<<<<<<< HEAD
-          "reference": "Patient/550e990c-81ac-4908-9e36-f6ff5a9ab83b"
-=======
           "reference": "Patient/9483e7c4-5791-43de-b1a4-1e262858201a"
->>>>>>> 2cb5f31c
         }
       },
       "request": {
@@ -4359,11 +4163,7 @@
           }
         ],
         "subject": {
-<<<<<<< HEAD
-          "reference": "Patient/550e990c-81ac-4908-9e36-f6ff5a9ab83b"
-=======
           "reference": "Patient/9483e7c4-5791-43de-b1a4-1e262858201a"
->>>>>>> 2cb5f31c
         }
       },
       "request": {
@@ -4414,11 +4214,7 @@
           "value": 20171216
         },
         "subject": {
-<<<<<<< HEAD
-          "reference": "Patient/550e990c-81ac-4908-9e36-f6ff5a9ab83b"
-=======
           "reference": "Patient/9483e7c4-5791-43de-b1a4-1e262858201a"
->>>>>>> 2cb5f31c
         }
       },
       "request": {
