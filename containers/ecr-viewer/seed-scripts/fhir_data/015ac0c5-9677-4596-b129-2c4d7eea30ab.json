--- conflicted
+++ resolved
@@ -123,12 +123,7 @@
                 }
               ]
             },
-            "mode": "snapshot",
-            "entry": [
-              {
-                "reference": "CarePlan/5ddcb7d6-d32c-e91c-f715-cf239eb4aee6"
-              }
-            ]
+            "mode": "snapshot"
           },
           {
             "id": "4D3C57C8-4441-11ED-B2C1-005056A7FB21",
@@ -309,11 +304,7 @@
           }
         ],
         "subject": {
-<<<<<<< HEAD
-          "reference": "Patient/a8e4cb0a-78ee-44ff-9aa6-425d243c1a75"
-=======
           "reference": "Patient/3f63928c-6f93-46d5-872d-9a007d1d5cdf"
->>>>>>> f2141182
         },
         "relatesTo": [
           {
@@ -371,11 +362,7 @@
           "end": "2022-09-28T12:30:00-07:00"
         },
         "subject": {
-<<<<<<< HEAD
-          "reference": "Patient/a8e4cb0a-78ee-44ff-9aa6-425d243c1a75"
-=======
           "reference": "Patient/3f63928c-6f93-46d5-872d-9a007d1d5cdf"
->>>>>>> f2141182
         },
         "location": [
           {
@@ -866,17 +853,10 @@
       }
     },
     {
-<<<<<<< HEAD
-      "fullUrl": "urn:uuid:a8e4cb0a-78ee-44ff-9aa6-425d243c1a75",
-      "resource": {
-        "resourceType": "Patient",
-        "id": "a8e4cb0a-78ee-44ff-9aa6-425d243c1a75",
-=======
       "fullUrl": "urn:uuid:3f63928c-6f93-46d5-872d-9a007d1d5cdf",
       "resource": {
         "resourceType": "Patient",
         "id": "3f63928c-6f93-46d5-872d-9a007d1d5cdf",
->>>>>>> f2141182
         "meta": {
           "profile": [
             "http://hl7.org/fhir/us/core/StructureDefinition/us-core-patient"
@@ -1011,50 +991,22 @@
       },
       "request": {
         "method": "PUT",
-<<<<<<< HEAD
-        "url": "Patient/a8e4cb0a-78ee-44ff-9aa6-425d243c1a75"
-=======
         "url": "Patient/3f63928c-6f93-46d5-872d-9a007d1d5cdf"
->>>>>>> f2141182
-      }
-    },
-    {
-      "fullUrl": "urn:uuid:",
+      }
+    },
+    {
+      "fullUrl": "urn:uuid:a36f1344-b355-8a67-1146-ad16f7e8649e",
       "resource": {
         "resourceType": "CareTeam",
+        "id": "a36f1344-b355-8a67-1146-ad16f7e8649e",
         "subject": {
-<<<<<<< HEAD
-          "reference": "Patient/a8e4cb0a-78ee-44ff-9aa6-425d243c1a75"
+          "reference": "Patient/3f63928c-6f93-46d5-872d-9a007d1d5cdf"
         },
         "meta": {
           "source": [
             "ecr"
           ]
         }
-      }
-    },
-    {
-      "fullUrl": "urn:uuid:5ddcb7d6-d32c-e91c-f715-cf239eb4aee6",
-      "resource": {
-        "resourceType": "CarePlan",
-        "id": "5ddcb7d6-d32c-e91c-f715-cf239eb4aee6",
-        "status": "unknown",
-        "intent": "proposal",
-        "subject": {
-          "reference": "Patient/a8e4cb0a-78ee-44ff-9aa6-425d243c1a75"
-=======
-          "reference": "Patient/3f63928c-6f93-46d5-872d-9a007d1d5cdf"
->>>>>>> f2141182
-        },
-        "meta": {
-          "source": [
-            "ecr"
-          ]
-        }
-      },
-      "request": {
-        "method": "PUT",
-        "url": "CarePlan/5ddcb7d6-d32c-e91c-f715-cf239eb4aee6"
       }
     },
     {
@@ -1099,11 +1051,7 @@
         },
         "onsetDateTime": "2022-09-24",
         "subject": {
-<<<<<<< HEAD
-          "reference": "Patient/a8e4cb0a-78ee-44ff-9aa6-425d243c1a75"
-=======
           "reference": "Patient/3f63928c-6f93-46d5-872d-9a007d1d5cdf"
->>>>>>> f2141182
         },
         "meta": {
           "source": [
@@ -1158,11 +1106,7 @@
         },
         "onsetDateTime": "2022-09-28",
         "subject": {
-<<<<<<< HEAD
-          "reference": "Patient/a8e4cb0a-78ee-44ff-9aa6-425d243c1a75"
-=======
           "reference": "Patient/3f63928c-6f93-46d5-872d-9a007d1d5cdf"
->>>>>>> f2141182
         },
         "meta": {
           "source": [
@@ -1217,11 +1161,7 @@
         },
         "onsetDateTime": "2022-09-28",
         "subject": {
-<<<<<<< HEAD
-          "reference": "Patient/a8e4cb0a-78ee-44ff-9aa6-425d243c1a75"
-=======
           "reference": "Patient/3f63928c-6f93-46d5-872d-9a007d1d5cdf"
->>>>>>> f2141182
         },
         "meta": {
           "source": [
@@ -1260,11 +1200,7 @@
           "end": "2002-09-29T15:01:00Z"
         },
         "subject": {
-<<<<<<< HEAD
-          "reference": "Patient/a8e4cb0a-78ee-44ff-9aa6-425d243c1a75"
-=======
           "reference": "Patient/3f63928c-6f93-46d5-872d-9a007d1d5cdf"
->>>>>>> f2141182
         },
         "performer": [
           {
@@ -1400,11 +1336,7 @@
           }
         ],
         "subject": {
-<<<<<<< HEAD
-          "reference": "Patient/a8e4cb0a-78ee-44ff-9aa6-425d243c1a75"
-=======
           "reference": "Patient/3f63928c-6f93-46d5-872d-9a007d1d5cdf"
->>>>>>> f2141182
         },
         "performer": [
           {
@@ -1508,11 +1440,7 @@
           }
         ],
         "subject": {
-<<<<<<< HEAD
-          "reference": "Patient/a8e4cb0a-78ee-44ff-9aa6-425d243c1a75"
-=======
           "reference": "Patient/3f63928c-6f93-46d5-872d-9a007d1d5cdf"
->>>>>>> f2141182
         }
       },
       "request": {
@@ -1570,11 +1498,7 @@
           ]
         },
         "subject": {
-<<<<<<< HEAD
-          "reference": "Patient/a8e4cb0a-78ee-44ff-9aa6-425d243c1a75"
-=======
           "reference": "Patient/3f63928c-6f93-46d5-872d-9a007d1d5cdf"
->>>>>>> f2141182
         }
       },
       "request": {
@@ -1632,11 +1556,7 @@
           ]
         },
         "subject": {
-<<<<<<< HEAD
-          "reference": "Patient/a8e4cb0a-78ee-44ff-9aa6-425d243c1a75"
-=======
           "reference": "Patient/3f63928c-6f93-46d5-872d-9a007d1d5cdf"
->>>>>>> f2141182
         }
       },
       "request": {
@@ -1694,11 +1614,7 @@
           ]
         },
         "subject": {
-<<<<<<< HEAD
-          "reference": "Patient/a8e4cb0a-78ee-44ff-9aa6-425d243c1a75"
-=======
           "reference": "Patient/3f63928c-6f93-46d5-872d-9a007d1d5cdf"
->>>>>>> f2141182
         }
       },
       "request": {
@@ -1748,11 +1664,7 @@
         "effectiveDateTime": "2022-09-24",
         "valueString": "17",
         "subject": {
-<<<<<<< HEAD
-          "reference": "Patient/a8e4cb0a-78ee-44ff-9aa6-425d243c1a75"
-=======
           "reference": "Patient/3f63928c-6f93-46d5-872d-9a007d1d5cdf"
->>>>>>> f2141182
         }
       },
       "request": {
