{
  "resourceType": "Bundle",
  "type": "batch",
  "entry": [
    {
      "fullUrl": "urn:uuid:1.2.840.114350.1.13.202.3.7.8.688883.486",
      "resource": {
        "resourceType": "Composition",
        "id": "1.2.840.114350.1.13.202.3.7.8.688883.486",
        "meta": {
          "profile": [
            "http://hl7.org/fhir/us/ecr/StructureDefinition/eicr-composition"
          ],
          "source": [
            "ecr"
          ]
        },
        "identifier": [
          {
            "use": "official",
            "type": {
              "coding": [
                {
                  "code": "55751-2",
                  "display": "Initial Public Health Case Report",
                  "system": "http://loinc.org"
                }
              ]
            },
            "value": "28beb5ae-3f68-11ed-8bdc-005056a7fb21",
            "assigner": {
              "display": "EPC"
            }
          }
        ],
        "extension": [
          {
            "url": "http://hl7.org/fhir/StructureDefinition/composition-clinicaldocument-versionNumber",
            "valueString": "30"
          }
        ],
        "status": "final",
        "type": {
          "coding": [
            {
              "code": "55751-2",
              "display": "Initial Public Health Case Report",
              "system": "http://loinc.org"
            }
          ]
        },
        "date": "2022-10-04T17:04:37-07:00",
        "title": "Initial Public Health Case Report",
        "confidentiality": "N",
        "section": [
          {
            "id": "c80f67bb-6876-6ad5-ea57-46aea1afa973",
            "title": "Miscellaneous Notes",
            "text": {
              "status": "generated",
              "div": "<ul><li><caption>Addendum Note - Gregory, Lindsey - Wed Sep 28, 2022 12:00 PM PDT</caption><br>Modules accepted: Orders Addended by: GREGORY, LINDSEY on: 9/28/2022 08:36 PM Electronically signed by Gregory, Lindsey at 09/28/2022 8:36 PM PDT <br></li><li><caption>Addendum Note - Cshs, Hybrid Physician W Mycslink, MD - Wed Sep 28, 2022 12:00 PM PDT</caption><br>Modules accepted: Orders Addended by: CSHS, HYBRID PHYSICIAN W/ MYCHART TEST USER on: 9/28/2022 08:37 PM Electronically signed by Cshs, Hybrid Physician W Mycslink, MD at 09/28/2022 8:37 PM PDT <br></li></ul>documented in this encounter"
            },
            "code": {
              "coding": [
                {
                  "code": "10164-2",
                  "display": "HISTORY OF PRESENT ILLNESS",
                  "system": "http://loinc.org"
                }
              ]
            },
            "mode": "snapshot"
          },
          {
            "id": "4D3493EE-4441-11ED-B2C1-005056A7FB21",
            "title": "Immunizations",
            "text": {
              "status": "generated",
              "div": "Not on file documented as of this encounter"
            },
            "code": {
              "coding": [
                {
                  "code": "11369-6",
                  "display": "History of Immunization Narrative",
                  "system": "http://loinc.org"
                }
              ]
            },
            "mode": "snapshot"
          },
          {
            "id": "4D38E8F4-4441-11ED-B2C1-005056A7FB21",
            "title": "Administered Medications",
            "text": {
              "status": "generated",
              "div": "<table data-id='admMedTable11'><caption>Inactive Administered Medications - up to 3 most recent administrations</caption> <thead><tr><th>Medication Order</th><th>MAR Action</th><th>Action Date</th><th>Dose</th><th>Rate</th><th>Site</th></tr></thead><tbody><tr><td><paragraph data-id='med9'>alum-mag hydroxide-simeth (MAALOX) 200-200-20 mg/5 mL oral suspension 15 mL</paragraph><paragraph>15 mL, Oral, ONCE (IN CLINIC), On Wed 9/28/22 at 2100, For 1 dose, Order WILL be automatically substituted with P&T Approved equivalent per protocol. SHAKE WELL prior to use.</paragraph></td><td>Given</td><td>09/28/2022 8:37 PM PDT</td><td>15 mL</td><td></td><td></td></tr><tr><td></td><td></td></tr><tr><td><paragraph data-id='med7'>aspirin tablet 325 mg</paragraph><paragraph>325 mg, Oral, ONCE, On Wed 9/28/22 at 2100, For 1 dose</paragraph></td><td>Given</td><td>09/28/2022 8:37 PM PDT</td><td>325 mg</td><td></td><td></td></tr><tr><td></td><td></td></tr><tr><td><paragraph data-id='med8'>lidocaine (XYLOCAINE) 2% viscous oral solution</paragraph><paragraph>5 mL, Swish and Spit, ONCE (IN CLINIC), On Wed 9/28/22 at 2100, For 1 dose</paragraph></td><td>Given</td><td>09/28/2022 8:37 PM PDT</td><td>5 mL</td><td></td><td></td></tr><tr><td></td><td></td></tr></tbody></table>documented in this encounter"
            },
            "code": {
              "coding": [
                {
                  "code": "29549-3",
                  "display": "MEDICATIONS ADMINISTERED",
                  "system": "http://loinc.org"
                }
              ]
            },
            "mode": "snapshot"
          },
          {
            "id": "ca51a58e-d5d5-8f6d-28be-f526ca11481f",
            "title": "Plan of Treatment",
            "text": {
              "status": "generated",
              "div": "<paragraph>Not on file</paragraph>documented as of this encounter"
            },
            "code": {
              "coding": [
                {
                  "code": "18776-5",
                  "display": "Plan of care note",
                  "system": "http://loinc.org"
                }
              ]
            },
            "mode": "snapshot",
            "entry": [
              {
                "reference": "CarePlan/5ddcb7d6-d32c-e91c-f715-cf239eb4aee6"
              }
            ]
          },
          {
            "id": "4D3C57C8-4441-11ED-B2C1-005056A7FB21",
            "title": "Problems",
            "text": {
              "status": "generated",
              "div": "<table><thead><tr><th>Active Problems</th><th>Noted Date</th></tr></thead><tbody><tr data-id='problem16'><td data-id='problem16name'>Coronavirus infection</td><td>9/28/22</td></tr><tr data-id='problem17'><td data-id='problem17name'>Close exposure to COVID-19 virus</td><td>9/28/22</td></tr><tr data-id='problem15'><td data-id='problem15name'>Seasonal allergies</td><td>9/24/22</td></tr></tbody></table><table><thead><tr><th>Pregnant</th><th>Estimated Date of Delivery</th><th>Comments</th></tr></thead><tbody><tr><td>Yes</td><td>5/6/23</td><td>Based on Est. Date of Conception</td></tr></tbody></table>documented as of this encounter (statuses as of 10/04/2022)"
            },
            "code": {
              "coding": [
                {
                  "code": "11450-4",
                  "display": "Problem list - Reported",
                  "system": "http://loinc.org"
                }
              ]
            },
            "mode": "snapshot",
            "entry": [
              {
                "display": "Problem - Seasonal allergies",
                "reference": "Condition/1c2932d2-ae86-4b76-fafa-b0a12b17a027"
              },
              {
                "display": "Problem - Coronavirus infection",
                "reference": "Condition/1e7e7161-de05-f41e-f064-c227e43edd3e"
              },
              {
                "display": "Problem - Close exposure to COVID-19 virus",
                "reference": "Condition/6cb5bd36-5db9-68d4-ec94-afc3f96f6392"
              }
            ]
          },
          {
            "id": "578e38a5-2cc7-00e0-1769-ea74746c5fe8",
            "title": "Reason for Visit",
            "text": {
              "status": "generated",
              "div": "Not on file"
            },
            "code": {
              "coding": [
                {
                  "code": "29299-5",
                  "display": "REASON FOR VISIT",
                  "system": "http://loinc.org"
                }
              ]
            },
            "mode": "snapshot",
            "extension": [
              {
                "url": "http://hl7.org/fhir/cda/ccda/StructureDefinition/2.16.840.1.113883.10.20.22.2.12",
                "valueString": "Not on file"
              }
            ]
          },
          {
            "id": "4D3F4866-4441-11ED-B2C1-005056A7FB21",
            "title": "Results",
            "text": {
              "status": "generated",
              "div": "<ul><li data-id='Result.1.2.840.114350.1.13.202.3.7.2.798268.476858944'><caption data-id='Result.1.2.840.114350.1.13.202.3.7.2.798268.476858944.Procedure'>(ABNORMAL) CORONAVIRUS (COVID-19), PCR (09/29/2002 8:01 AM PDT)</caption><table><thead><tr><th>Component</th><th>Value</th><th>Ref Range</th><th>Test Method</th><th>Analysis Time</th><th>Performed At</th><th>Pathologist Signature</th></tr></thead><tbody><tr data-id='Result.1.2.840.114350.1.13.202.3.7.2.798268.476858944.Comp1'><td data-id='Result.1.2.840.114350.1.13.202.3.7.2.798268.476858944.Comp1Name'>SARS-CoV-2, RNA</td><td>Detected (A)</td><td>Not Detected</td><td></td><td></td><td>LABCORP</td><td data-id='Result.1.2.840.114350.1.13.202.3.7.2.798268.476858944.Comp1Signature'></td></tr><tr><td>Comment: <br>revoked sooner.U.S.C. 360bbb-3(b)(1), unless the authorization is terminated ordiagnosis of COVID-19 infection under section 564(b)(1) of the Act, 21of in vitro diagnostic tests for detection of SARS-CoV-2 virus and/orcircumstances exist justifying the authorization of the emergency useonly authorized for the duration of time the declaration thatFDA independent review of this validation is pending. This test isduring the Public Health Emergency) issued on February 29th, 2020.prior to Emergency Use Authorization for Coronavirus Disease-2019Laboratories Certified to Perform High Complexity Testing under CLIAthe FDA's Guidance Document (Policy for Diagnostics Testing inAuthorization (EUA). This test has been validated in accordance withapproved. This test has been authorized by FDA under an Emergency Useby LabCorp Laboratories. This test has not been FDA cleared orThis test was developed and its performance characteristics determined <br></td></tr></tbody></table><table><thead><tr><th>Specimen (Source)</th><th>Anatomical Location / Laterality</th><th>Collection Method / Volume</th><th>Collection Time</th><th>Received Time</th></tr></thead><tbody><tr><td data-id='Result.1.2.840.114350.1.13.202.3.7.2.798268.476858944.Specimen'>Nasopharyngeal (NASOPHARYNGEAL)</td><td></td><td></td><td>09/29/2002 8:01 AM PDT</td><td>09/29/2022</td></tr></tbody></table><table><thead><tr><th>Narrative</th></tr></thead><tbody><tr><td><paragraph>LABCORP - 09/29/2022 2:13 PM PDT</paragraph><paragraph data-id='Result.1.2.840.114350.1.13.202.3.7.2.798268.476858944.Narrative'>Performed at:  01 - Labcorp Burlington 1447 York Court, Burlington, NC  272153361 Lab Director: Sanjai Nagendra MD, Phone:  8007624344 <br></paragraph></td></tr></tbody></table><table><thead><tr><th>Authorizing Provider</th><th>Result Type</th></tr></thead><tbody><tr><td>Hybrid Physician W Mycslink Cshs MD</td><td>MICRO (NON-CULT) ORDERABLES</td></tr></tbody></table><table><thead><tr><th>Performing Organization</th><th>Address</th><th>City/State/ZIP Code</th><th>Phone Number</th></tr></thead><tbody><tr><td data-id='Result.1.2.840.114350.1.13.202.3.7.2.798268.476858944.PerformingLab'><paragraph>LABCORP</paragraph></td><td><paragraph>13112 Evening Creek Dr, Ste 200</paragraph></td><td><paragraph>San Diego, CA 92128</paragraph></td><td><paragraph>858-668-3700</paragraph></td></tr></tbody></table></li></ul>documented in this encounter"
            },
            "code": {
              "coding": [
                {
                  "code": "30954-2",
                  "display": "Relevant diagnostic tests/laboratory data Narrative",
                  "system": "http://loinc.org"
                }
              ]
            },
            "mode": "snapshot",
            "entry": [
              {
                "display": "SARS-CoV-2, RNA",
                "reference": "Observation/3a45daf2-6872-fd2a-6ede-606810d52bb2"
              },
              {
                "display": "Lab Interpretation",
                "reference": "Observation/e9c8e4b3-3fec-4f29-a5c5-e45f96680a4c"
              }
            ]
          },
          {
            "id": "8a900c7f-2adf-c43c-4fde-16f9696944df",
            "title": "Social History",
            "text": {
              "status": "generated",
              "div": "<table data-id='sochist21'><thead><tr><th>Tobacco Use</th><th>Types</th><th>Packs/Day</th><th>Years Used</th><th>Date</th></tr></thead><tbody><tr><td>Smoking Tobacco: Never</td><td></td><td data-id='sochist21packsperday'></td><td></td><td></td></tr><tr data-id='sochist21smokeless'><td>Smokeless Tobacco: Never</td><td></td><td></td><td></td><td></td></tr></tbody></table><table><thead><tr><th>Alcohol Use</th><th>Standard Drinks/Week</th><th>Comments</th></tr></thead><tbody><tr><td data-id='alcoholStatus'>Never</td><td>0 (1 standard drink = 0.6 oz pure alcohol)</td><td></td></tr></tbody></table><table><thead><tr><th>Education</th><th>Answer</th><th>Date Recorded</th></tr></thead><tbody><tr><td>What is the highest level of school you have completed or the highest degree you have received?</td><td>Bachelor's degree (e.g., BA, AB, BS)</td><td>09/24/2022</td></tr></tbody></table><table><thead><tr><th>Sex Assigned at Birth</th><th>Date Recorded</th></tr></thead><tbody><tr data-id='BirthSex22'><td data-id='BirthSex22Value'>Female</td><td>09/24/2022 12:34 PM PDT</td></tr></tbody></table>documented as of this encounter"
            },
            "code": {
              "coding": [
                {
                  "code": "29762-2",
                  "display": "Social history Narrative",
                  "system": "http://loinc.org"
                }
              ]
            },
            "mode": "snapshot"
          },
          {
            "id": "8cfa32e2-c143-2ba9-dc72-266a3ba673c6",
            "title": "Encounter Details",
            "text": {
              "status": "generated",
              "div": "<table><thead><tr><th>Date</th><th>Type</th><th>Department</th><th>Care Team</th><th>Description</th></tr></thead><tbody><tr data-id='encounter23'><td>9/28/22</td><td data-id='encounter23type'>Office Visit</td><td><paragraph>CSMG Internal Medicine</paragraph><paragraph>8767 Wilshire Blvd</paragraph><paragraph>2nd Floor</paragraph><paragraph>BEVERLY HILLS, CA 90211</paragraph><paragraph>310-385-6031</paragraph></td><td><paragraph>Canavan, Allison H, MD</paragraph><paragraph>8631 W. THIRD STREET</paragraph><paragraph>STE 510E</paragraph><paragraph>LOS ANGELES, CA 90048</paragraph><paragraph>310-385-3380 (Work)</paragraph><paragraph>310-385-3224 (Fax)</paragraph><paragraph>allison.canavan@cshs.org</paragraph></td><td data-id='encounter23desc'><br>Close exposure to COVID-19 virusCoronavirus infection (Primary Dx);</td></tr></tbody></table>"
            },
            "code": {
              "coding": [
                {
                  "code": "46240-8",
                  "display": "History of Hospitalizations+Outpatient visits Narrative",
                  "system": "http://loinc.org"
                }
              ]
            },
            "mode": "snapshot"
          },
          {
            "id": "47663d83-626c-c5f7-50e9-73dc719baaee",
            "title": "Reportability Response Information Section",
            "text": {
              "status": "generated",
              "div": "<div xmlns=\"http://www.w3.org/1999/xhtml\">Reportability Response Information Section</div>"
            },
            "extension": [
              {
                "url": "http://hl7.org/fhir/us/ecr/StructureDefinition/rr-composition",
                "valueIdentifier": {
                  "use": "official",
                  "type": {
                    "coding": [
                      {
                        "code": "88085-6",
                        "display": "Reportability response report Document Public health",
                        "system": "http://loinc.org"
                      }
                    ]
                  },
                  "value": "f4c902d9-1d5f-45d4-ab98-c4c1c0844c1b"
                }
              },
              {
                "url": "http://hl7.org/fhir/us/ecr/StructureDefinition/rr-eicr-processing-status-extension",
                "valueCodeableConcept": {
                  "coding": [
                    {
                      "code": "RRVS19",
                      "display": "eICR processed",
                      "system": "urn:oid:2.16.840.1.114222.4.5.274"
                    }
                  ]
                }
              }
            ],
            "code": {
              "coding": [
                {
                  "code": "88085-6",
                  "display": "Reportability response report Document Public health",
                  "system": "http://loinc.org"
                }
              ]
            },
            "entry": [
              {
                "display": "Relevant Reportable Condition Observation - Disease caused by severe acute respiratory syndrome coronavirus 2 (disorder)",
                "reference": "Observation/7036e22a-8b10-44de-92aa-1265753a1fa6"
              },
              {
                "display": "Relevant Reportable Condition Observation - Disease caused by severe acute respiratory syndrome coronavirus 2 (disorder)",
                "reference": "Observation/650f0023-21cf-4dc4-ae9d-54e0bdf2f013"
              }
            ]
          }
        ],
        "subject": {
<<<<<<< HEAD
          "reference": "Patient/8e3eed32-acec-4188-b650-05bea446da61"
=======
          "reference": "Patient/30b794ac-135f-45f5-aa00-b0bae3ab2aae"
>>>>>>> 041a170d
        },
        "relatesTo": [
          {
            "code": "replaces",
            "targetReference": {
              "reference": "Composition/1.2.840.114350.1.13.202.3.7.8.688883.485"
            },
            "extension": [
              {
                "url": "http://hl7.org/fhir/StructureDefinition/composition-clinicaldocument-versionNumber",
                "valueString": "29"
              }
            ]
          }
        ],
        "encounter": {
          "reference": "Encounter/ad0fdf94-43bd-c07e-67dd-55274fda1880"
        },
        "custodian": {
          "reference": "Organization/7a0fa8f7-d4a1-61ce-4335-518aa22fcfbb"
        },
        "author": [
          {
            "reference": "Practitioner/03576c78-adb1-ff57-dd84-d8bc1ba0f861"
          },
          {
            "reference": "Device/5133672a-39c9-6145-51b2-34054fe50eaa"
          }
        ]
      },
      "request": {
        "method": "PUT",
        "url": "Composition/1.2.840.114350.1.13.202.3.7.8.688883.486"
      }
    },
    {
      "fullUrl": "urn:uuid:ad0fdf94-43bd-c07e-67dd-55274fda1880",
      "resource": {
        "resourceType": "Encounter",
        "id": "ad0fdf94-43bd-c07e-67dd-55274fda1880",
        "status": "unknown",
        "class": {
          "code": "AMB",
          "display": "Ambulatory",
          "system": "urn:oid:2.16.840.1.113883.5.4"
        },
        "identifier": [
          {
            "system": "urn:oid:1.2.840.114350.1.13.202.3.7.3.698084.8",
            "value": "49154645347"
          }
        ],
        "period": {
          "start": "2022-09-28T12:00:00-07:00",
          "end": "2022-09-28T12:30:00-07:00"
        },
        "subject": {
<<<<<<< HEAD
          "reference": "Patient/8e3eed32-acec-4188-b650-05bea446da61"
=======
          "reference": "Patient/30b794ac-135f-45f5-aa00-b0bae3ab2aae"
>>>>>>> 041a170d
        },
        "location": [
          {
            "id": "1.2.840.114350.1.13.202.3.7.2.686980",
            "location": {
              "reference": "Location/fe72934a-15d3-8df5-b580-ee21c16b39c9",
              "display": "CSMG Internal Medicine"
            },
            "extension": [
              {
                "url": "http://build.fhir.org/ig/HL7/case-reporting/StructureDefinition-us-ph-location-definitions.html#Location.type",
                "valueCodeableConcept": {
                  "coding": [
                    {
                      "code": "257622000",
                      "display": "Healthcare Facility",
                      "system": "http://snomed.info/sct"
                    }
                  ]
                }
              }
            ]
          }
        ],
        "participant": [
          {
            "type": [
              {
                "coding": [
                  {
                    "system": "http://terminology.hl7.org/CodeSystem/v3-ParticipationType",
                    "code": "ATND"
                  }
                ]
              }
            ],
            "individual": {
              "reference": "Practitioner/54aef910-c31a-d466-11e5-960b7c417f32"
            }
          }
        ],
        "meta": {
          "source": [
            "ecr"
          ]
        }
      },
      "request": {
        "method": "PUT",
        "url": "Encounter/ad0fdf94-43bd-c07e-67dd-55274fda1880"
      }
    },
    {
      "fullUrl": "urn:uuid:fe72934a-15d3-8df5-b580-ee21c16b39c9",
      "resource": {
        "resourceType": "Location",
        "id": "fe72934a-15d3-8df5-b580-ee21c16b39c9",
        "identifier": [
          {
            "value": "1.2.840.114350.1.13.202.3.7.2.686980"
          }
        ],
        "name": "CSMG Internal Medicine",
        "address": {
          "use": "work",
          "line": [
            "8767 Wilshire Blvd",
            "2nd Floor"
          ],
          "city": "BEVERLY HILLS",
          "state": "CA",
          "country": "US",
          "postalCode": "90211",
          "district": "LOS ANGELE"
        },
        "type": [
          {
            "coding": [
              {
                "code": "257622000",
                "display": "Healthcare Facility",
                "system": "http://snomed.info/sct"
              }
            ]
          }
        ],
        "meta": {
          "source": [
            "ecr"
          ]
        }
      },
      "request": {
        "method": "PUT",
        "url": "Location/fe72934a-15d3-8df5-b580-ee21c16b39c9"
      }
    },
    {
      "fullUrl": "urn:uuid:54aef910-c31a-d466-11e5-960b7c417f32",
      "resource": {
        "resourceType": "Practitioner",
        "id": "54aef910-c31a-d466-11e5-960b7c417f32",
        "meta": {
          "profile": [
            "http://hl7.org/fhir/us/core/StructureDefinition/us-core-practitioner"
          ],
          "source": [
            "ecr"
          ]
        },
        "extension": [
          {
            "url": "http://hl7.org/fhir/StructureDefinition/_datatype",
            "valueString": "Responsible Party"
          }
        ],
        "identifier": [
          {
            "system": "urn:oid:1.2.840.114350.1.13.202.3.7.2.836982",
            "value": "9992"
          }
        ],
        "name": [
          {
            "use": "usual",
            "text": "Cedars-Sinai"
          }
        ],
        "address": [
          {
            "use": "work",
            "line": [
              "8700 Beverly Blvd"
            ],
            "city": "Los Angeles",
            "state": "CA",
            "postalCode": "90048-1803"
          }
        ]
      },
      "request": {
        "method": "PUT",
        "url": "Practitioner/54aef910-c31a-d466-11e5-960b7c417f32"
      }
    },
    {
      "fullUrl": "urn:uuid:d6930155-009b-92a0-d2b9-007761c45ad2",
      "resource": {
        "resourceType": "Organization",
        "id": "d6930155-009b-92a0-d2b9-007761c45ad2",
        "meta": {
          "profile": [
            "http://hl7.org/fhir/us/ecr/StructureDefinition/rr-routing-entity-organization"
          ],
          "source": [
            "ecr"
          ]
        },
        "active": true,
        "type": [
          {
            "coding": [
              {
                "system": "urn:oid:2.16.840.1.114222.4.5.232",
                "code": "RR7",
                "display": "Routing Entity"
              }
            ]
          }
        ],
        "name": "California Department of Public Health",
        "address": [
          {
            "use": "work",
            "city": "Sacramento",
            "state": "CA"
          }
        ],
        "telecom": [
          {
            "system": "email",
            "value": "CalREDIEeCR@cdph.ca.gov",
            "use": "work"
          }
        ]
      },
      "request": {
        "method": "PUT",
        "url": "Organization/d6930155-009b-92a0-d2b9-007761c45ad2"
      }
    },
    {
      "fullUrl": "urn:uuid:7036e22a-8b10-44de-92aa-1265753a1fa6",
      "resource": {
        "resourceType": "Observation",
        "id": "7036e22a-8b10-44de-92aa-1265753a1fa6",
        "meta": {
          "profile": [
            "http://hl7.org/fhir/us/ecr/StructureDefinition/rr-reportability-information-observation"
          ],
          "source": [
            "ecr"
          ]
        },
        "identifier": [
          {
            "system": "urn:ietf:rfc:3986",
            "value": "urn:uuid:7036e22a-8b10-44de-92aa-1265753a1fa6"
          }
        ],
        "status": "final",
        "code": {
          "coding": [
            {
              "code": "64572001",
              "display": "Condition",
              "system": "http://snomed.info/sct"
            },
            {
              "code": "75323-6",
              "display": "Condition",
              "system": "http://loinc.org"
            }
          ]
        },
        "valueCodeableConcept": {
          "coding": [
            {
              "code": "840539006",
              "display": "Disease caused by severe acute respiratory syndrome coronavirus 2 (disorder)",
              "system": "http://snomed.info/sct"
            }
          ]
        },
        "extension": [
          {
            "url": "http://hl7.org/fhir/us/ecr/StructureDefinition/us-ph-determination-of-reportability-rule-extension",
            "valueString": "Detection of SARS-CoV-2 nucleic acid in a clinical or post-mortem specimen by any method"
          }
        ],
        "performer": [
          {
            "reference": "Organization/d6930155-009b-92a0-d2b9-007761c45ad2",
            "display": "California Department of Public Health"
          }
        ]
      },
      "request": {
        "method": "PUT",
        "url": "Observation/7036e22a-8b10-44de-92aa-1265753a1fa6"
      }
    },
    {
      "fullUrl": "urn:uuid:f87de327-7272-42ac-012d-58904caf7ef1",
      "resource": {
        "resourceType": "Organization",
        "id": "f87de327-7272-42ac-012d-58904caf7ef1",
        "meta": {
          "profile": [
            "http://hl7.org/fhir/us/ecr/StructureDefinition/rr-routing-entity-organization"
          ],
          "source": [
            "ecr"
          ]
        },
        "active": true,
        "type": [
          {
            "coding": [
              {
                "system": "urn:oid:2.16.840.1.114222.4.5.232",
                "code": "RR7",
                "display": "Routing Entity"
              }
            ]
          }
        ],
        "name": "Los Angeles County Department of Public Health"
      },
      "request": {
        "method": "PUT",
        "url": "Organization/f87de327-7272-42ac-012d-58904caf7ef1"
      }
    },
    {
      "fullUrl": "urn:uuid:650f0023-21cf-4dc4-ae9d-54e0bdf2f013",
      "resource": {
        "resourceType": "Observation",
        "id": "650f0023-21cf-4dc4-ae9d-54e0bdf2f013",
        "meta": {
          "profile": [
            "http://hl7.org/fhir/us/ecr/StructureDefinition/rr-reportability-information-observation"
          ],
          "source": [
            "ecr"
          ]
        },
        "identifier": [
          {
            "system": "urn:ietf:rfc:3986",
            "value": "urn:uuid:650f0023-21cf-4dc4-ae9d-54e0bdf2f013"
          }
        ],
        "status": "final",
        "code": {
          "coding": [
            {
              "code": "64572001",
              "display": "Condition",
              "system": "http://snomed.info/sct"
            },
            {
              "code": "75323-6",
              "display": "Condition",
              "system": "http://loinc.org"
            }
          ]
        },
        "valueCodeableConcept": {
          "coding": [
            {
              "code": "840539006",
              "display": "Disease caused by severe acute respiratory syndrome coronavirus 2 (disorder)",
              "system": "http://snomed.info/sct"
            }
          ]
        },
        "extension": [
          {
            "url": "http://hl7.org/fhir/us/ecr/StructureDefinition/us-ph-determination-of-reportability-rule-extension",
            "valueString": "Close contact in the 14 days prior to onset of symptoms with a confirmed or probable case of COVID-19 (Partially implemented as exposure with no timeframe parameters)"
          },
          {
            "url": "http://hl7.org/fhir/us/ecr/StructureDefinition/us-ph-determination-of-reportability-rule-extension",
            "valueString": "COVID-19 (as a diagnosis or active problem)"
          },
          {
            "url": "http://hl7.org/fhir/us/ecr/StructureDefinition/us-ph-determination-of-reportability-rule-extension",
            "valueString": "Detection of SARS-CoV-2 nucleic acid in a clinical or post-mortem specimen by any method"
          }
        ],
        "performer": [
          {
            "reference": "Organization/f87de327-7272-42ac-012d-58904caf7ef1",
            "display": "Los Angeles County Department of Public Health"
          }
        ]
      },
      "request": {
        "method": "PUT",
        "url": "Observation/650f0023-21cf-4dc4-ae9d-54e0bdf2f013"
      }
    },
    {
      "fullUrl": "urn:uuid:7a0fa8f7-d4a1-61ce-4335-518aa22fcfbb",
      "resource": {
        "resourceType": "Organization",
        "id": "7a0fa8f7-d4a1-61ce-4335-518aa22fcfbb",
        "identifier": [
          {
            "system": "http://hl7.org/fhir/sid/us-npi",
            "value": "1639172372"
          }
        ],
        "name": "Cedars-Sinai",
        "address": [
          {
            "use": "work",
            "line": [
              "8700 Beverly Blvd"
            ],
            "city": "Los Angeles",
            "state": "CA",
            "postalCode": "90048-1803"
          }
        ],
        "telecom": [
          {
            "system": "phone",
            "value": "+1-323-866-8600",
            "use": "work"
          }
        ],
        "meta": {
          "source": [
            "ecr"
          ]
        }
      },
      "request": {
        "method": "PUT",
        "url": "Organization/7a0fa8f7-d4a1-61ce-4335-518aa22fcfbb"
      }
    },
    {
      "fullUrl": "urn:uuid:03576c78-adb1-ff57-dd84-d8bc1ba0f861",
      "resource": {
        "resourceType": "Practitioner",
        "id": "03576c78-adb1-ff57-dd84-d8bc1ba0f861",
        "meta": {
          "profile": [
            "http://hl7.org/fhir/us/core/StructureDefinition/us-core-practitioner"
          ],
          "source": [
            "ecr"
          ]
        },
        "identifier": [
          {
            "system": "urn:oid:1.2.840.114350.1.13.202.3.7.2.697780",
            "value": "TANGCX"
          }
        ],
        "name": [
          {
            "family": "Tang",
            "given": [
              "Chris"
            ]
          },
          {
            "use": "usual",
            "text": "Cedars-Sinai"
          }
        ],
        "address": [
          {
            "use": "work",
            "line": [
              "8700 Beverly Blvd"
            ],
            "city": "Los Angeles",
            "state": "CA",
            "postalCode": "90048-1803"
          }
        ]
      },
      "request": {
        "method": "PUT",
        "url": "Practitioner/03576c78-adb1-ff57-dd84-d8bc1ba0f861"
      }
    },
    {
      "fullUrl": "urn:uuid:5133672a-39c9-6145-51b2-34054fe50eaa",
      "resource": {
        "resourceType": "Device",
        "id": "5133672a-39c9-6145-51b2-34054fe50eaa",
        "identifier": [
          {
            "system": "urn:oid:1.2.840.114350.1.1",
            "value": "10.2"
          }
        ],
        "type": {
          "coding": [
            {
              "display": "Epic - Version 10.2"
            }
          ]
        },
        "manufacturer": "Epic - Version 10.2",
        "version": [
          {
            "value": "Epic - Version 10.2"
          }
        ],
        "category": {
          "coding": [
            {
              "system": "http://hl7.org/fhir/device-category",
              "code": "software",
              "display": "software"
            }
          ]
        },
        "owner": {
          "reference": "Organization/7a0fa8f7-d4a1-61ce-4335-518aa22fcfbb"
        },
        "meta": {
          "source": [
            "ecr"
          ]
        }
      },
      "request": {
        "method": "PUT",
        "url": "Device/5133672a-39c9-6145-51b2-34054fe50eaa"
      }
    },
    {
<<<<<<< HEAD
      "fullUrl": "urn:uuid:8e3eed32-acec-4188-b650-05bea446da61",
      "resource": {
        "resourceType": "Patient",
        "id": "8e3eed32-acec-4188-b650-05bea446da61",
=======
      "fullUrl": "urn:uuid:30b794ac-135f-45f5-aa00-b0bae3ab2aae",
      "resource": {
        "resourceType": "Patient",
        "id": "30b794ac-135f-45f5-aa00-b0bae3ab2aae",
>>>>>>> 041a170d
        "meta": {
          "profile": [
            "http://hl7.org/fhir/us/core/StructureDefinition/us-core-patient"
          ],
          "source": [
            "ecr"
          ]
        },
        "identifier": [
          {
            "system": "urn:oid:1.2.840.114350.1.13.202.3.7.3.688884.100",
            "value": "CSTG9SJ9RQGHSV5"
          },
          {
            "system": "urn:oid:1.2.840.114350.1.13.202.3.7.5.737384.26",
            "value": "402000828",
            "assigner": {
              "display": "CSMRN"
            }
          }
        ],
        "name": [
          {
            "use": "official",
            "family": "Zzztestsix",
            "given": [
              "Cedarsecr"
            ]
          }
        ],
        "birthDate": "1980-01-01",
        "deceasedBoolean": false,
        "gender": "female",
        "extension": [
          {
            "url": "http://hl7.org/fhir/us/core/StructureDefinition/us-core-race",
            "extension": [
              {
                "url": "ombCategory",
                "valueCoding": {
                  "code": "2106-3",
                  "display": "White"
                }
              },
              {
                "url": "text",
                "valueString": "White"
              }
            ]
          },
          {
            "url": "http://hl7.org/fhir/us/core/StructureDefinition/us-core-ethnicity",
            "extension": [
              {
                "url": "ombCategory",
                "valueCoding": {
                  "code": "2186-5",
                  "display": "Not Hispanic or Latino"
                }
              },
              {
                "url": "text",
                "valueString": "Not Hispanic or Latino"
              }
            ]
          },
          {
            "url": "http://hl7.org/fhir/us/core/StructureDefinition/us-core-birthsex",
            "extension": [
              {
                "url": "value",
                "valueCodeableConcept": {
                  "coding": [
                    {
                      "code": "F",
                      "system": "urn:oid:2.16.840.1.113883.5.1"
                    }
                  ]
                }
              }
            ]
          }
        ],
        "address": [
          {
            "use": "home",
            "line": [
              "123 Hermosa Road"
            ],
            "city": "Los Angeles",
            "state": "CA",
            "country": "US",
            "postalCode": "90210",
            "district": "LOS ANGELE"
          }
        ],
        "telecom": [
          {
            "system": "phone",
            "value": "+1-806-806-8066",
            "use": "home"
          },
          {
            "system": "phone",
            "value": "+1-805-805-8055",
            "use": "work"
          },
          {
            "system": "phone",
            "value": "+1-804-804-8044",
            "use": "mobile"
          },
          {
            "system": "email",
            "value": "testpatientsix@gmail.com"
          }
        ],
        "communication": [
          {
            "language": {
              "coding": [
                {
                  "system": "urn:ietf:bcp:47",
                  "code": "en",
                  "display": "English"
                }
              ]
            },
            "preferred": true
          }
        ]
      },
      "request": {
        "method": "PUT",
<<<<<<< HEAD
        "url": "Patient/8e3eed32-acec-4188-b650-05bea446da61"
=======
        "url": "Patient/30b794ac-135f-45f5-aa00-b0bae3ab2aae"
>>>>>>> 041a170d
      }
    },
    {
      "fullUrl": "urn:uuid:",
      "resource": {
        "resourceType": "CareTeam",
        "subject": {
<<<<<<< HEAD
          "reference": "Patient/8e3eed32-acec-4188-b650-05bea446da61"
        },
        "meta": {
          "source": [
            "ecr"
          ]
        }
      }
    },
    {
      "fullUrl": "urn:uuid:5ddcb7d6-d32c-e91c-f715-cf239eb4aee6",
      "resource": {
        "resourceType": "CarePlan",
        "id": "5ddcb7d6-d32c-e91c-f715-cf239eb4aee6",
        "status": "unknown",
        "intent": "proposal",
        "subject": {
          "reference": "Patient/8e3eed32-acec-4188-b650-05bea446da61"
=======
          "reference": "Patient/30b794ac-135f-45f5-aa00-b0bae3ab2aae"
>>>>>>> 041a170d
        },
        "meta": {
          "source": [
            "ecr"
          ]
        }
      },
      "request": {
        "method": "PUT",
        "url": "CarePlan/5ddcb7d6-d32c-e91c-f715-cf239eb4aee6"
      }
    },
    {
      "fullUrl": "urn:uuid:1c2932d2-ae86-4b76-fafa-b0a12b17a027",
      "resource": {
        "resourceType": "Condition",
        "id": "1c2932d2-ae86-4b76-fafa-b0a12b17a027",
        "identifier": [
          {
            "system": "urn:oid:1.2.840.114350.1.13.202.3.7.2.768076",
            "value": "2336"
          }
        ],
        "clinicalStatus": {
          "coding": [
            {
              "code": "55561003",
              "display": "Active",
              "system": "http://snomed.info/sct"
            }
          ]
        },
        "category": [
          {
            "coding": [
              {
                "code": "problem-item-list",
                "display": "Problem List Item",
                "system": "http://hl7.org/fhir/us/core/ValueSet/us-core-condition-category"
              }
            ]
          }
        ],
        "code": {
          "coding": [
            {
              "code": "J30.2",
              "display": "Seasonal allergies",
              "system": "urn:oid:2.16.840.1.113883.6.90"
            }
          ]
        },
        "onsetDateTime": "2022-09-24",
        "subject": {
<<<<<<< HEAD
          "reference": "Patient/8e3eed32-acec-4188-b650-05bea446da61"
=======
          "reference": "Patient/30b794ac-135f-45f5-aa00-b0bae3ab2aae"
>>>>>>> 041a170d
        },
        "meta": {
          "source": [
            "ecr"
          ]
        }
      },
      "request": {
        "method": "PUT",
        "url": "Condition/1c2932d2-ae86-4b76-fafa-b0a12b17a027"
      }
    },
    {
      "fullUrl": "urn:uuid:1e7e7161-de05-f41e-f064-c227e43edd3e",
      "resource": {
        "resourceType": "Condition",
        "id": "1e7e7161-de05-f41e-f064-c227e43edd3e",
        "identifier": [
          {
            "system": "urn:oid:1.2.840.114350.1.13.202.3.7.2.768076",
            "value": "2337"
          }
        ],
        "clinicalStatus": {
          "coding": [
            {
              "code": "55561003",
              "display": "Active",
              "system": "http://snomed.info/sct"
            }
          ]
        },
        "category": [
          {
            "coding": [
              {
                "code": "problem-item-list",
                "display": "Problem List Item",
                "system": "http://hl7.org/fhir/us/core/ValueSet/us-core-condition-category"
              }
            ]
          }
        ],
        "code": {
          "coding": [
            {
              "code": "B34.2",
              "display": "Coronavirus infection",
              "system": "urn:oid:2.16.840.1.113883.6.90"
            }
          ]
        },
        "onsetDateTime": "2022-09-28",
        "subject": {
<<<<<<< HEAD
          "reference": "Patient/8e3eed32-acec-4188-b650-05bea446da61"
=======
          "reference": "Patient/30b794ac-135f-45f5-aa00-b0bae3ab2aae"
>>>>>>> 041a170d
        },
        "meta": {
          "source": [
            "ecr"
          ]
        }
      },
      "request": {
        "method": "PUT",
        "url": "Condition/1e7e7161-de05-f41e-f064-c227e43edd3e"
      }
    },
    {
      "fullUrl": "urn:uuid:6cb5bd36-5db9-68d4-ec94-afc3f96f6392",
      "resource": {
        "resourceType": "Condition",
        "id": "6cb5bd36-5db9-68d4-ec94-afc3f96f6392",
        "identifier": [
          {
            "system": "urn:oid:1.2.840.114350.1.13.202.3.7.2.768076",
            "value": "2338"
          }
        ],
        "clinicalStatus": {
          "coding": [
            {
              "code": "55561003",
              "display": "Active",
              "system": "http://snomed.info/sct"
            }
          ]
        },
        "category": [
          {
            "coding": [
              {
                "code": "problem-item-list",
                "display": "Problem List Item",
                "system": "http://hl7.org/fhir/us/core/ValueSet/us-core-condition-category"
              }
            ]
          }
        ],
        "code": {
          "coding": [
            {
              "code": "Z20.822",
              "display": "Close exposure to COVID-19 virus",
              "system": "urn:oid:2.16.840.1.113883.6.90"
            }
          ]
        },
        "onsetDateTime": "2022-09-28",
        "subject": {
<<<<<<< HEAD
          "reference": "Patient/8e3eed32-acec-4188-b650-05bea446da61"
=======
          "reference": "Patient/30b794ac-135f-45f5-aa00-b0bae3ab2aae"
>>>>>>> 041a170d
        },
        "meta": {
          "source": [
            "ecr"
          ]
        }
      },
      "request": {
        "method": "PUT",
        "url": "Condition/6cb5bd36-5db9-68d4-ec94-afc3f96f6392"
      }
    },
    {
      "fullUrl": "urn:uuid:3c71d109-de0e-5bfb-d709-489b26a234db",
      "resource": {
        "resourceType": "DiagnosticReport",
        "id": "3c71d109-de0e-5bfb-d709-489b26a234db",
        "identifier": [
          {
            "system": "urn:oid:1.2.840.114350.1.13.202.3.7.2.798268",
            "value": "476858944"
          }
        ],
        "status": "final",
        "code": {
          "coding": [
            {
              "code": "10251656",
              "display": "CORONAVIRUS (COVID-19), PCR",
              "system": "urn:oid:1.2.840.114350.1.13.202.3.7.2.696580"
            }
          ]
        },
        "effectivePeriod": {
          "start": "2002-09-29T15:01:00Z",
          "end": "2002-09-29T15:01:00Z"
        },
        "subject": {
<<<<<<< HEAD
          "reference": "Patient/8e3eed32-acec-4188-b650-05bea446da61"
=======
          "reference": "Patient/30b794ac-135f-45f5-aa00-b0bae3ab2aae"
>>>>>>> 041a170d
        },
        "performer": [
          {
            "reference": "Organization/cdc68856-765f-f4d3-0ddc-ab56ee90eb35"
          }
        ],
        "result": [
          {
            "reference": "Observation/3a45daf2-6872-fd2a-6ede-606810d52bb2"
          },
          {
            "reference": "Observation/e9c8e4b3-3fec-4f29-a5c5-e45f96680a4c"
          }
        ],
        "meta": {
          "source": [
            "ecr"
          ]
        }
      },
      "request": {
        "method": "PUT",
        "url": "DiagnosticReport/3c71d109-de0e-5bfb-d709-489b26a234db"
      }
    },
    {
      "fullUrl": "urn:uuid:cdc68856-765f-f4d3-0ddc-ab56ee90eb35",
      "resource": {
        "resourceType": "Organization",
        "id": "cdc68856-765f-f4d3-0ddc-ab56ee90eb35",
        "name": "LABCORP",
        "address": [
          {
            "use": "work",
            "line": [
              "13112 Evening Creek Dr, Ste 200"
            ],
            "city": "San Diego",
            "state": "CA",
            "postalCode": "92128"
          }
        ],
        "meta": {
          "source": [
            "ecr"
          ]
        }
      },
      "request": {
        "method": "PUT",
        "url": "Organization/cdc68856-765f-f4d3-0ddc-ab56ee90eb35"
      }
    },
    {
      "fullUrl": "urn:uuid:3a45daf2-6872-fd2a-6ede-606810d52bb2",
      "resource": {
        "resourceType": "Observation",
        "id": "3a45daf2-6872-fd2a-6ede-606810d52bb2",
        "meta": {
          "profile": [
            "http://hl7.org/fhir/us/core/StructureDefinition/us-core-observationresults"
          ],
          "source": [
            "ecr"
          ]
        },
        "identifier": [
          {
            "system": "urn:oid:1.2.840.114350.1.13.202.3.7.6.798268.2000",
            "value": "476858944.1"
          }
        ],
        "category": [
          {
            "coding": [
              {
                "system": "http://terminology.hl7.org/CodeSystem/observation-category",
                "code": "laboratory"
              }
            ]
          }
        ],
        "status": "final",
        "code": {
          "coding": [
            {
              "code": "94500-6",
              "display": "SARS-CoV-2, RNA",
              "system": "http://loinc.org"
            }
          ]
        },
        "effectiveDateTime": "2022-09-29T21:13:00Z",
        "valueString": "Detected",
        "referenceRange": [
          {
            "text": "Not Detected"
          }
        ],
        "interpretation": [
          {
            "coding": [
              {
                "code": "A",
                "display": "Abnormal",
                "system": "http://terminology.hl7.org/CodeSystem/v3-ObservationInterpretation"
              }
            ]
          }
        ],
        "extension": [
          {
            "url": "http://hl7.org/fhir/R4/specimen.html",
            "extension": [
              {
                "url": "specimen collection time",
                "valueDateTime": "2002-09-29T15:01:00Z"
              },
              {
                "url": "specimen receive time",
                "valueDateTime": "2022-09-29T07:00:00Z"
              },
              {
                "url": "observation entry reference value",
                "valueString": "#Result.1.2.840.114350.1.13.202.3.7.2.798268.476858944.Comp1"
              }
            ]
          }
        ],
        "subject": {
<<<<<<< HEAD
          "reference": "Patient/8e3eed32-acec-4188-b650-05bea446da61"
=======
          "reference": "Patient/30b794ac-135f-45f5-aa00-b0bae3ab2aae"
>>>>>>> 041a170d
        },
        "performer": [
          {
            "display": "LABCORP",
            "reference": "Organization/cdcee673-8d7c-d7f5-79f8-09ecfc30200c"
          }
        ]
      },
      "request": {
        "method": "PUT",
        "url": "Observation/3a45daf2-6872-fd2a-6ede-606810d52bb2"
      }
    },
    {
      "fullUrl": "urn:uuid:cdcee673-8d7c-d7f5-79f8-09ecfc30200c",
      "resource": {
        "resourceType": "Organization",
        "id": "cdcee673-8d7c-d7f5-79f8-09ecfc30200c",
        "name": "LABCORP",
        "address": [
          {
            "line": [
              "13112 Evening Creek Dr, Ste 200"
            ],
            "city": "San Diego",
            "state": "CA",
            "postalCode": "92128"
          }
        ],
        "telecom": [
          {
            "system": "phone",
            "value": "+1-858-668-3700"
          }
        ],
        "meta": {
          "source": [
            "ecr"
          ]
        }
      },
      "request": {
        "method": "PUT",
        "url": "Organization/cdcee673-8d7c-d7f5-79f8-09ecfc30200c"
      }
    },
    {
      "fullUrl": "urn:uuid:e9c8e4b3-3fec-4f29-a5c5-e45f96680a4c",
      "resource": {
        "resourceType": "Observation",
        "id": "e9c8e4b3-3fec-4f29-a5c5-e45f96680a4c",
        "meta": {
          "profile": [
            "http://hl7.org/fhir/us/core/StructureDefinition/us-core-observationresults"
          ],
          "source": [
            "ecr"
          ]
        },
        "identifier": [
          {
            "system": "urn:oid:1.2.840.114350.1.13.202.3.7.2.798268",
            "value": "476858944"
          }
        ],
        "category": [
          {
            "coding": [
              {
                "system": "http://terminology.hl7.org/CodeSystem/observation-category",
                "code": "laboratory"
              }
            ]
          }
        ],
        "status": "final",
        "code": {
          "coding": [
            {
              "code": "56850-1",
              "display": "Lab Interpretation",
              "system": "http://loinc.org"
            }
          ]
        },
        "effectiveDateTime": "2022-09-29T21:13:00Z",
        "valueString": "Abnormal",
        "extension": [
          {
            "url": "http://hl7.org/fhir/R4/specimen.html",
            "extension": [
              {
                "url": "specimen collection time",
                "valueDateTime": "2002-09-29T15:01:00Z"
              },
              {
                "url": "specimen receive time",
                "valueDateTime": "2022-09-29T07:00:00Z"
              }
            ]
          }
        ],
        "subject": {
<<<<<<< HEAD
          "reference": "Patient/8e3eed32-acec-4188-b650-05bea446da61"
=======
          "reference": "Patient/30b794ac-135f-45f5-aa00-b0bae3ab2aae"
>>>>>>> 041a170d
        }
      },
      "request": {
        "method": "PUT",
        "url": "Observation/e9c8e4b3-3fec-4f29-a5c5-e45f96680a4c"
      }
    },
    {
      "fullUrl": "urn:uuid:a25b5d68-4093-c72c-7657-75e82624305d",
      "resource": {
        "resourceType": "Observation",
        "id": "a25b5d68-4093-c72c-7657-75e82624305d",
        "meta": {
          "profile": [
            "http://hl7.org/fhir/us/core/StructureDefinition/us-core-observationresults"
          ],
          "source": [
            "ecr"
          ]
        },
        "identifier": [
          {
            "system": "urn:oid:1.2.840.114350.1.13.202.3.7.1.1040.1",
            "value": "Z264^^72166-2"
          }
        ],
        "category": [
          {
            "coding": [
              {
                "system": "http://terminology.hl7.org/CodeSystem/observation-category",
                "code": "social-history"
              }
            ]
          }
        ],
        "status": "final",
        "code": {
          "coding": [
            {
              "code": "72166-2",
              "display": "Tobacco smoking status NHIS",
              "system": "http://loinc.org"
            }
          ]
        },
        "effectiveDateTime": "2022-09-24",
        "valueCodeableConcept": {
          "coding": [
            {
              "code": "266919005",
              "display": "Never smoked tobacco",
              "system": "http://snomed.info/sct"
            }
          ]
        },
        "subject": {
<<<<<<< HEAD
          "reference": "Patient/8e3eed32-acec-4188-b650-05bea446da61"
=======
          "reference": "Patient/30b794ac-135f-45f5-aa00-b0bae3ab2aae"
>>>>>>> 041a170d
        }
      },
      "request": {
        "method": "PUT",
        "url": "Observation/a25b5d68-4093-c72c-7657-75e82624305d"
      }
    },
    {
      "fullUrl": "urn:uuid:f9b1e556-f475-d9fb-619f-78f50c714bfd",
      "resource": {
        "resourceType": "Observation",
        "id": "f9b1e556-f475-d9fb-619f-78f50c714bfd",
        "meta": {
          "profile": [
            "http://hl7.org/fhir/us/core/StructureDefinition/us-core-observationresults"
          ],
          "source": [
            "ecr"
          ]
        },
        "identifier": [
          {
            "system": "urn:oid:1.2.840.114350.1.13.202.3.7.1.1040.8",
            "value": "Z264^^713914004"
          }
        ],
        "category": [
          {
            "coding": [
              {
                "system": "http://terminology.hl7.org/CodeSystem/observation-category",
                "code": "social-history"
              }
            ]
          }
        ],
        "status": "final",
        "code": {
          "coding": [
            {
              "code": "88031-0",
              "display": "Smokeless tobacco status",
              "system": "http://loinc.org"
            }
          ]
        },
        "effectiveDateTime": "2022-09-24",
        "valueCodeableConcept": {
          "coding": [
            {
              "code": "451381000124107",
              "display": "Smokeless tobacco non-user",
              "system": "http://snomed.info/sct"
            }
          ]
        },
        "subject": {
<<<<<<< HEAD
          "reference": "Patient/8e3eed32-acec-4188-b650-05bea446da61"
=======
          "reference": "Patient/30b794ac-135f-45f5-aa00-b0bae3ab2aae"
>>>>>>> 041a170d
        }
      },
      "request": {
        "method": "PUT",
        "url": "Observation/f9b1e556-f475-d9fb-619f-78f50c714bfd"
      }
    },
    {
      "fullUrl": "urn:uuid:14ffb63a-2610-1814-6651-9aa1c8d5bb07",
      "resource": {
        "resourceType": "Observation",
        "id": "14ffb63a-2610-1814-6651-9aa1c8d5bb07",
        "meta": {
          "profile": [
            "http://hl7.org/fhir/us/core/StructureDefinition/us-core-observationresults"
          ],
          "source": [
            "ecr"
          ]
        },
        "identifier": [
          {
            "system": "urn:oid:1.2.840.114350.1.13.202.3.7.1.1040.12",
            "value": "Z264^55154.99^160573003"
          }
        ],
        "category": [
          {
            "coding": [
              {
                "system": "http://terminology.hl7.org/CodeSystem/observation-category",
                "code": "social-history"
              }
            ]
          }
        ],
        "status": "final",
        "code": {
          "coding": [
            {
              "code": "11331-6",
              "display": "History of Alcohol Use",
              "system": "http://loinc.org"
            }
          ]
        },
        "effectiveDateTime": "2022-09-24",
        "valueCodeableConcept": {
          "coding": [
            {
              "code": "228274009",
              "display": "Lifetime non-drinker (finding)",
              "system": "http://snomed.info/sct"
            }
          ]
        },
        "subject": {
<<<<<<< HEAD
          "reference": "Patient/8e3eed32-acec-4188-b650-05bea446da61"
=======
          "reference": "Patient/30b794ac-135f-45f5-aa00-b0bae3ab2aae"
>>>>>>> 041a170d
        }
      },
      "request": {
        "method": "PUT",
        "url": "Observation/14ffb63a-2610-1814-6651-9aa1c8d5bb07"
      }
    },
    {
      "fullUrl": "urn:uuid:7a48c55f-79c6-cb43-232b-da9f52f27846",
      "resource": {
        "resourceType": "Observation",
        "id": "7a48c55f-79c6-cb43-232b-da9f52f27846",
        "meta": {
          "profile": [
            "http://hl7.org/fhir/us/core/StructureDefinition/us-core-observationresults"
          ],
          "source": [
            "ecr"
          ]
        },
        "identifier": [
          {
            "system": "urn:oid:1.2.840.114350.1.13.202.3.7.7.698084.19928",
            "value": "Z264"
          }
        ],
        "category": [
          {
            "coding": [
              {
                "system": "http://terminology.hl7.org/CodeSystem/observation-category",
                "code": "social-history"
              }
            ]
          }
        ],
        "status": "final",
        "code": {
          "coding": [
            {
              "code": "63504-5",
              "display": "What is the highest grade or level of school you have completed or the highest degree you have received [NHANES]",
              "system": "http://loinc.org"
            }
          ]
        },
        "effectiveDateTime": "2022-09-24",
        "valueString": "17",
        "subject": {
<<<<<<< HEAD
          "reference": "Patient/8e3eed32-acec-4188-b650-05bea446da61"
=======
          "reference": "Patient/30b794ac-135f-45f5-aa00-b0bae3ab2aae"
>>>>>>> 041a170d
        }
      },
      "request": {
        "method": "PUT",
        "url": "Observation/7a48c55f-79c6-cb43-232b-da9f52f27846"
      }
    },
    {
      "fullUrl": "urn:uuid:",
      "resource": {
        "resourceType": "Observation",
        "meta": {
          "profile": [
            "http://hl7.org/fhir/us/core/StructureDefinition/us-core-observationresults"
          ],
          "source": [
            "ecr"
          ]
        }
      },
      "request": {
        "method": "PUT",
        "url": "Observation/"
      }
    }
  ]
}<|MERGE_RESOLUTION|>--- conflicted
+++ resolved
@@ -123,12 +123,7 @@
                 }
               ]
             },
-            "mode": "snapshot",
-            "entry": [
-              {
-                "reference": "CarePlan/5ddcb7d6-d32c-e91c-f715-cf239eb4aee6"
-              }
-            ]
+            "mode": "snapshot"
           },
           {
             "id": "4D3C57C8-4441-11ED-B2C1-005056A7FB21",
@@ -309,11 +304,7 @@
           }
         ],
         "subject": {
-<<<<<<< HEAD
-          "reference": "Patient/8e3eed32-acec-4188-b650-05bea446da61"
-=======
           "reference": "Patient/30b794ac-135f-45f5-aa00-b0bae3ab2aae"
->>>>>>> 041a170d
         },
         "relatesTo": [
           {
@@ -371,11 +362,7 @@
           "end": "2022-09-28T12:30:00-07:00"
         },
         "subject": {
-<<<<<<< HEAD
-          "reference": "Patient/8e3eed32-acec-4188-b650-05bea446da61"
-=======
           "reference": "Patient/30b794ac-135f-45f5-aa00-b0bae3ab2aae"
->>>>>>> 041a170d
         },
         "location": [
           {
@@ -866,17 +853,10 @@
       }
     },
     {
-<<<<<<< HEAD
-      "fullUrl": "urn:uuid:8e3eed32-acec-4188-b650-05bea446da61",
-      "resource": {
-        "resourceType": "Patient",
-        "id": "8e3eed32-acec-4188-b650-05bea446da61",
-=======
       "fullUrl": "urn:uuid:30b794ac-135f-45f5-aa00-b0bae3ab2aae",
       "resource": {
         "resourceType": "Patient",
         "id": "30b794ac-135f-45f5-aa00-b0bae3ab2aae",
->>>>>>> 041a170d
         "meta": {
           "profile": [
             "http://hl7.org/fhir/us/core/StructureDefinition/us-core-patient"
@@ -1011,50 +991,22 @@
       },
       "request": {
         "method": "PUT",
-<<<<<<< HEAD
-        "url": "Patient/8e3eed32-acec-4188-b650-05bea446da61"
-=======
         "url": "Patient/30b794ac-135f-45f5-aa00-b0bae3ab2aae"
->>>>>>> 041a170d
-      }
-    },
-    {
-      "fullUrl": "urn:uuid:",
+      }
+    },
+    {
+      "fullUrl": "urn:uuid:a36f1344-b355-8a67-1146-ad16f7e8649e",
       "resource": {
         "resourceType": "CareTeam",
+        "id": "a36f1344-b355-8a67-1146-ad16f7e8649e",
         "subject": {
-<<<<<<< HEAD
-          "reference": "Patient/8e3eed32-acec-4188-b650-05bea446da61"
+          "reference": "Patient/30b794ac-135f-45f5-aa00-b0bae3ab2aae"
         },
         "meta": {
           "source": [
             "ecr"
           ]
         }
-      }
-    },
-    {
-      "fullUrl": "urn:uuid:5ddcb7d6-d32c-e91c-f715-cf239eb4aee6",
-      "resource": {
-        "resourceType": "CarePlan",
-        "id": "5ddcb7d6-d32c-e91c-f715-cf239eb4aee6",
-        "status": "unknown",
-        "intent": "proposal",
-        "subject": {
-          "reference": "Patient/8e3eed32-acec-4188-b650-05bea446da61"
-=======
-          "reference": "Patient/30b794ac-135f-45f5-aa00-b0bae3ab2aae"
->>>>>>> 041a170d
-        },
-        "meta": {
-          "source": [
-            "ecr"
-          ]
-        }
-      },
-      "request": {
-        "method": "PUT",
-        "url": "CarePlan/5ddcb7d6-d32c-e91c-f715-cf239eb4aee6"
       }
     },
     {
@@ -1099,11 +1051,7 @@
         },
         "onsetDateTime": "2022-09-24",
         "subject": {
-<<<<<<< HEAD
-          "reference": "Patient/8e3eed32-acec-4188-b650-05bea446da61"
-=======
           "reference": "Patient/30b794ac-135f-45f5-aa00-b0bae3ab2aae"
->>>>>>> 041a170d
         },
         "meta": {
           "source": [
@@ -1158,11 +1106,7 @@
         },
         "onsetDateTime": "2022-09-28",
         "subject": {
-<<<<<<< HEAD
-          "reference": "Patient/8e3eed32-acec-4188-b650-05bea446da61"
-=======
           "reference": "Patient/30b794ac-135f-45f5-aa00-b0bae3ab2aae"
->>>>>>> 041a170d
         },
         "meta": {
           "source": [
@@ -1217,11 +1161,7 @@
         },
         "onsetDateTime": "2022-09-28",
         "subject": {
-<<<<<<< HEAD
-          "reference": "Patient/8e3eed32-acec-4188-b650-05bea446da61"
-=======
           "reference": "Patient/30b794ac-135f-45f5-aa00-b0bae3ab2aae"
->>>>>>> 041a170d
         },
         "meta": {
           "source": [
@@ -1260,11 +1200,7 @@
           "end": "2002-09-29T15:01:00Z"
         },
         "subject": {
-<<<<<<< HEAD
-          "reference": "Patient/8e3eed32-acec-4188-b650-05bea446da61"
-=======
           "reference": "Patient/30b794ac-135f-45f5-aa00-b0bae3ab2aae"
->>>>>>> 041a170d
         },
         "performer": [
           {
@@ -1395,11 +1331,7 @@
           }
         ],
         "subject": {
-<<<<<<< HEAD
-          "reference": "Patient/8e3eed32-acec-4188-b650-05bea446da61"
-=======
           "reference": "Patient/30b794ac-135f-45f5-aa00-b0bae3ab2aae"
->>>>>>> 041a170d
         },
         "performer": [
           {
@@ -1503,11 +1435,7 @@
           }
         ],
         "subject": {
-<<<<<<< HEAD
-          "reference": "Patient/8e3eed32-acec-4188-b650-05bea446da61"
-=======
           "reference": "Patient/30b794ac-135f-45f5-aa00-b0bae3ab2aae"
->>>>>>> 041a170d
         }
       },
       "request": {
@@ -1565,11 +1493,7 @@
           ]
         },
         "subject": {
-<<<<<<< HEAD
-          "reference": "Patient/8e3eed32-acec-4188-b650-05bea446da61"
-=======
           "reference": "Patient/30b794ac-135f-45f5-aa00-b0bae3ab2aae"
->>>>>>> 041a170d
         }
       },
       "request": {
@@ -1627,11 +1551,7 @@
           ]
         },
         "subject": {
-<<<<<<< HEAD
-          "reference": "Patient/8e3eed32-acec-4188-b650-05bea446da61"
-=======
           "reference": "Patient/30b794ac-135f-45f5-aa00-b0bae3ab2aae"
->>>>>>> 041a170d
         }
       },
       "request": {
@@ -1689,11 +1609,7 @@
           ]
         },
         "subject": {
-<<<<<<< HEAD
-          "reference": "Patient/8e3eed32-acec-4188-b650-05bea446da61"
-=======
           "reference": "Patient/30b794ac-135f-45f5-aa00-b0bae3ab2aae"
->>>>>>> 041a170d
         }
       },
       "request": {
@@ -1743,11 +1659,7 @@
         "effectiveDateTime": "2022-09-24",
         "valueString": "17",
         "subject": {
-<<<<<<< HEAD
-          "reference": "Patient/8e3eed32-acec-4188-b650-05bea446da61"
-=======
           "reference": "Patient/30b794ac-135f-45f5-aa00-b0bae3ab2aae"
->>>>>>> 041a170d
         }
       },
       "request": {
