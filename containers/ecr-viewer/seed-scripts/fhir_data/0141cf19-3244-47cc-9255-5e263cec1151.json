--- conflicted
+++ resolved
@@ -66,12 +66,7 @@
                 }
               ]
             },
-            "mode": "snapshot",
-            "entry": [
-              {
-                "reference": "CareTeam/79b436ff-9672-3ec2-a508-dd1d153c36c9"
-              }
-            ]
+            "mode": "snapshot"
           },
           {
             "id": "f3817757-cc1b-9b57-bfd8-337c3fe331d8",
@@ -304,12 +299,7 @@
                 }
               ]
             },
-            "mode": "snapshot",
-            "entry": [
-              {
-                "reference": "CarePlan/b1d5ebdd-98f0-7a97-ac2e-3ff11bb1720e"
-              }
-            ]
+            "mode": "snapshot"
           },
           {
             "id": "3f5cb952-138a-ab8a-8ab2-ef3926d9ee0a",
@@ -370,11 +360,7 @@
           }
         ],
         "subject": {
-<<<<<<< HEAD
-          "reference": "Patient/74f351bf-aff7-4041-a813-dccf382a1b37"
-=======
           "reference": "Patient/3880299d-4abe-4f97-b34a-83bc1edaf793"
->>>>>>> f2141182
         },
         "encounter": {
           "reference": "Encounter/3bf1e2d5-ef22-8211-097d-9acf0cc55fef"
@@ -418,11 +404,7 @@
           "start": "2022-03-24T09:33:00-04:00"
         },
         "subject": {
-<<<<<<< HEAD
-          "reference": "Patient/74f351bf-aff7-4041-a813-dccf382a1b37"
-=======
           "reference": "Patient/3880299d-4abe-4f97-b34a-83bc1edaf793"
->>>>>>> f2141182
         },
         "location": [
           {
@@ -873,17 +855,10 @@
       }
     },
     {
-<<<<<<< HEAD
-      "fullUrl": "urn:uuid:74f351bf-aff7-4041-a813-dccf382a1b37",
-      "resource": {
-        "resourceType": "Patient",
-        "id": "74f351bf-aff7-4041-a813-dccf382a1b37",
-=======
       "fullUrl": "urn:uuid:3880299d-4abe-4f97-b34a-83bc1edaf793",
       "resource": {
         "resourceType": "Patient",
         "id": "3880299d-4abe-4f97-b34a-83bc1edaf793",
->>>>>>> f2141182
         "meta": {
           "profile": [
             "http://hl7.org/fhir/us/core/StructureDefinition/us-core-patient"
@@ -1023,18 +998,14 @@
       },
       "request": {
         "method": "PUT",
-<<<<<<< HEAD
-        "url": "Patient/74f351bf-aff7-4041-a813-dccf382a1b37"
-=======
         "url": "Patient/3880299d-4abe-4f97-b34a-83bc1edaf793"
->>>>>>> f2141182
-      }
-    },
-    {
-      "fullUrl": "urn:uuid:79b436ff-9672-3ec2-a508-dd1d153c36c9",
+      }
+    },
+    {
+      "fullUrl": "urn:uuid:9583d6c9-3c73-2bd2-b8dd-c4af7d5fefbe",
       "resource": {
         "resourceType": "CareTeam",
-        "id": "79b436ff-9672-3ec2-a508-dd1d153c36c9",
+        "id": "9583d6c9-3c73-2bd2-b8dd-c4af7d5fefbe",
         "identifier": [
           {
             "system": "urn:ietf:rfc:3986",
@@ -1044,11 +1015,7 @@
         "status": "active",
         "name": "Patient Care Team",
         "subject": {
-<<<<<<< HEAD
-          "reference": "Patient/74f351bf-aff7-4041-a813-dccf382a1b37"
-=======
           "reference": "Patient/3880299d-4abe-4f97-b34a-83bc1edaf793"
->>>>>>> f2141182
         },
         "participant": [
           {
@@ -1193,27 +1160,6 @@
       }
     },
     {
-      "fullUrl": "urn:uuid:b1d5ebdd-98f0-7a97-ac2e-3ff11bb1720e",
-      "resource": {
-        "resourceType": "CarePlan",
-        "id": "b1d5ebdd-98f0-7a97-ac2e-3ff11bb1720e",
-        "status": "unknown",
-        "intent": "proposal",
-        "subject": {
-          "reference": "Patient/74f351bf-aff7-4041-a813-dccf382a1b37"
-        },
-        "meta": {
-          "source": [
-            "ecr"
-          ]
-        }
-      },
-      "request": {
-        "method": "PUT",
-        "url": "CarePlan/b1d5ebdd-98f0-7a97-ac2e-3ff11bb1720e"
-      }
-    },
-    {
       "fullUrl": "urn:uuid:275a1dc8-ad5f-8fe3-b560-a1d0a8b6ece9",
       "resource": {
         "resourceType": "Condition",
@@ -1246,11 +1192,7 @@
         },
         "onsetDateTime": "2022-03-01",
         "subject": {
-<<<<<<< HEAD
-          "reference": "Patient/74f351bf-aff7-4041-a813-dccf382a1b37"
-=======
           "reference": "Patient/3880299d-4abe-4f97-b34a-83bc1edaf793"
->>>>>>> f2141182
         },
         "meta": {
           "source": [
@@ -1312,11 +1254,7 @@
           ]
         },
         "subject": {
-<<<<<<< HEAD
-          "reference": "Patient/74f351bf-aff7-4041-a813-dccf382a1b37"
-=======
           "reference": "Patient/3880299d-4abe-4f97-b34a-83bc1edaf793"
->>>>>>> f2141182
         }
       },
       "request": {
@@ -1350,11 +1288,7 @@
         "status": "final",
         "valueString": "Do not know",
         "subject": {
-<<<<<<< HEAD
-          "reference": "Patient/74f351bf-aff7-4041-a813-dccf382a1b37"
-=======
           "reference": "Patient/3880299d-4abe-4f97-b34a-83bc1edaf793"
->>>>>>> f2141182
         }
       },
       "request": {
@@ -1416,11 +1350,7 @@
         "status": "completed",
         "primarySource": true,
         "patient": {
-<<<<<<< HEAD
-          "reference": "Patient/74f351bf-aff7-4041-a813-dccf382a1b37"
-=======
           "reference": "Patient/3880299d-4abe-4f97-b34a-83bc1edaf793"
->>>>>>> f2141182
         },
         "meta": {
           "source": [
