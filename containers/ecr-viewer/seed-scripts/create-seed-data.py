--- conflicted
+++ resolved
@@ -1,6 +1,5 @@
 import json
 import os
-import time
 
 import requests
 
@@ -8,28 +7,7 @@
 BASEDIR = os.path.dirname(os.path.abspath(__file__))
 
 
-<<<<<<< HEAD
-def wait_for_service(url):
-    """
-    Wait for the URL to become available up to 30 seconds
-    :param url: URL of the service:
-    :return:
-    """
-    cur = 0
-    while cur < 10:
-        try:
-            requests.get(url)
-            break
-        except requests.exceptions.RequestException:
-            print("Waiting for service to start")
-            time.sleep(3)
-            cur += 1
-
-
-def save_sql_insert(fhir_bundles):
-=======
 def save_sql_insert_fhir(fhir_bundles):
->>>>>>> 4e20e990
     """
     Save FHIR bundles as SQL INSERT queries to a file.
 
@@ -113,12 +91,6 @@
     return fhir_bundles, metadata
 
 
-<<<<<<< HEAD
-wait_for_service(URL)
-bundle_arr = convert_files()
-save_sql_insert(bundle_arr)
-=======
 bundle_arr, metadata = convert_files()
 save_sql_insert_fhir(bundle_arr)
-save_sql_insert_metadata(metadata)
->>>>>>> 4e20e990
+save_sql_insert_metadata(metadata)