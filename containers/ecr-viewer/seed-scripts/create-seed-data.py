import os
import traceback

import requests

URL = "http://orchestration-service:8080"
BASEDIR = os.path.dirname(os.path.abspath(__file__))


def convert_files():
    """
    Convert eICR and RR into FHIR bundles using the FHIR converter.

    :return: A list of fhir bundles
    """
    print("Converting files...")
    subfolders = ["LA"]
    # Iterate over the subfolders
    for subfolder in subfolders:
        subfolder_path = os.path.join(BASEDIR, "baseECR", subfolder)

        # Check if the subfolder exists and is a directory
        if os.path.isdir(subfolder_path):
            # Now iterate through the folders inside each subfolder
            for folder in os.listdir(subfolder_path):
                folder_path = os.path.join(subfolder_path, folder)

                # Check if it's a directory
                if os.path.isdir(folder_path):
                    try:
                        # Open the necessary files in the folder
                        with (
                            open(
                                os.path.join(folder_path, "CDA_RR.xml"), "r"
                            ) as rr_file,
                            open(
                                os.path.join(folder_path, "CDA_eICR.xml"), "r"
                            ) as eicr_file,
                        ):
                            payload = {
                                "message_type": "ecr",
                                "data_type": "ecr",
                                "config_file_name": "seed-ecr-viewer-config.json",
                                "message": eicr_file.read(),
                                "rr_data": rr_file.read(),
                            }

<<<<<<< HEAD
                            print(f"{URL}/process-message for {subfolder}/{folder}")
=======
>>>>>>> 4225f1dd
                            response = requests.post(
                                f"{URL}/process-message", json=payload
                            )
                            if response.status_code == 200:
                                responses_json_raw = response.json()
                                print(responses_json_raw)
                                print(
                                    f"Converted {folder} in {subfolder} successfully."
                                )
                            # Handle the case where the response fails
                            else:
                                print(f"Failed to convert {folder} in {subfolder}.")
                    # Handle file not found or other potential errors
                    except FileNotFoundError as e:
                        print(f"Required file not found in {folder_path}: {e}")
                    except Exception as e:
                        print(
                            f"An error occurred processing {folder} in {subfolder}: {e}\n\n{traceback.format_exc()}"
                        )
                # If the subfolder is not a directory, print a message
                else:
                    print(f"{subfolder_path} is not a valid directory.")


convert_files()<|MERGE_RESOLUTION|>--- conflicted
+++ resolved
@@ -45,10 +45,8 @@
                                 "rr_data": rr_file.read(),
                             }
 
-<<<<<<< HEAD
                             print(f"{URL}/process-message for {subfolder}/{folder}")
-=======
->>>>>>> 4225f1dd
+
                             response = requests.post(
                                 f"{URL}/process-message", json=payload
                             )
