FROM node:18-alpine AS base

<<<<<<< HEAD
FROM base AS builder
=======
ARG APP_ENV
ENV APP_ENV=${APP_ENV}

# Install dependencies only when needed
FROM base AS deps
>>>>>>> 2ef18f65
# Check https://github.com/nodejs/docker-node/tree/b4117f9333da4138b03a546ec926ef50a31506c3#nodealpine to understand why libc6-compat might be needed.
RUN apk update
RUN apk add --no-cache libc6-compat

# Set working directory
WORKDIR /app
RUN npm i -g turbo
COPY . .
RUN turbo prune ecr-viewer --docker

# Add lockfile and package.json's of isolated subworkspace
FROM base AS installer
RUN apk update
RUN apk add --no-cache libc6-compat
WORKDIR /app

<<<<<<< HEAD
# First install the dependencies (as they change less often)
COPY .gitignore .gitignore
COPY --from=builder /app/out/json/ .
COPY --from=builder /app/out/package-lock.json ./package-lock.json
RUN npm i
=======
# Next.js collects completely anonymous telemetry data about general usage.
# Learn more here: https://nextjs.org/telemetry
# Uncomment the following line in case you want to disable telemetry during the build.
ENV NEXT_TELEMETRY_DISABLED 1
>>>>>>> 2ef18f65

# Build the project
COPY --from=builder /app/out/full/ .
COPY turbo.json turbo.json

RUN npx turbo build --filter=ecr-viewer...

FROM base AS runner
WORKDIR /app

<<<<<<< HEAD
# Don't run production as root
=======
# Uncomment the following line in case you want to disable telemetry during runtime.
ENV NEXT_TELEMETRY_DISABLED 1

>>>>>>> 2ef18f65
RUN addgroup --system --gid 1001 nodejs
RUN adduser --system --uid 1001 nextjs
USER nextjs

COPY --from=installer /app/containers/ecr-viewer/next.config.js .
COPY --from=installer /app/containers/ecr-viewer/package.json .

# Automatically leverage output traces to reduce image size
# https://nextjs.org/docs/advanced-features/output-file-tracing
COPY --from=installer --chown=nextjs:nodejs /app/containers/ecr-viewer/.next/standalone ./
COPY --from=installer --chown=nextjs:nodejs /app/containers/ecr-viewer/.next/static ./containers/ecr-viewer/.next/static
#COPY --from=installer --chown=nextjs:nodejs /app/containers/ecr-viewer/public ./containers/ecr-viewer/public

ENV NEXT_TELEMETRY_DISABLED=1
ENV OTEL_TRACES_EXPORTER=otlp
ENV OTEL_METRICS_EXPORTER=otlp
ENV OTEL_LOGS_EXPORTER=none

# Prometheus preferred transfer is via HTTP
ENV OTEL_EXPORTER_OTLP_METRICS_PROTOCOL=http/protobuf
ENV OTEL_EXPORTER_OTLP_METRICS_ENDPOINT=http://otel-collector:4318/v1/metrics

# Jaeger preferred routing is gRPC for native OTLP
ENV OTEL_EXPORTER_OTLP_TRACES_PROTOCOL=grpc
# Contrary to orchestration, this must be 4318
ENV OTEL_EXPORTER_OTLP_TRACES_ENDPOINT=http://otel-collector:4318/v1/traces

<<<<<<< HEAD
CMD node containers/ecr-viewer/server.js
=======
# server.js is created by next build from the standalone output
# https://nextjs.org/docs/pages/api-reference/next-config-js/output
CMD node server.js
>>>>>>> 2ef18f65
<|MERGE_RESOLUTION|>--- conflicted
+++ resolved
@@ -1,14 +1,10 @@
 FROM node:18-alpine AS base
 
-<<<<<<< HEAD
-FROM base AS builder
-=======
 ARG APP_ENV
 ENV APP_ENV=${APP_ENV}
 
 # Install dependencies only when needed
 FROM base AS deps
->>>>>>> 2ef18f65
 # Check https://github.com/nodejs/docker-node/tree/b4117f9333da4138b03a546ec926ef50a31506c3#nodealpine to understand why libc6-compat might be needed.
 RUN apk update
 RUN apk add --no-cache libc6-compat
@@ -25,35 +21,23 @@
 RUN apk add --no-cache libc6-compat
 WORKDIR /app
 
-<<<<<<< HEAD
 # First install the dependencies (as they change less often)
 COPY .gitignore .gitignore
 COPY --from=builder /app/out/json/ .
 COPY --from=builder /app/out/package-lock.json ./package-lock.json
 RUN npm i
-=======
-# Next.js collects completely anonymous telemetry data about general usage.
-# Learn more here: https://nextjs.org/telemetry
-# Uncomment the following line in case you want to disable telemetry during the build.
-ENV NEXT_TELEMETRY_DISABLED 1
->>>>>>> 2ef18f65
 
 # Build the project
 COPY --from=builder /app/out/full/ .
 COPY turbo.json turbo.json
+ENV NEXT_TELEMETRY_DISABLED 1
 
 RUN npx turbo build --filter=ecr-viewer...
 
 FROM base AS runner
 WORKDIR /app
 
-<<<<<<< HEAD
 # Don't run production as root
-=======
-# Uncomment the following line in case you want to disable telemetry during runtime.
-ENV NEXT_TELEMETRY_DISABLED 1
-
->>>>>>> 2ef18f65
 RUN addgroup --system --gid 1001 nodejs
 RUN adduser --system --uid 1001 nextjs
 USER nextjs
@@ -81,10 +65,4 @@
 # Contrary to orchestration, this must be 4318
 ENV OTEL_EXPORTER_OTLP_TRACES_ENDPOINT=http://otel-collector:4318/v1/traces
 
-<<<<<<< HEAD
-CMD node containers/ecr-viewer/server.js
-=======
-# server.js is created by next build from the standalone output
-# https://nextjs.org/docs/pages/api-reference/next-config-js/output
-CMD node server.js
->>>>>>> 2ef18f65
+CMD node containers/ecr-viewer/server.js