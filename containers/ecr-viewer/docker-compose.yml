services:
  postgres:
    image: "postgres:alpine"
    ports:
      - "5432:5432"
    volumes:
<<<<<<< HEAD
      - ./sql/core.sql:/docker-entrypoint-initdb.d/core.sql
      - ./seed-scripts/sql/01-init.sql:/docker-entrypoint-initdb.d/01-init.sql
=======
      - ./seed-scripts/sql/:/docker-entrypoint-initdb.d/
>>>>>>> dbd474b3
      - ./seed-scripts/sql/.pgpass/:/usr/local/lib/.pgpass
    environment:
      - POSTGRES_USER=postgres
      - PGUSER=postgres
      - POSTGRES_PASSWORD=pw
      - POSTGRES_DB=ecr_viewer_db
    healthcheck:
      test: ["CMD-SHELL", "pg_isready"]
      interval: 2s
      timeout: 5s
      retries: 20
  sqlserver:
    image: mcr.microsoft.com/mssql/server:2022-latest
    environment:
      - ACCEPT_EULA=Y
      - MSSQL_SA_PASSWORD=Password1!
    ports:
      - "1433:1433"
    volumes:
      - ./sql:/var/opt/mssql/scripts
    entrypoint: /var/opt/mssql/scripts/entrypoint.sh
    healthcheck:
      test:
        [
          "CMD-SHELL",
          "/opt/mssql-tools18/bin/sqlcmd -S localhost -U sa -P Password1! -Q 'IF EXISTS (SELECT 1 FROM sys.tables WHERE name = 'ECR_DATA') SELECT 1 ELSE SELECT 0' -C | grep -q 1",
        ]
      interval: 20s
      timeout: 10s
      retries: 5
  # Next.js app
  ecr-viewer:
    build:
      context: ../../
      dockerfile: ./containers/ecr-viewer/Dockerfile
    ports:
      - "3000:3000"
    environment:
      - DATABASE_URL=${DATABASE_URL:-postgres://postgres:pw@db:5432/ecr_viewer_db}
      - APP_ENV=${APP_ENV:-prod}

  jaeger:
    image: jaegertracing/all-in-one:latest
    container_name: "jaeger"
    volumes:
      - "./jaeger-ui.json:/etc/jaeger/jaeger-ui.json"
    command: --query.ui-config /etc/jaeger/jaeger-ui.json
    ports:
      - "16686:16686" # serves frontend and queries
      - "14268"
      - "14250"
  prometheus:
    image: prom/prometheus:latest
    ports:
      - "9090:9090"
    volumes:
      - "./prometheus.yml:/etc/prometheus/prometheus.yml"
      - "prom_data:/prometheus"
  otel-collector:
    image: otel/opentelemetry-collector-contrib:latest
    container_name: "otel-collector"
    volumes:
      - "./otel-collector-config.yaml:/etc/otelcol-contrib/config.yaml"
    command: ["--config=/etc/otelcol-contrib/config.yaml"]
    ports:
      - "8888:8888" # Prometheus metrics exposed by collector
      - "8889:8889" # Endpoint prometheus will scrape
      - "4317:4317" # gRPC OTLP receiver
      - "4318:4318" # HTTP OTLP receiver
    depends_on:
      - jaeger
      - prometheus
  grafana:
    image: grafana/grafana-oss
    ports:
      - "4000:3000"
    volumes:
      - ./grafana.ini:/etc/grafana/grafana.ini
      - ./grafana/dashboards:/etc/grafana/provisioning/dashboards
      - ./grafana/datasources/datasources.yml:/etc/grafana/provisioning/datasources/datasources.yml
      - grafana_data:/var/lib/grafana
    depends_on:
      - prometheus

volumes:
  prom_data:
  grafana_data:<|MERGE_RESOLUTION|>--- conflicted
+++ resolved
@@ -4,12 +4,8 @@
     ports:
       - "5432:5432"
     volumes:
-<<<<<<< HEAD
       - ./sql/core.sql:/docker-entrypoint-initdb.d/core.sql
       - ./seed-scripts/sql/01-init.sql:/docker-entrypoint-initdb.d/01-init.sql
-=======
-      - ./seed-scripts/sql/:/docker-entrypoint-initdb.d/
->>>>>>> dbd474b3
       - ./seed-scripts/sql/.pgpass/:/usr/local/lib/.pgpass
     environment:
       - POSTGRES_USER=postgres
