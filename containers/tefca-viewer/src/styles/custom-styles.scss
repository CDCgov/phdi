--- conflicted
+++ resolved
@@ -801,15 +801,9 @@
   display: flex;
   gap: 20px;
   align-items: flex-start;
-<<<<<<< HEAD
   color: #565c65;
   font-family: "Source Sans Pro";
   position: relative;
-=======
-  color: #565C65;
-  // font-family: "Source Sans Pro";
-  position: left;
->>>>>>> dfe08028
 }
 
 .custom-nav li {
@@ -819,11 +813,7 @@
 }
 
 .custom-nav a {
-<<<<<<< HEAD
-  color: #565c65; /* Same gray color */
-=======
-  color: #565C65;
->>>>>>> dfe08028
+  color: #565c65;
   text-decoration: none;
   font-weight: normal;
   font-size: 18px;
@@ -834,31 +824,17 @@
 
 .custom-nav a:hover,
 .custom-nav a:focus {
-<<<<<<< HEAD
   color: #565c65;
-  background-color: transparent; /* Remove the background */
-  border: none; /* Remove the blue border */
-  outline: none; /* Remove the outline */
-=======
-  color: #565C65;
   background-color: transparent;
   border: none;
   outline: none;
->>>>>>> dfe08028
 }
 
 .custom-nav .usa-current a {
   position: relative;
   font-weight: bold;
   font-size: 18px;
-<<<<<<< HEAD
-  font-family: "Source Sans Pro";
-  color: #565c65; /* Maintain the same gray color */
-  background-color: transparent; /* Remove any background */
-  border: none; /* Remove any border */
-  outline: none; /* Remove any outline */
-=======
-  color: #565C65;
+  color: #565c65;
   background-color: transparent;
   border: none;
   outline: none;
@@ -866,14 +842,13 @@
 }
 
 .custom-nav .usa-current a::after {
-  content: '';
+  content: "";
   position: absolute;
   bottom: -8px;
   left: 0;
   width: 100%;
   height: 4px;
-  background-color: #005EA2;
->>>>>>> dfe08028
+  background-color: #005ea2;
 }
 
 .custom-nav ul::after {
@@ -924,7 +899,6 @@
   gap: 4px;
 }
 
-<<<<<<< HEAD
 .grid-container {
   display: grid;
   grid-template-columns: 100px 100px 1fr; /* Same width for Include and Code, Display takes the remaining space */
@@ -959,7 +933,8 @@
   display: flex;
   justify-content: space-between;
   align-items: flex-start;
-=======
+}
+
 hr.custom-hr {
   width: 100%;
   height: 0px;
@@ -970,6 +945,5 @@
   position: relative;
   top: -6px;
   z-index: -1;
-  border-top: 1px solid #71767A;
->>>>>>> dfe08028
+  border-top: 1px solid #71767a;
 }