"use server";
import fetch from "node-fetch";
import {
  Patient,
  Observation,
  DiagnosticReport,
  Condition,
  Encounter,
  Medication,
  MedicationAdministration,
  MedicationRequest,
  Resource,
} from "fhir/r4";
import FHIRClient, { FHIR_SERVERS } from "./fhir-servers";

type USE_CASES =
  | "social-determinants"
  | "newborn-screening"
  | "syphilis"
  | "cancer";

type UseCaseQueryRequest = {
  use_case: USE_CASES;
  fhir_server: FHIR_SERVERS;
  first_name: string;
  last_name: string;
  dob: string;
};

type QueryResponse = {
  Patient?: Patient[];
  Observation?: Observation[];
  DiagnosticReport?: DiagnosticReport[];
  Condition?: Condition[];
  Encounter?: Encounter[];
  Medication?: Medication[];
  MedicationAdministration?: MedicationAdministration[];
  MedicationRequest?: MedicationRequest[];
};

const useCaseQueryMap: {
  [key in USE_CASES]: (
<<<<<<< HEAD
    input: UseCaseQueryRequest,
    queryResponse: QueryResponse
  ) => Promise<QueryResponse>;
=======
    patientId: string,
    fhirClient: FHIRClient,
    queryResponse: QueryResponse,
  ) => Promise<void>;
>>>>>>> 7eb22f17
} = {
  "social-determinants": socialDeterminantsQuery,
  "newborn-screening": newbornScreeningQuery,
  syphilis: syphilisQuery,
  cancer: cancerQuery,
};

// Expected responses from the FHIR server
export type UseCaseQueryResponse = Awaited<ReturnType<typeof useCaseQuery>>;

/**
<<<<<<< HEAD
 * Given a UseCaseQueryRequest object, set the appropriate FHIR server connection
 * configurations.
 * @param request - The request object to configure.
 */
function configureFHIRServerConnection(request: UseCaseQueryRequest): void {
  request.fhir_host = FHIR_SERVERS[request.fhir_server].hostname;
  request.headers = FHIR_SERVERS[request.fhir_server].headers || {};

  // Set up init object for eHealth Exchange
  request.init = {};

  // Add username to headers if it exists in input.fhir_server
  if (
    FHIR_SERVERS[request.fhir_server].username &&
    FHIR_SERVERS[request.fhir_server].password
  ) {
    const credentials = btoa(
      `${FHIR_SERVERS[request.fhir_server].username}:${
        FHIR_SERVERS[request.fhir_server].password || ""
      }`
    );
    request.headers.Authorization = `Basic ${credentials}`;
    request.init.agent = new https.Agent({
      rejectUnauthorized: false,
    });
  }
}

/**
=======
>>>>>>> 7eb22f17
 * Query a FHIR server for a patient based on demographics provided in the request. If
 * a patient is found, store in the queryResponse object.
 * @param request - The request object containing the patient demographics.
 * @param fhirClient - The client to query the FHIR server.
 * @param queryResponse - The response object to store the patient.
 * @returns - The response body from the FHIR server.
 */
async function patientQuery(
  request: UseCaseQueryRequest,
<<<<<<< HEAD
  queryResponse: QueryResponse
): Promise<QueryResponse> {
=======
  fhirClient: FHIRClient,
  queryResponse: QueryResponse,
): Promise<void> {
>>>>>>> 7eb22f17
  // Query for patient
  const query = `Patient?given=${request.first_name}&family=${request.last_name}&birthdate=${request.dob}`;
  const response = await fhirClient.get(query);

  // Check for errors
  if (response.status !== 200) {
    throw new Error(
      `Patient search failed. Status: ${response.status} \n ${await response.text()} \n Headers: ${JSON.stringify(response.headers.raw())}`,
    );
  }
  queryResponse = await parseFhirSearch(response, queryResponse);

  if (!queryResponse.Patient || queryResponse.Patient.length === 0) {
    throw new Error("No patient found.");
  } else if (queryResponse.Patient.length > 1) {
    throw new Error("Multiple patients found. Please refine your search.");
  }

  return queryResponse;
}

/**
 * Query a FHIR API for a public health use case based on patient demographics provided
 * in the request. If data is found, return in a queryResponse object.
 * @param request - UseCaseQueryRequest object containing the patient demographics and use case.
 * @returns - The response object containing the query results.
 */
export async function useCaseQuery(
  request: UseCaseQueryRequest
): Promise<QueryResponse> {
  const fhirClient = new FHIRClient(request.fhir_server);

<<<<<<< HEAD
  const queryResponse = await patientQuery(request, {});
  request.patientId = queryResponse.Patient?.[0]?.id ?? "";
=======
  const queryResponse: QueryResponse = {};
  await patientQuery(request, fhirClient, queryResponse);
  const patientId = queryResponse.patients?.[0]?.id ?? "";

  await useCaseQueryMap[request.use_case](patientId, fhirClient, queryResponse);
>>>>>>> 7eb22f17

  return await useCaseQueryMap[request.use_case](request, queryResponse);
}

/**
 * Social Determinant of Health use case query.
 * @param patientId - The ID of the patient to query.
 * @param fhirClient - The client to query the FHIR server.
 * @param queryResponse - The response object to store the results
 * @returns - The response object containing the query results.
 */
async function socialDeterminantsQuery(
<<<<<<< HEAD
  request: UseCaseQueryRequest,
  queryResponse: QueryResponse
): Promise<QueryResponse> {
  const query = `/Observation?subject=${request.patientId}&category=social-history`;
  const response = await fetch(request.fhir_host + query, request.init);
  return await parseFhirSearch(response, queryResponse);
=======
  patientId: string,
  fhirClient: FHIRClient,
  queryResponse: QueryResponse,
): Promise<void> {
  const query = `/Observation?subject=${patientId}&category=social-history`;
  const response = await fhirClient.get(query);

  queryResponse.observations = (await parseFhirSearch(
    response,
  )) as Observation[];
>>>>>>> 7eb22f17
}

/**
 * Newborn Screening use case query.
 * @param patientId - The ID of the patient to query.
 * @param fhirClient - The client to query the FHIR server.
 * @param queryResponse - The response object to store the results
 * @returns - The response object containing the query results.
 */
async function newbornScreeningQuery(
<<<<<<< HEAD
  request: UseCaseQueryRequest,
  queryResponse: QueryResponse
): Promise<QueryResponse> {
=======
  patientId: string,
  fhirClient: FHIRClient,
  queryResponse: QueryResponse,
): Promise<void> {
>>>>>>> 7eb22f17
  const loincs: Array<string> = [
    "73700-7",
    "73698-3",
    "54108-6",
    "54109-4",
    "58232-0",
    "57700-7",
    "73739-5",
    "73742-9",
    "2708-6",
    "8336-0",
  ];
  const loincFilter: string = "code=" + loincs.join(",");

<<<<<<< HEAD
  const query = `/Observation?subject=Patient/${request.patientId}&code=${loincFilter}`;
  const response = await fetch(request.fhir_host + query, {
    headers: request.headers,
    ...request.init,
  });

  return await parseFhirSearch(response, queryResponse);
=======
  const query = `/Observation?subject=Patient/${patientId}&code=${loincFilter}`;
  const response = await fhirClient.get(query);
  queryResponse.observations = (await parseFhirSearch(
    response,
  )) as Observation[];
>>>>>>> 7eb22f17
}

/**
 * Syphilis use case query.
 * @param patientId - The ID of the patient to query.
 * @param fhirClient - The client to query the FHIR server.
 * @param queryResponse - The response object to store the results
 * @returns - The response object containing the query results.
 */
async function syphilisQuery(
<<<<<<< HEAD
  request: UseCaseQueryRequest,
  queryResponse: QueryResponse
): Promise<QueryResponse> {
=======
  patientId: string,
  fhirClient: FHIRClient,
  queryResponse: QueryResponse,
): Promise<void> {
>>>>>>> 7eb22f17
  const loincs: Array<string> = ["LP70657-9", "98212-4"];
  const snomed: Array<string> = ["76272004"];
  const rxnorm: Array<string> = ["2671695"]; // drug codes from NLM/NIH RxNorm
  const loincFilter: string = loincs.join(",");
  const snomedFilter: string = snomed.join(",");
  const rxnormFilter: string = rxnorm.join(",");

<<<<<<< HEAD
  const observationQuery = `/Observation?subject=${request.patientId}&code=${loincFilter}`;
  const observationResponse = await fetch(
    request.fhir_host + observationQuery,
    request.init
  );
  queryResponse = await parseFhirSearch(observationResponse, queryResponse);

  const diagnositicReportQuery = `/DiagnosticReport?subject=${request.patientId}&code=${loincFilter}`;
  const diagnositicReportResponse = await fetch(
    request.fhir_host + diagnositicReportQuery,
    request.init
=======
  const observationQuery = `/Observation?subject=${patientId}&code=${loincFilter}`;
  const observationResponse = await fhirClient.get(observationQuery);
  queryResponse.observations = (await parseFhirSearch(
    observationResponse,
  )) as Observation[];

  const diagnositicReportQuery = `/DiagnosticReport?subject=${patientId}&code=${loincFilter}`;
  const diagnositicReportResponse = await fhirClient.get(
    diagnositicReportQuery,
>>>>>>> 7eb22f17
  );
  queryResponse = await parseFhirSearch(
    diagnositicReportResponse,
    queryResponse
  );

<<<<<<< HEAD
  // Query for conditions
  const conditionQuery = `/Condition?subject=${request.patientId}&code=${snomedFilter}`;
  const conditionResponse = await fetch(
    request.fhir_host + conditionQuery,
    request.init
  );
  queryResponse = await parseFhirSearch(conditionResponse, queryResponse);

  // Query for encounters. TODO: Add encounters as _include in condition query
  if (queryResponse.Condition && queryResponse.Condition.length > 0) {
    const conditionId = queryResponse.Condition[0].id;
    const encounterQuery = `/Encounter?subject=${request.patientId}&reason-reference=${conditionId}`;
    const encounterResponse = await fetch(
      request.fhir_host + encounterQuery,
      request.init
    );

    queryResponse = await parseFhirSearch(encounterResponse, queryResponse);
=======
  const conditionQuery = `/Condition?subject=${patientId}&code=${snomedFilter}`;
  const conditionResponse = await fhirClient.get(conditionQuery);
  queryResponse.conditions = (await parseFhirSearch(
    conditionResponse,
  )) as Condition[];

  if (queryResponse.conditions && queryResponse.conditions.length > 0) {
    const conditionId = queryResponse.conditions[0].id;
    const encounterQuery = `/Encounter?subject=${patientId}&reason-reference=${conditionId}`;
    const encounterResponse = await fhirClient.get(encounterQuery);
    queryResponse.encounters = (await parseFhirSearch(
      encounterResponse,
    )) as Encounter[];
>>>>>>> 7eb22f17
  }
  // Query for medicationRequests
  const medicationRequestQuery = `/MedicationRequest?subject=${request.patientId}&code=${rxnormFilter}&_include=MedicationRequest:medication&_include=MedicationRequest:medication.administration`;
  const medicationRequestResponse = await fetch(
    request.fhir_host + medicationRequestQuery,
    request.init
  );
  return await parseFhirSearch(medicationRequestResponse, queryResponse);
}

/**
 * Cancer use case query.
 * @param patientId - The ID of the patient to query.
 * @param fhirClient - The client to query the FHIR server.
 * @param queryResponse - The response object to store the results
 * @returns - The response object containing the query results.
 */
async function cancerQuery(
<<<<<<< HEAD
  request: UseCaseQueryRequest,
  queryResponse: QueryResponse
): Promise<QueryResponse> {
=======
  patientId: string,
  fhirClient: FHIRClient,
  queryResponse: QueryResponse,
): Promise<void> {
>>>>>>> 7eb22f17
  const snomed: Array<string> = ["92814006"];
  const rxnorm: Array<string> = ["828265"]; // drug codes from NLM/NIH RxNorm
  const cpt: Array<string> = ["15301000"]; // encounter codes from AMA CPT
  const snomedFilter: string = snomed.join(",");
  const rxnormFilter: string = rxnorm.join(",");
  const cptFilter: string = cpt.join(",");

<<<<<<< HEAD
  // Query for conditions and encounters
  const conditionQuery = `/Condition?subject=${request.patientId}&code=${snomedFilter}`;
  const conditionResponse = await fetch(
    request.fhir_host + conditionQuery,
    request.init
  );
  queryResponse = await parseFhirSearch(conditionResponse, queryResponse);

  // Query for encounters
  if (queryResponse.Condition && queryResponse.Condition.length > 0) {
    const conditionId = queryResponse.Condition[0].id;
    const encounterQuery = `/Encounter?subject=${request.patientId}&reason-reference=${conditionId}`;
    const encounterResponse = await fetch(
      request.fhir_host + encounterQuery,
      request.init
    );
    queryResponse = await parseFhirSearch(encounterResponse, queryResponse);
  }

  const medicationRequestQuery = `/MedicationRequest?subject=${request.patientId}&code=${rxnormFilter}&_include=MedicationRequest:medication&_include=MedicationRequest:medication.administration`;
  const medicationRequestResponse = await fetch(
    request.fhir_host + medicationRequestQuery,
    request.init
  );
  return await parseFhirSearch(medicationRequestResponse, queryResponse);
=======
  // Query for conditions
  const conditionQuery = `/Condition?subject=${patientId}&code=${snomedFilter}`;
  const conditionResponse = await fhirClient.get(conditionQuery);
  queryResponse.conditions = (await parseFhirSearch(
    conditionResponse,
  )) as Condition[];

  // Query for encounters
  if (queryResponse.conditions && queryResponse.conditions.length > 0) {
    const conditionId = queryResponse.conditions[0].id;
    const encounterQuery = `/Encounter?subject=${patientId}&reason-reference=${conditionId}`;
    const encounterResponse = await fhirClient.get(encounterQuery);
    queryResponse.encounters = (await parseFhirSearch(
      encounterResponse,
    )) as Encounter[];
  }

  // Query for medications
  // type medicationResponse = {
  //   entry: Record<string, unknown>[];
  // } & Record<string, unknown>;

  const medicationsQuery = `/MedicationRequest?subject=Patient/${patientId}&code=${rxnormFilter}`;
  const medicationResponse = await fhirClient.get(medicationsQuery);
  queryResponse.medications = (await parseFhirSearch(
    medicationResponse,
  )) as Medication[];

  // Query for medication administrations
  const medicationsAdministered = queryResponse.medications.map(
    (medication) => medication.id,
  );
  const medicationFilter: string = medicationsAdministered.join(",");
  const medicationsAdminQuery = `/MedicationAdministration?subject=Patient/${patientId}&request=${medicationFilter}`;
  const medicationAdminResponse = await fhirClient.get(medicationsAdminQuery);
  queryResponse.medicationAdmins = (await parseFhirSearch(
    medicationAdminResponse,
  )) as MedicationAdministration[];
>>>>>>> 7eb22f17
}

/**
 * Parse the response from a FHIR search query. If the response is successful and
 * contains data, return an array of resources.
 * @param response - The response from the FHIR server.
 * @param resourceTypes - The type of resource to parse.
 * @returns - The parsed response.
 */
async function parseFhirSearch(
  response: fetch.Response,
  queryResponse: QueryResponse = {}
): Promise<QueryResponse> {
  if (response.status === 200) {
    const body = await response.json();
    if (body.entry) {
      for (const entry of body.entry) {
        const resourceType = entry.resource.resourceType as keyof QueryResponse;
        if (!queryResponse[resourceType]) {
          queryResponse[resourceType] = [entry.resource];
        } else {
          queryResponse[resourceType]!.push(entry.resource);
        }
      }
    }
  }
  return queryResponse;
}<|MERGE_RESOLUTION|>--- conflicted
+++ resolved
@@ -40,16 +40,9 @@
 
 const useCaseQueryMap: {
   [key in USE_CASES]: (
-<<<<<<< HEAD
     input: UseCaseQueryRequest,
     queryResponse: QueryResponse
   ) => Promise<QueryResponse>;
-=======
-    patientId: string,
-    fhirClient: FHIRClient,
-    queryResponse: QueryResponse,
-  ) => Promise<void>;
->>>>>>> 7eb22f17
 } = {
   "social-determinants": socialDeterminantsQuery,
   "newborn-screening": newbornScreeningQuery,
@@ -61,7 +54,6 @@
 export type UseCaseQueryResponse = Awaited<ReturnType<typeof useCaseQuery>>;
 
 /**
-<<<<<<< HEAD
  * Given a UseCaseQueryRequest object, set the appropriate FHIR server connection
  * configurations.
  * @param request - The request object to configure.
@@ -91,8 +83,6 @@
 }
 
 /**
-=======
->>>>>>> 7eb22f17
  * Query a FHIR server for a patient based on demographics provided in the request. If
  * a patient is found, store in the queryResponse object.
  * @param request - The request object containing the patient demographics.
@@ -102,14 +92,8 @@
  */
 async function patientQuery(
   request: UseCaseQueryRequest,
-<<<<<<< HEAD
-  queryResponse: QueryResponse
-): Promise<QueryResponse> {
-=======
-  fhirClient: FHIRClient,
-  queryResponse: QueryResponse,
-): Promise<void> {
->>>>>>> 7eb22f17
+  queryResponse: QueryResponse
+): Promise<QueryResponse> {
   // Query for patient
   const query = `Patient?given=${request.first_name}&family=${request.last_name}&birthdate=${request.dob}`;
   const response = await fhirClient.get(query);
@@ -117,7 +101,11 @@
   // Check for errors
   if (response.status !== 200) {
     throw new Error(
-      `Patient search failed. Status: ${response.status} \n ${await response.text()} \n Headers: ${JSON.stringify(response.headers.raw())}`,
+      `Patient search failed. Status: ${
+        response.status
+      } \n ${await response.text()} \n Headers: ${JSON.stringify(
+        response.headers.raw()
+      )}`
     );
   }
   queryResponse = await parseFhirSearch(response, queryResponse);
@@ -142,16 +130,8 @@
 ): Promise<QueryResponse> {
   const fhirClient = new FHIRClient(request.fhir_server);
 
-<<<<<<< HEAD
   const queryResponse = await patientQuery(request, {});
   request.patientId = queryResponse.Patient?.[0]?.id ?? "";
-=======
-  const queryResponse: QueryResponse = {};
-  await patientQuery(request, fhirClient, queryResponse);
-  const patientId = queryResponse.patients?.[0]?.id ?? "";
-
-  await useCaseQueryMap[request.use_case](patientId, fhirClient, queryResponse);
->>>>>>> 7eb22f17
 
   return await useCaseQueryMap[request.use_case](request, queryResponse);
 }
@@ -164,25 +144,12 @@
  * @returns - The response object containing the query results.
  */
 async function socialDeterminantsQuery(
-<<<<<<< HEAD
   request: UseCaseQueryRequest,
   queryResponse: QueryResponse
 ): Promise<QueryResponse> {
   const query = `/Observation?subject=${request.patientId}&category=social-history`;
   const response = await fetch(request.fhir_host + query, request.init);
   return await parseFhirSearch(response, queryResponse);
-=======
-  patientId: string,
-  fhirClient: FHIRClient,
-  queryResponse: QueryResponse,
-): Promise<void> {
-  const query = `/Observation?subject=${patientId}&category=social-history`;
-  const response = await fhirClient.get(query);
-
-  queryResponse.observations = (await parseFhirSearch(
-    response,
-  )) as Observation[];
->>>>>>> 7eb22f17
 }
 
 /**
@@ -193,16 +160,9 @@
  * @returns - The response object containing the query results.
  */
 async function newbornScreeningQuery(
-<<<<<<< HEAD
-  request: UseCaseQueryRequest,
-  queryResponse: QueryResponse
-): Promise<QueryResponse> {
-=======
-  patientId: string,
-  fhirClient: FHIRClient,
-  queryResponse: QueryResponse,
-): Promise<void> {
->>>>>>> 7eb22f17
+  request: UseCaseQueryRequest,
+  queryResponse: QueryResponse
+): Promise<QueryResponse> {
   const loincs: Array<string> = [
     "73700-7",
     "73698-3",
@@ -217,7 +177,6 @@
   ];
   const loincFilter: string = "code=" + loincs.join(",");
 
-<<<<<<< HEAD
   const query = `/Observation?subject=Patient/${request.patientId}&code=${loincFilter}`;
   const response = await fetch(request.fhir_host + query, {
     headers: request.headers,
@@ -225,13 +184,6 @@
   });
 
   return await parseFhirSearch(response, queryResponse);
-=======
-  const query = `/Observation?subject=Patient/${patientId}&code=${loincFilter}`;
-  const response = await fhirClient.get(query);
-  queryResponse.observations = (await parseFhirSearch(
-    response,
-  )) as Observation[];
->>>>>>> 7eb22f17
 }
 
 /**
@@ -242,16 +194,9 @@
  * @returns - The response object containing the query results.
  */
 async function syphilisQuery(
-<<<<<<< HEAD
-  request: UseCaseQueryRequest,
-  queryResponse: QueryResponse
-): Promise<QueryResponse> {
-=======
-  patientId: string,
-  fhirClient: FHIRClient,
-  queryResponse: QueryResponse,
-): Promise<void> {
->>>>>>> 7eb22f17
+  request: UseCaseQueryRequest,
+  queryResponse: QueryResponse
+): Promise<QueryResponse> {
   const loincs: Array<string> = ["LP70657-9", "98212-4"];
   const snomed: Array<string> = ["76272004"];
   const rxnorm: Array<string> = ["2671695"]; // drug codes from NLM/NIH RxNorm
@@ -259,7 +204,6 @@
   const snomedFilter: string = snomed.join(",");
   const rxnormFilter: string = rxnorm.join(",");
 
-<<<<<<< HEAD
   const observationQuery = `/Observation?subject=${request.patientId}&code=${loincFilter}`;
   const observationResponse = await fetch(
     request.fhir_host + observationQuery,
@@ -271,24 +215,12 @@
   const diagnositicReportResponse = await fetch(
     request.fhir_host + diagnositicReportQuery,
     request.init
-=======
-  const observationQuery = `/Observation?subject=${patientId}&code=${loincFilter}`;
-  const observationResponse = await fhirClient.get(observationQuery);
-  queryResponse.observations = (await parseFhirSearch(
-    observationResponse,
-  )) as Observation[];
-
-  const diagnositicReportQuery = `/DiagnosticReport?subject=${patientId}&code=${loincFilter}`;
-  const diagnositicReportResponse = await fhirClient.get(
-    diagnositicReportQuery,
->>>>>>> 7eb22f17
   );
   queryResponse = await parseFhirSearch(
     diagnositicReportResponse,
     queryResponse
   );
 
-<<<<<<< HEAD
   // Query for conditions
   const conditionQuery = `/Condition?subject=${request.patientId}&code=${snomedFilter}`;
   const conditionResponse = await fetch(
@@ -307,21 +239,6 @@
     );
 
     queryResponse = await parseFhirSearch(encounterResponse, queryResponse);
-=======
-  const conditionQuery = `/Condition?subject=${patientId}&code=${snomedFilter}`;
-  const conditionResponse = await fhirClient.get(conditionQuery);
-  queryResponse.conditions = (await parseFhirSearch(
-    conditionResponse,
-  )) as Condition[];
-
-  if (queryResponse.conditions && queryResponse.conditions.length > 0) {
-    const conditionId = queryResponse.conditions[0].id;
-    const encounterQuery = `/Encounter?subject=${patientId}&reason-reference=${conditionId}`;
-    const encounterResponse = await fhirClient.get(encounterQuery);
-    queryResponse.encounters = (await parseFhirSearch(
-      encounterResponse,
-    )) as Encounter[];
->>>>>>> 7eb22f17
   }
   // Query for medicationRequests
   const medicationRequestQuery = `/MedicationRequest?subject=${request.patientId}&code=${rxnormFilter}&_include=MedicationRequest:medication&_include=MedicationRequest:medication.administration`;
@@ -340,16 +257,9 @@
  * @returns - The response object containing the query results.
  */
 async function cancerQuery(
-<<<<<<< HEAD
-  request: UseCaseQueryRequest,
-  queryResponse: QueryResponse
-): Promise<QueryResponse> {
-=======
-  patientId: string,
-  fhirClient: FHIRClient,
-  queryResponse: QueryResponse,
-): Promise<void> {
->>>>>>> 7eb22f17
+  request: UseCaseQueryRequest,
+  queryResponse: QueryResponse
+): Promise<QueryResponse> {
   const snomed: Array<string> = ["92814006"];
   const rxnorm: Array<string> = ["828265"]; // drug codes from NLM/NIH RxNorm
   const cpt: Array<string> = ["15301000"]; // encounter codes from AMA CPT
@@ -357,7 +267,6 @@
   const rxnormFilter: string = rxnorm.join(",");
   const cptFilter: string = cpt.join(",");
 
-<<<<<<< HEAD
   // Query for conditions and encounters
   const conditionQuery = `/Condition?subject=${request.patientId}&code=${snomedFilter}`;
   const conditionResponse = await fetch(
@@ -383,46 +292,6 @@
     request.init
   );
   return await parseFhirSearch(medicationRequestResponse, queryResponse);
-=======
-  // Query for conditions
-  const conditionQuery = `/Condition?subject=${patientId}&code=${snomedFilter}`;
-  const conditionResponse = await fhirClient.get(conditionQuery);
-  queryResponse.conditions = (await parseFhirSearch(
-    conditionResponse,
-  )) as Condition[];
-
-  // Query for encounters
-  if (queryResponse.conditions && queryResponse.conditions.length > 0) {
-    const conditionId = queryResponse.conditions[0].id;
-    const encounterQuery = `/Encounter?subject=${patientId}&reason-reference=${conditionId}`;
-    const encounterResponse = await fhirClient.get(encounterQuery);
-    queryResponse.encounters = (await parseFhirSearch(
-      encounterResponse,
-    )) as Encounter[];
-  }
-
-  // Query for medications
-  // type medicationResponse = {
-  //   entry: Record<string, unknown>[];
-  // } & Record<string, unknown>;
-
-  const medicationsQuery = `/MedicationRequest?subject=Patient/${patientId}&code=${rxnormFilter}`;
-  const medicationResponse = await fhirClient.get(medicationsQuery);
-  queryResponse.medications = (await parseFhirSearch(
-    medicationResponse,
-  )) as Medication[];
-
-  // Query for medication administrations
-  const medicationsAdministered = queryResponse.medications.map(
-    (medication) => medication.id,
-  );
-  const medicationFilter: string = medicationsAdministered.join(",");
-  const medicationsAdminQuery = `/MedicationAdministration?subject=Patient/${patientId}&request=${medicationFilter}`;
-  const medicationAdminResponse = await fhirClient.get(medicationsAdminQuery);
-  queryResponse.medicationAdmins = (await parseFhirSearch(
-    medicationAdminResponse,
-  )) as MedicationAdministration[];
->>>>>>> 7eb22f17
 }
 
 /**
