"use server";
import { v4 as uuidv4 } from "uuid";
import https from "https";
import fetch, { RequestInit } from "node-fetch";
import {
  Patient,
  Observation,
  DiagnosticReport,
  Condition,
  Encounter,
  Medication,
  MedicationAdministration,
<<<<<<< HEAD
  MedicationRequest,
=======
  Resource,
>>>>>>> 20d7b276
} from "fhir/r4";

type FHIR_SERVERS = "meld" | "ehealthexchange";

type USE_CASES =
  | "social-determinants"
  | "newborn-screening"
  | "syphilis"
  | "cancer";

const FHIR_SERVERS: {
  [key: string]: {
    hostname: string;
    username?: string;
    password?: string;
    headers?: { [key: string]: string };
  };
} = {
  // https://gw.interop.community/skylightsandbox/open/
  meld: { hostname: "https://gw.interop.community/HeliosConnectathonSa/open/" },
  ehealthexchange: {
    hostname: "https://concept01.ehealthexchange.org:52780/fhirproxy/r4/",
    headers: {
      Accept: "application/json, application/*+json, */*",
      "Accept-Encoding": "gzip, deflate, br",
      "Content-Type": "application/fhir+json; charset=UTF-8",
      "X-DESTINATION": "CernerHelios",
      "X-POU": "PUBHLTH",
      "X-Request-Id": uuidv4(),
      prefer: "return=representation",
      "Cache-Control": "no-cache",
      OAUTHSCOPES:
        "system/Condition.read system/Encounter.read system/" +
        "Immunization.read system/MedicationRequest.read system/" +
        "Observation.read system/Patient.read system/Procedure" +
        ".read system/MedicationAdministration.read system/" +
        "DiagnosticReport.read system/RelatedPerson.read",
    },
  },
};

type UseCaseQueryRequest = {
  use_case: USE_CASES;
  fhir_server: FHIR_SERVERS;
  first_name: string;
  last_name: string;
  dob: string;
  fhir_host?: string;
  init?: RequestInit;
  headers?: { [key: string]: string };
  patientId?: string;
};

type QueryResponse = {
  patients?: Patient[];
  observations?: Observation[];
  diagnosticReports?: DiagnosticReport[];
  conditions?: Condition[];
  encounters?: Encounter[];
  medications?: Medication[];
  medicationAdmins?: MedicationAdministration[];
  medicationRequests?: MedicationRequest[];
};

const useCaseQueryMap: {
  [key in USE_CASES]: (
    input: UseCaseQueryRequest,
    queryResponse: QueryResponse,
  ) => Promise<void>;
} = {
  "social-determinants": socialDeterminantsQuery,
  "newborn-screening": newbornScreeningQuery,
  syphilis: syphilisQuery,
  cancer: cancerQuery,
};

// Expected responses from the FHIR server
export type UseCaseQueryResponse = Awaited<ReturnType<typeof useCaseQuery>>;

/**
 * Given a UseCaseQueryRequest object, set the appropriate FHIR server connection
 * configurations.
 * @param request - The request object to configure.
 */
function configureFHIRServerConnection(request: UseCaseQueryRequest): void {
  request.fhir_host = FHIR_SERVERS[request.fhir_server].hostname;
  request.headers = FHIR_SERVERS[request.fhir_server].headers || {};

  // Set up init object for eHealth Exchange
  request.init = {};

  // Add username to headers if it exists in input.fhir_server
  if (
    FHIR_SERVERS[request.fhir_server].username &&
    FHIR_SERVERS[request.fhir_server].password
  ) {
    const credentials = btoa(
      `${FHIR_SERVERS[request.fhir_server].username}:${
        FHIR_SERVERS[request.fhir_server].password || ""
      }`,
    );
    request.headers.Authorization = `Basic ${credentials}`;
    request.init.agent = new https.Agent({
      rejectUnauthorized: false,
    });
  }
}

/**
 * Query a FHIR server for a patient based on demographics provided in the request. If
 * a patient is found, store in the queryResponse object.
 * @param request - The request object containing the patient demographics.
 * @param queryResponse - The response object to store the patient.
 * @returns - The response body from the FHIR server.
 */
async function patientQuery(
  request: UseCaseQueryRequest,
  queryResponse: QueryResponse,
): Promise<void> {
  // Query for patient
  const query = `Patient?given=${request.first_name}&family=${request.last_name}&birthdate=${request.dob}`;
  const response = await fetch(request.fhir_host + query, {
    headers: request.headers,
    ...request.init,
  });

  // Check for errors
  if (response.status !== 200) {
    throw new Error(`Patient search failed. Status: ${response.status}`);
  }

  queryResponse.patients = (await parseFhirSearch(response)) as Patient[];

  if (queryResponse.patients.length === 0) {
    throw new Error("No patient found.");
  } else if (queryResponse.patients.length > 1) {
    throw new Error("Multiple patients found. Please refine your search.");
  }
}

/**
 * Query a FHIR API for a public health use case based on patient demographics provided
 * in the request. If data is found, return in a queryResponse object.
 * @param request - UseCaseQueryRequest object containing the patient demographics and use case.
 * @returns - The response object containing the query results.
 */
export async function useCaseQuery(
  request: UseCaseQueryRequest,
): Promise<QueryResponse> {
  console.log("input:", request);

  configureFHIRServerConnection(request);

  const queryResponse: QueryResponse = {};
  await patientQuery(request, queryResponse);
  request.patientId = queryResponse.patients?.[0]?.id ?? "";

  await useCaseQueryMap[request.use_case](request, queryResponse);

  return queryResponse;
}

/**
 * Social Determinant of Health use case query.
 * @param request - The request object containing the patient ID.
 * @param queryResponse - The response object to store the results
 */
async function socialDeterminantsQuery(
  request: UseCaseQueryRequest,
  queryResponse: QueryResponse,
): Promise<void> {
  const query = `/Observation?subject=${request.patientId}&category=social-history`;
  const response = await fetch(request.fhir_host + query, request.init);

  queryResponse.observations = (await parseFhirSearch(
    response,
  )) as Observation[];
}

/**
 * Newborn Screening use case query.
 * @param request - The request object containing the patient ID.
 * @param queryResponse - The response object to store the results
 */
async function newbornScreeningQuery(
  request: UseCaseQueryRequest,
  queryResponse: QueryResponse,
): Promise<void> {
  const loincs: Array<string> = [
    "73700-7",
    "73698-3",
    "54108-6",
    "54109-4",
    "58232-0",
    "57700-7",
    "73739-5",
    "73742-9",
    "2708-6",
    "8336-0",
  ];
  const loincFilter: string = "code=" + loincs.join(",");

  const query = `/Observation?subject=Patient/${request.patientId}&code=${loincFilter}`;
  const response = await fetch(request.fhir_host + query, {
    headers: request.headers,
    ...request.init,
  });
  queryResponse.observations = (await parseFhirSearch(
    response,
  )) as Observation[];
}

/**
 * Syphilis use case query.
 * @param request - The request object containing the patient ID.
 * @param queryResponse - The response object to store the results
 */
async function syphilisQuery(
  request: UseCaseQueryRequest,
  queryResponse: QueryResponse,
): Promise<void> {
  const loincs: Array<string> = ["LP70657-9", "98212-4"];
  const snomed: Array<string> = ["76272004"];
  const rxnorm: Array<string> = ["2671695"]; // drug codes from NLM/NIH RxNorm
  const loincFilter: string = loincs.join(",");
  const snomedFilter: string = snomed.join(",");
  const rxnormFilter: string = rxnorm.join(",");

  const observationQuery = `/Observation?subject=${request.patientId}&code=${loincFilter}`;
  const observationResponse = await fetch(
    request.fhir_host + observationQuery,
    request.init,
  );
  queryResponse.observations = (await parseFhirSearch(
    observationResponse,
  )) as Observation[];

  const diagnositicReportQuery = `/DiagnosticReport?subject=${request.patientId}&code=${loincFilter}`;
  const diagnositicReportResponse = await fetch(
    request.fhir_host + diagnositicReportQuery,
    request.init,
  );
  queryResponse.diagnosticReports = (await parseFhirSearch(
    diagnositicReportResponse,
  )) as DiagnosticReport[];

  const conditionQuery = `/Condition?subject=${request.patientId}&code=${snomedFilter}`;
  const conditionResponse = await fetch(
    request.fhir_host + conditionQuery,
    request.init,
  );
  queryResponse.conditions = (await parseFhirSearch(
    conditionResponse,
  )) as Condition[];

  if (queryResponse.conditions && queryResponse.conditions.length > 0) {
    const conditionId = queryResponse.conditions[0].id;
    const encounterQuery = `/Encounter?subject=${request.patientId}&reason-reference=${conditionId}`;
    const encounterResponse = await fetch(
      request.fhir_host + encounterQuery,
      request.init,
    );
    queryResponse.encounters = (await parseFhirSearch(
      encounterResponse,
    )) as Encounter[];
  }

  // Query for medicationRequests
  const medicationsQuery = `/MedicationRequest?subject=Patient/${request.patientId}&code=${rxnormFilter}`;
  const medicationResponse = await fetch(
    request.fhir_host + medicationsQuery,
    request.init,
  );
  if (medicationResponse.status >= 400) {
    throw new Error(
      `Error querying medications. Status: ${medicationResponse.status}`,
    );
  }
  const m = await medicationResponse.json();
  queryResponse.medicationRequests = m.entry.map(
    (entry: any) => entry.resource,
  );
}

/**
 * Cancer use case query.
 * @param request - The request object containing the patient ID.
 * @param queryResponse - The response object to store the results
 */
async function cancerQuery(
  request: UseCaseQueryRequest,
  queryResponse: QueryResponse,
): Promise<void> {
  const snomed: Array<string> = ["92814006"];
  const rxnorm: Array<string> = ["828265"]; // drug codes from NLM/NIH RxNorm
  const cpt: Array<string> = ["15301000"]; // encounter codes from AMA CPT
  const snomedFilter: string = snomed.join(",");
  const rxnormFilter: string = rxnorm.join(",");
  const cptFilter: string = cpt.join(",");

  // Query for conditions
  const conditionQuery = `/Condition?subject=${request.patientId}&code=${snomedFilter}`;
  const conditionResponse = await fetch(
    request.fhir_host + conditionQuery,
    request.init,
  );
  queryResponse.conditions = (await parseFhirSearch(
    conditionResponse,
  )) as Condition[];

  // Query for encounters
  if (queryResponse.conditions && queryResponse.conditions.length > 0) {
    const conditionId = queryResponse.conditions[0].id;
    const encounterQuery = `/Encounter?subject=${request.patientId}&reason-reference=${conditionId}`;
    const encounterResponse = await fetch(
      request.fhir_host + encounterQuery,
      request.init,
    );
    queryResponse.encounters = (await parseFhirSearch(
      encounterResponse,
    )) as Encounter[];
  }

  // Query for medications
  const medicationsQuery = `/MedicationRequest?subject=Patient/${request.patientId}&code=${rxnormFilter}`;
  const medicationResponse = await fetch(
    request.fhir_host + medicationsQuery,
    request.init,
  );
  queryResponse.medications = (await parseFhirSearch(
    medicationResponse,
  )) as Medication[];

  // Query for medication administrations
  const medicationsAdministered = queryResponse.medications.map(
    (medication) => medication.id,
  );
  const medicationFilter: string = medicationsAdministered.join(",");
  const medicationsAdminQuery = `/MedicationAdministration?subject=Patient/${request.patientId}&request=${medicationFilter}`;
  const medicationAdminResponse = await fetch(
    request.fhir_host + medicationsAdminQuery,
    request.init,
  );
  queryResponse.medicationAdmins = (await parseFhirSearch(
    medicationAdminResponse,
  )) as MedicationAdministration[];
}

/**
 * Parse the response from a FHIR search query. If the response is successful and
 * contains data, return an array of resources.
 * @param response - The response from the FHIR server.
 * @returns - The parsed response.
 */
async function parseFhirSearch(
  response: fetch.Response,
): Promise<Resource[] | []> {
  if (response.status === 200) {
    const body = await response.json();
    if (body.entry) {
      return body.entry.map((entry: any) => entry.resource);
    }
  }
  return [];
}<|MERGE_RESOLUTION|>--- conflicted
+++ resolved
@@ -10,11 +10,8 @@
   Encounter,
   Medication,
   MedicationAdministration,
-<<<<<<< HEAD
   MedicationRequest,
-=======
   Resource,
->>>>>>> 20d7b276
 } from "fhir/r4";
 
 type FHIR_SERVERS = "meld" | "ehealthexchange";
