--- conflicted
+++ resolved
@@ -1,11 +1,6 @@
-<<<<<<< HEAD
-import { formatDate, formatName, formatString } from "@/app/format-service";
-import { HumanName } from "fhir/r4";
-=======
 import { render } from "@testing-library/react";
-import { formatDate, formatAddress, formatName } from "@/app/format-service";
+import { formatDate, formatAddress, formatName, formatString } from "@/app/format-service";
 import { Address, HumanName } from "fhir/r4";
->>>>>>> 7f8b602b
 
 describe("Format Date", () => {
   it("should return the correct formatted date", () => {
@@ -93,7 +88,6 @@
   });
 });
 
-<<<<<<< HEAD
 describe("Format String", () => {
   it("should convert all character to lower case", () => {
     const inputString = "TestOfSomeCAPITALS";
@@ -114,7 +108,9 @@
     const expectedString = "c0mpl3xtrng";
     const result = formatString(inputString);
     expect(result).toEqual(expectedString);
-=======
+  });
+});
+
 describe("formatAddress", () => {
   it("should return an empty string when given an empty array", () => {
     const address: Address[] = [];
@@ -184,6 +180,5 @@
     ];
     const { getByText } = render(formatAddress(address));
     expect(getByText("123 Main St")).toBeInTheDocument();
->>>>>>> 7f8b602b
   });
 });