import { render } from "@testing-library/react";
import {
  formatAddress,
  formatContact,
  formatDate,
  formatName,
  formatMRN,
  formatString,
} from "@/app/format-service";
<<<<<<< HEAD
import { Address, HumanName, ContactPoint } from "fhir/r4";
=======
import { Address, HumanName, Identifier } from "fhir/r4";
>>>>>>> 56755cd8

describe("Format Date", () => {
  it("should return the correct formatted date", () => {
    const inputDate = "2023-01-15";
    const expectedDate = "01/15/2023";

    const result = formatDate(inputDate);
    expect(result).toEqual(expectedDate);
  });

  it("should return N/A if provided date is an empty string", () => {
    const inputDate = "";

    const result = formatDate(inputDate);
    expect(result).toBeUndefined();
  });

  it("should return N/A if provided date is undefined", () => {
    const inputDate = undefined;

    const result = formatDate(inputDate as any);
    expect(result).toBeUndefined();
  });

  it("should return N/A if provided date is null", () => {
    const inputDate = null;

    const result = formatDate(inputDate as any);
    expect(result).toBeUndefined();
  });
});

describe("formatName", () => {
  it("should format a single HumanName correctly", () => {
    const names: HumanName[] = [
      {
        family: "Doe",
        given: ["John"],
      },
    ];
    const result = formatName(names);
    expect(result).toBe("John Doe");
  });

  it("should handle multiple given names correctly", () => {
    const names: HumanName[] = [
      {
        family: "Smith",
        given: ["Jane", "Alice"],
      },
    ];
    const result = formatName(names);
    expect(result).toBe("Jane Alice Smith");
  });

  it("should return an empty string if family name is missing", () => {
    const names: HumanName[] = [
      {
        given: ["John"],
      },
    ];
    const result = formatName(names);
    expect(result).toBe("John");
  });

  it("should return an empty string if given names are missing", () => {
    const names: HumanName[] = [
      {
        family: "Doe",
      },
    ];
    const result = formatName(names);
    expect(result).toBe("Doe");
  });

  it("should handle missing given and family names gracefully", () => {
    const names: HumanName[] = [
      {
        family: undefined,
        given: [""],
      },
    ];
    const result = formatName(names);
    expect(result).toBe("");
  });
});

describe("formatMRN", () => {
  it("should render the MRN value correctly", () => {
    const identifiers: Identifier[] = [
      {
        value: "12345",
        type: {
          coding: [
            {
              code: "MR",
            },
          ],
        },
      },
    ];

    const { getByText } = render(formatMRN(identifiers));
    expect(getByText("12345")).toBeInTheDocument();
  });

  it("should return null if no MRN is present", () => {
    const identifiers: Identifier[] = [
      {
        value: "67890",
        type: {
          coding: [
            {
              code: "notMR",
            },
          ],
        },
      },
    ];

    const { container } = render(formatMRN(identifiers));
    expect(container).toBeEmptyDOMElement();
  });

  it("should handle empty identifier array gracefully", () => {
    const identifiers: Identifier[] = [];

    const { container } = render(formatMRN(identifiers));
    expect(container).toBeEmptyDOMElement();
  });
});

describe("Format String", () => {
  it("should convert all character to lower case", () => {
    const inputString = "TestOfSomeCAPITALS";
    const expectedString = "testofsomecapitals";
    const result = formatString(inputString);
    expect(result).toEqual(expectedString);
  });

  it("should also replace all spaces with underscores", () => {
    const inputString = "JoHn ShEpArD";
    const expectedString = "john-shepard";
    const result = formatString(inputString);
    expect(result).toEqual(expectedString);
  });

  it("should remove all non alpha-numeric characters", () => {
    const inputString = "*C0MPL3X_$TR!NG*";
    const expectedString = "c0mpl3xtrng";
    const result = formatString(inputString);
    expect(result).toEqual(expectedString);
  });
});

describe("formatAddress", () => {
  it("should return an empty string when given an empty array", () => {
    const address: Address[] = [];
    const { container } = render(formatAddress(address));
    expect(container).toBeEmptyDOMElement();
  });

  it("should handle an address with empty fields gracefully", () => {
    const address: Address[] = [
      {
        line: [""],
        city: "",
        state: "",
        postalCode: "",
      },
    ];
    const { container } = render(formatAddress(address));
    expect(container).toBeEmptyDOMElement();
  });

  it("should format a single address correctly", () => {
    const address: Address[] = [
      {
        line: ["123 Main St"],
        city: "Washington",
        state: "DC",
        postalCode: "20000",
      },
    ];
    const { getByText } = render(formatAddress(address));
    expect(getByText("123 Main St")).toBeInTheDocument();
    expect(getByText("Washington, DC 20000")).toBeInTheDocument();
  });

  it("should format an address with multiple lines correctly", () => {
    const address: Address[] = [
      {
        line: ["123 Main St", "Apt 1"],
        city: "Washington",
        state: "DC",
        postalCode: "20000",
      },
    ];
    const { getByText } = render(formatAddress(address));
    expect(getByText("123 Main St")).toBeInTheDocument();
    expect(getByText("Apt 1")).toBeInTheDocument();
    expect(getByText("Washington, DC 20000")).toBeInTheDocument();
  });

  it("should handle missing line array gracefully", () => {
    const address: Address[] = [
      {
        city: "Washington",
        state: "DC",
        postalCode: "20000",
      },
    ];
    const { getByText } = render(formatAddress(address));
    expect(getByText("Washington, DC 20000")).toBeInTheDocument();
  });

  it("should handle missing city, state, and postalCode gracefully", () => {
    const address: Address[] = [
      {
        line: ["123 Main St"],
      },
    ];
    const { getByText } = render(formatAddress(address));
    expect(getByText("123 Main St")).toBeInTheDocument();
  });
});

describe("formatContact", () => {
  it("should format phone contact correctly", () => {
    const contacts: ContactPoint[] = [
      {
        system: "phone",
        value: "123-456-7890",
        use: "home",
      },
    ];

    const { getByText } = render(formatContact(contacts));
    expect(getByText("home: 123-456-7890")).toBeInTheDocument();
  });

  it("should format email contact correctly", () => {
    const contacts: ContactPoint[] = [
      {
        system: "email",
        value: "test@example.com",
      },
    ];

    const { getByText } = render(formatContact(contacts));
    expect(getByText("test@example.com")).toBeInTheDocument();
  });

  it("should handle mixed contact types correctly", () => {
    const contacts: ContactPoint[] = [
      {
        system: "phone",
        value: "123-456-7890",
        use: "home",
      },
      {
        system: "email",
        value: "test@example.com",
      },
    ];

    const { getByText } = render(formatContact(contacts));
    expect(getByText(/home:\s123-456-7890/)).toBeInTheDocument();
    expect(getByText(/test@example.com/)).toBeInTheDocument();
  });

  it("should return null for unsupported contact system", () => {
    const contacts: ContactPoint[] = [
      {
        system: "idk",
        value: "it was on the form",
      },
    ];

    const { container } = render(formatContact(contacts));
    expect(container).toBeEmptyDOMElement();
  });

  it("should handle empty contact array gracefully", () => {
    const contacts: ContactPoint[] = [];

    const { container } = render(formatContact(contacts));
    expect(container).toBeEmptyDOMElement();
  });
});<|MERGE_RESOLUTION|>--- conflicted
+++ resolved
@@ -7,11 +7,8 @@
   formatMRN,
   formatString,
 } from "@/app/format-service";
-<<<<<<< HEAD
-import { Address, HumanName, ContactPoint } from "fhir/r4";
-=======
-import { Address, HumanName, Identifier } from "fhir/r4";
->>>>>>> 56755cd8
+import { Address, HumanName, ContactPoint, Identifier } from "fhir/r4";
+
 
 describe("Format Date", () => {
   it("should return the correct formatted date", () => {
