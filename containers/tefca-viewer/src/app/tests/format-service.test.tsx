--- conflicted
+++ resolved
@@ -1,11 +1,6 @@
 import { render } from "@testing-library/react";
-<<<<<<< HEAD
-import { formatDate, formatName, formatMRN } from "@/app/format-service";
-import { HumanName, Identifier } from "fhir/r4";
-=======
-import { formatDate, formatAddress, formatName } from "@/app/format-service";
-import { Address, HumanName } from "fhir/r4";
->>>>>>> 4fe88bb0
+import { formatDate, formatAddress, formatName, formatMRN } from "@/app/format-service";
+import { Address, HumanName, Identifier } from "fhir/r4";
 
 describe("Format Date", () => {
   it("should return the correct formatted date", () => {
@@ -93,7 +88,6 @@
   });
 });
 
-<<<<<<< HEAD
 describe("formatMRN", () => {
   it("should render the MRN value correctly", () => {
     const identifiers: Identifier[] = [
@@ -136,7 +130,7 @@
 
     const { container } = render(formatMRN(identifiers));
     expect(container).toBeEmptyDOMElement();
-=======
+
 describe("formatAddress", () => {
   it("should return an empty string when given an empty array", () => {
     const address: Address[] = [];
@@ -206,6 +200,5 @@
     ];
     const { getByText } = render(formatAddress(address));
     expect(getByText("123 Main St")).toBeInTheDocument();
->>>>>>> 4fe88bb0
   });
 });