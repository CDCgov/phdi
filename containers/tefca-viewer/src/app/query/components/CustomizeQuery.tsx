--- conflicted
+++ resolved
@@ -18,12 +18,8 @@
 import Accordion from "./Accordion";
 
 // Define types for better structure and reusability
-<<<<<<< HEAD
-export type DefinedValueSetCollection = {
-=======
 type DefinedValueSetCollection = {
   valueset_name: string;
->>>>>>> 91c0b94d
   author: string;
   system: string;
   items: ValueSetItem[];
@@ -192,144 +188,6 @@
     }
   }, [groupedValueSetState, activeTab]);
 
-<<<<<<< HEAD
-=======
-  const accordionItems: AccordionItemProps[] = useMemo(() => {
-    const groups = groupedValueSetState[activeTab];
-    return groups.map((group, groupIndex) => {
-      const selectedCount = group.items.filter((item) => item.include).length;
-      return {
-        title: (
-          <div
-            className="accordion-header display-flex flex-no-wrap flex-align-start"
-            onClick={handleToggleExpand}
-          >
-            <div
-              id="select-all"
-              className="hide-checkbox-label"
-              style={{
-                width: "36px",
-                height: "36px",
-                backgroundColor: selectedCount === 0 ? "#565C65" : "#fff",
-                border:
-                  selectedCount === 0 ? "3px white solid" : "1px solid #A9AEB1",
-                display: "flex",
-                justifyContent: "center",
-                alignItems: "center",
-                cursor: "pointer",
-                borderRadius: "4px",
-              }}
-              onClick={(e) => {
-                e.stopPropagation();
-                handleSelectAllChange(
-                  groupIndex,
-                  selectedCount !== group.items.length,
-                );
-              }}
-            >
-              {selectedCount === group.items.length && (
-                <Icon.Check
-                  className="usa-icon"
-                  style={{ backgroundColor: "white" }}
-                  size={4}
-                  color="#565C65"
-                />
-              )}
-              {selectedCount > 0 && selectedCount < group.items.length && (
-                <Icon.Remove
-                  className="usa-icon"
-                  style={{ backgroundColor: "white" }}
-                  size={4}
-                  color="#565C65"
-                />
-              )}
-            </div>
-            <div>
-              <div>{group.valueset_name}</div>
-
-              <span className="accordion-subtitle margin-top-2">
-                <strong>Author:</strong> {group.author}{" "}
-                <strong style={{ marginLeft: "20px" }}>System:</strong>{" "}
-                {group.system}
-              </span>
-            </div>
-            <span className="margin-left-auto">{`${selectedCount} selected`}</span>
-            <div
-              onClick={handleToggleExpand}
-              style={{
-                cursor: "pointer",
-                alignItems: "center",
-                display: "flex",
-                margin: "-3px",
-              }}
-            >
-              {isExpanded ? (
-                <Icon.ExpandLess size={4} />
-              ) : (
-                <Icon.ExpandMore size={4} />
-              )}
-            </div>
-          </div>
-        ),
-        id: `${group.valueset_name}:${group.author}:${group.system}`,
-        className: "accordion-item",
-        content: (
-          <div className="padding-bottom-3">
-            <div className="customize-query-grid-container customize-query-table">
-              <div className="customize-query-grid-header margin-top-10">
-                <div className="accordion-table-header">Include</div>
-                <div className="accordion-table-header">Code</div>
-                <div className="accordion-table-header">Display</div>
-              </div>
-              <div className="customize-query-grid-body">
-                {group.items.map((item, index) => (
-                  <div
-                    className="customize-query-grid-row customize-query-striped-row"
-                    key={item.code}
-                  >
-                    <div
-                      className="hide-checkbox-label"
-                      style={{
-                        border: "1px solid #A9AEB1",
-                        display: "flex",
-                        justifyContent: "center",
-                        alignItems: "center",
-                        cursor: "pointer",
-                        borderRadius: "4px",
-                        width: "36px",
-                        height: "36px",
-                        marginLeft: "30px",
-                        backgroundColor: "#fff",
-                      }}
-                      onClick={(e) => {
-                        e.stopPropagation();
-                        toggleInclude(groupIndex, index);
-                      }}
-                    >
-                      {item.include && (
-                        <Icon.Check
-                          className="usa-icon"
-                          style={{ backgroundColor: "white" }}
-                          size={4}
-                          color="#005EA2"
-                        />
-                      )}
-                    </div>
-                    <div>{item.code}</div>
-                    <div>{item.display}</div>
-                  </div>
-                ))}
-              </div>
-            </div>
-          </div>
-        ),
-        expanded: true,
-        headingLevel: "h3",
-      };
-    });
-  }, [groupedValueSetState, activeTab, isExpanded]);
-
->>>>>>> 91c0b94d
   return (
     <div className="main-container customize-query-container">
       <div style={{ paddingTop: "24px" }}>
