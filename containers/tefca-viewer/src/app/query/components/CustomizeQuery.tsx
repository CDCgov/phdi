"use client";

<<<<<<< HEAD
import React, { useMemo, useState, useEffect } from "react";
import { Accordion, Button, Icon } from "@trussworks/react-uswds";
import { ValueSet, ValueSetItem } from "../../constants";
import { AccordionItemProps } from "@trussworks/react-uswds/lib/components/Accordion/Accordion";
import { filterValueSets } from "@/app/database-service";
=======
import React, { useState, useEffect } from "react";
import { Button, Icon } from "@trussworks/react-uswds";
import { QueryTypeToQueryName, ValueSetItem } from "../../constants";
import {
  getSavedQueryByName,
  filterQueryRows,
  mapQueryRowsToValueSetItems,
} from "@/app/database-service";
>>>>>>> 4dee96f1
import { UseCaseQueryResponse } from "@/app/query-service";
import LoadingView from "./LoadingView";
import { showRedirectConfirmation } from "./RedirectionToast";
import styles from "./customizeQuery/customizeQuery.module.css";
import CustomizeQueryAccordionHeader from "./customizeQuery/CustomizeQueryAccordionHeader";
import CustomizeQueryAccordionBody from "./customizeQuery/CustomizeQueryAccordionBody";
import Accordion from "./Accordion";
import CustomizeQueryNav from "./customizeQuery/CustomizeQueryNav";

// Define types for better structure and reusability
export type DefinedValueSetCollection = {
  valueset_name: string;
  author: string;
  system: string;
  items: ValueSetItem[];
  isExpanded: boolean;
};

type GroupedValueSet = {
  labs: DefinedValueSetCollection[];
  medications: DefinedValueSetCollection[];
  conditions: DefinedValueSetCollection[];
};

export type GroupedValueSetKey = keyof GroupedValueSet;

interface CustomizeQueryProps {
  useCaseQueryResponse: UseCaseQueryResponse;
  queryType: string;
  queryValuesets: ValueSetItem[];
  setQueryValuesets: (queryVS: ValueSetItem[]) => void;
  goBack: () => void;
}

/**
 * CustomizeQuery component for displaying and customizing query details.
 * @param root0 - The properties object.
 * @param root0.useCaseQueryResponse - The response from the query service.
 * @param root0.queryType - The type of the query.
 * @param root0.queryValuesets - The pre-fetched value sets from the DB.
 * @param root0.setQueryValuesets - Function to update tracked custom query state.
 * @param root0.goBack - Back button to go from "customize-queries" to "search" component.
 * @returns The CustomizeQuery component.
 */
const CustomizeQuery: React.FC<CustomizeQueryProps> = ({
  useCaseQueryResponse,
  queryType,
  queryValuesets,
  setQueryValuesets,
  goBack,
}) => {
<<<<<<< HEAD
  const [activeTab, setActiveTab] = useState("labs");
  const [valueSetState, setValueSetState] = useState<ValueSet>({
    labs: [],
    medications: [],
    conditions: [],
  });
  const [isExpanded, setIsExpanded] = useState(true);
=======
  const [activeTab, setActiveTab] = useState<GroupedValueSetKey>("labs");

  const [groupedValueSetState, setGroupedValueSetState] =
    useState<GroupedValueSet>({
      labs: [],
      medications: [],
      conditions: [],
    });
>>>>>>> 4dee96f1

  const handleToggle = (e: React.MouseEvent<HTMLButtonElement>) => {
    alert("yay");
    console.log(e);
  };

  // Keeps track of which side nav tab to display to users
  const handleTabChange = (tab: GroupedValueSetKey) => {
    setActiveTab(tab);
  };

  // Handles the toggle of the 'include' state for individual items
  const toggleInclude = (groupIndex: number, itemIndex: number) => {
    const updatedGroups = [...groupedValueSetState[activeTab]];
    const updatedItems = [...updatedGroups[groupIndex].items]; // Clone the current group items
    updatedItems[itemIndex] = {
      ...updatedItems[itemIndex],
      include: !updatedItems[itemIndex].include, // Toggle the include state
    };

    updatedGroups[groupIndex] = {
      ...updatedGroups[groupIndex],
      items: updatedItems, // Update the group's items
    };

    setGroupedValueSetState((prevState) => ({
      ...prevState,
      [activeTab]: updatedGroups, // Update the state with the new group
    }));
  };

  // Allows all items to be selected within all accordion sections of the active tab
  const handleSelectAllChange = (groupIndex: number, checked: boolean) => {
    const updatedGroups = [...groupedValueSetState[activeTab]];

    // Update only the group at the specified index
    updatedGroups[groupIndex].items = updatedGroups[groupIndex].items.map(
      (item) => ({
        ...item,
        include: checked, // Set all items in this group to checked or unchecked
      }),
    );

    setGroupedValueSetState((prevState) => ({
      ...prevState,
      [activeTab]: updatedGroups, // Update the state for the current tab
    }));
  };

  // Allows all items to be selected within the entire active tab
  const handleSelectAllForTab = (checked: boolean) => {
    const updatedGroups = groupedValueSetState[activeTab].map((group) => ({
      ...group,
      items: group.items.map((item) => ({
        ...item,
        include: checked, // Set all items in this group to checked or unchecked
      })),
    }));

    setGroupedValueSetState((prevState) => ({
      ...prevState,
      [activeTab]: updatedGroups, // Update the state for the current tab
    }));
  };

  // Persist the changes made on this page to the valueset state maintained
  // by the entire query branch of the app
  const handleApplyChanges = () => {
<<<<<<< HEAD
    const selectedItems = Object.keys(valueSetState).reduce((acc, key) => {
      const items = valueSetState[key as keyof ValueSet];
      acc[key as keyof ValueSet] = items.filter((item) => item.include);
      return acc;
    }, {} as ValueSet);

    // Use a prop spread to concatenate the three separate types of codes
    // back into one coherent structure
    setQueryValuesets([
      ...selectedItems.labs,
      ...selectedItems.medications,
      ...selectedItems.conditions,
    ]);
=======
>>>>>>> 4dee96f1
    goBack();
    showRedirectConfirmation({
      heading: QUERY_CUSTOMIZATION_CONFIRMATION_HEADER,
      body: QUERY_CUSTOMIZATION_CONFIRMATION_BODY,
      headingLevel: "h4",
    });
  };

  useEffect(() => {
    // Gate whether we actually update state after fetching so we
    // avoid race conditions if the user goes back to the SearchForm
    let isSubscribed = true;

    // DB results are only guaranteed as Promises, so we need to async/await
    // manipulations to the rows
    const filterVS = async () => {
      const labs = await filterValueSets(queryValuesets, "labs");
      const medications = await filterValueSets(queryValuesets, "medications");
      const conditions = await filterValueSets(queryValuesets, "conditions");

      // Only update if the fetch hasn't altered state yet
      if (isSubscribed) {
        setGroupedValueSetState({
          labs: labs,
<<<<<<< HEAD
          medications: medications,
          conditions: conditions,
        } as ValueSet);
=======
          medications: meds,
          conditions: conds,
        });
>>>>>>> 4dee96f1
      }
    };

    filterVS().catch(console.error);

    // Destructor hook to prevent future state updates
    return () => {
      isSubscribed = false;
    };
  }, [queryType]);

  useEffect(() => {
    const items = groupedValueSetState[activeTab].flatMap(
      (group) => group.items,
    );
    const selectedCount = items.filter((item) => item.include).length;
    const topCheckbox = document.getElementById(
      "select-all",
    ) as HTMLInputElement;
    if (topCheckbox) {
      topCheckbox.indeterminate =
        selectedCount > 0 && selectedCount < items.length;
    }
  }, [groupedValueSetState, activeTab]);

  return (
    <div className="main-container">
      <div className="padding-top-3">
        <a href="#" onClick={() => goBack()} className="back-link">
          <Icon.ArrowBack /> Return to patient search
        </a>
      </div>
      <LoadingView loading={!useCaseQueryResponse} />
      <h1 className="font-sans-2xl text-bold margin-top-205">
        Customize query
      </h1>
      <div className="font-sans-lg text-light padding-bottom-0 padding-top-05">
        Query: {queryType}
      </div>

      <CustomizeQueryNav
        activeTab={activeTab}
        handleTabChange={handleTabChange}
        handleSelectAllForTab={handleSelectAllForTab}
      />
      {groupedValueSetState[activeTab].map((group, groupIndex) => {
        const selectedCount = group.items.filter((item) => item.include).length;
        return (
          <Accordion
            title={
              <CustomizeQueryAccordionHeader
                selectedCount={selectedCount}
                handleSelectAllChange={handleSelectAllChange}
                groupIndex={groupIndex}
                group={group}
              />
            }
            content={
              <CustomizeQueryAccordionBody
                group={group}
                toggleInclude={toggleInclude}
                groupIndex={groupIndex}
              />
            }
            id={group.author + ":" + group.system}
            expanded
            headingLevel="h3"
            handleToggle={handleToggle}
            accordionClassName={`customize-accordion ${styles.customizeQueryAccordion}`}
            containerClassName={styles.resultsContainer}
          />
        );
      })}
      <div className="button-container">
        <Button type="button" onClick={handleApplyChanges}>
          Apply changes
        </Button>
        <Button type="button" outline onClick={() => goBack()}>
          Cancel
        </Button>
      </div>
    </div>
  );
};

export default CustomizeQuery;

export const QUERY_CUSTOMIZATION_CONFIRMATION_HEADER =
  "Query Customization Successful!";
export const QUERY_CUSTOMIZATION_CONFIRMATION_BODY =
  "You've successfully customized your query. Once you're done adding patient details, submit your completed query to get results";<|MERGE_RESOLUTION|>--- conflicted
+++ resolved
@@ -1,21 +1,8 @@
 "use client";
 
-<<<<<<< HEAD
-import React, { useMemo, useState, useEffect } from "react";
-import { Accordion, Button, Icon } from "@trussworks/react-uswds";
-import { ValueSet, ValueSetItem } from "../../constants";
-import { AccordionItemProps } from "@trussworks/react-uswds/lib/components/Accordion/Accordion";
-import { filterValueSets } from "@/app/database-service";
-=======
 import React, { useState, useEffect } from "react";
 import { Button, Icon } from "@trussworks/react-uswds";
-import { QueryTypeToQueryName, ValueSetItem } from "../../constants";
-import {
-  getSavedQueryByName,
-  filterQueryRows,
-  mapQueryRowsToValueSetItems,
-} from "@/app/database-service";
->>>>>>> 4dee96f1
+import { ValueSet, ValueSetItem } from "../../constants";
 import { UseCaseQueryResponse } from "@/app/query-service";
 import LoadingView from "./LoadingView";
 import { showRedirectConfirmation } from "./RedirectionToast";
@@ -24,6 +11,7 @@
 import CustomizeQueryAccordionBody from "./customizeQuery/CustomizeQueryAccordionBody";
 import Accordion from "./Accordion";
 import CustomizeQueryNav from "./customizeQuery/CustomizeQueryNav";
+import { filterValueSets } from "@/app/database-service";
 
 // Define types for better structure and reusability
 export type DefinedValueSetCollection = {
@@ -67,15 +55,6 @@
   setQueryValuesets,
   goBack,
 }) => {
-<<<<<<< HEAD
-  const [activeTab, setActiveTab] = useState("labs");
-  const [valueSetState, setValueSetState] = useState<ValueSet>({
-    labs: [],
-    medications: [],
-    conditions: [],
-  });
-  const [isExpanded, setIsExpanded] = useState(true);
-=======
   const [activeTab, setActiveTab] = useState<GroupedValueSetKey>("labs");
 
   const [groupedValueSetState, setGroupedValueSetState] =
@@ -84,7 +63,6 @@
       medications: [],
       conditions: [],
     });
->>>>>>> 4dee96f1
 
   const handleToggle = (e: React.MouseEvent<HTMLButtonElement>) => {
     alert("yay");
@@ -125,7 +103,7 @@
       (item) => ({
         ...item,
         include: checked, // Set all items in this group to checked or unchecked
-      }),
+      })
     );
 
     setGroupedValueSetState((prevState) => ({
@@ -153,7 +131,6 @@
   // Persist the changes made on this page to the valueset state maintained
   // by the entire query branch of the app
   const handleApplyChanges = () => {
-<<<<<<< HEAD
     const selectedItems = Object.keys(valueSetState).reduce((acc, key) => {
       const items = valueSetState[key as keyof ValueSet];
       acc[key as keyof ValueSet] = items.filter((item) => item.include);
@@ -167,8 +144,6 @@
       ...selectedItems.medications,
       ...selectedItems.conditions,
     ]);
-=======
->>>>>>> 4dee96f1
     goBack();
     showRedirectConfirmation({
       heading: QUERY_CUSTOMIZATION_CONFIRMATION_HEADER,
@@ -193,15 +168,9 @@
       if (isSubscribed) {
         setGroupedValueSetState({
           labs: labs,
-<<<<<<< HEAD
           medications: medications,
           conditions: conditions,
         } as ValueSet);
-=======
-          medications: meds,
-          conditions: conds,
-        });
->>>>>>> 4dee96f1
       }
     };
 
@@ -215,11 +184,11 @@
 
   useEffect(() => {
     const items = groupedValueSetState[activeTab].flatMap(
-      (group) => group.items,
+      (group) => group.items
     );
     const selectedCount = items.filter((item) => item.include).length;
     const topCheckbox = document.getElementById(
-      "select-all",
+      "select-all"
     ) as HTMLInputElement;
     if (topCheckbox) {
       topCheckbox.indeterminate =
