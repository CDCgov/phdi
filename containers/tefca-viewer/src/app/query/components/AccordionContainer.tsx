--- conflicted
+++ resolved
@@ -35,11 +35,8 @@
   const observations = queryResponse.observations
     ? queryResponse.observations
     : null;
-<<<<<<< HEAD
   const encounters = queryResponse.encounters ? queryResponse.encounters : null;
-=======
   const conditions = queryResponse.conditions ? queryResponse.conditions : null;
->>>>>>> 1fe7b865
 
   if (patient) {
     accordionItems.push({
@@ -81,30 +78,37 @@
     });
   }
 
-<<<<<<< HEAD
   if (encounters) {
     accordionItems.push({
       title: "Encounters",
-=======
-  if (conditions) {
-    accordionItems.push({
-      title: "Conditions",
->>>>>>> 1fe7b865
       content: (
         <>
           <AccordianSection>
             <AccordianH4>
-<<<<<<< HEAD
               <span id="encounters">Encounters</span>
             </AccordianH4>
             <AccordianDiv>
               <EncounterTable encounters={encounters} />
-=======
+            </AccordianDiv>
+          </AccordianSection>
+        </>
+      ),
+      expanded: true,
+      headingLevel: "h3",
+    });
+  }
+
+  if (conditions) {
+    accordionItems.push({
+      title: "Conditions",
+      content: (
+        <>
+          <AccordianSection>
+            <AccordianH4>
               <span id="conditions">Conditions</span>
             </AccordianH4>
             <AccordianDiv>
               <ConditionsTable conditions={conditions} />
->>>>>>> 1fe7b865
             </AccordianDiv>
           </AccordianSection>
         </>
