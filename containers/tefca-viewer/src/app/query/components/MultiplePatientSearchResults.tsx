--- conflicted
+++ resolved
@@ -30,11 +30,7 @@
  * @param root0.patients - The array of Patient resources.
  * @param root0.originalRequest - The original request object.
  * @param root0.setLoading - The function to set the loading state.
-<<<<<<< HEAD
  * @param root0.goBack - The function to go back to the previous page.
-=======
- * @param root0.goBack
->>>>>>> 9db43d23
  * @returns - The MultiplePatientSearchResults component.
  */
 const MultiplePatientSearchResults: React.FC<
@@ -93,7 +89,7 @@
                         index,
                         originalRequest,
                         setSingleUseCaseQueryResponse,
-                        setLoading,
+                        setLoading
                       )
                     }
                   >
@@ -150,21 +146,21 @@
         noteParts.push(
           <strong key={searchElements[i]} style={{ fontWeight: 550 }}>
             {"First Name" + comma}
-          </strong>,
+          </strong>
         );
         break;
       case "last_name":
         noteParts.push(
           <strong key={searchElements[i]} style={{ fontWeight: 550 }}>
             {"Last Name" + comma}
-          </strong>,
+          </strong>
         );
         break;
       case "dob":
         noteParts.push(
           <strong key={searchElements[i]} style={{ fontWeight: 550 }}>
             {"DOB" + comma}
-          </strong>,
+          </strong>
         );
         break;
     }
@@ -187,7 +183,7 @@
   index: number,
   originalRequest: UseCaseQueryRequest,
   setUseCaseQueryResponse: (UseCaseQueryResponse: UseCaseQueryResponse) => void,
-  setLoading: (loading: boolean) => void,
+  setLoading: (loading: boolean) => void
 ): Promise<void> {
   setLoading(true);
   const queryResponse = await UseCaseQuery(originalRequest, {
