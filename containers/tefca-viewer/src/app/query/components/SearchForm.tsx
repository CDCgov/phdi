import React, { useCallback, useEffect, useState } from "react";
import {
  Fieldset,
  Label,
  TextInput,
  Select,
  Alert,
  Button,
} from "@trussworks/react-uswds";
import {
  USE_CASES,
  FHIR_SERVERS,
  demoData,
  PatientType,
  demoQueryOptions,
  patientOptions,
  stateOptions,
  Mode,
} from "../../constants";
import {
  UseCaseQueryResponse,
  UseCaseQuery,
  UseCaseQueryRequest,
} from "../../query-service";

import { FormatPhoneAsDigits } from "@/app/format-service";

interface SearchFormProps {
  useCase: USE_CASES;
  setUseCase: (useCase: USE_CASES) => void;
  setOriginalRequest: (originalRequest: UseCaseQueryRequest) => void;
  setUseCaseQueryResponse: (UseCaseQueryResponse: UseCaseQueryResponse) => void;
  setMode: (mode: Mode) => void;
  setLoading: (loading: boolean) => void;
  setQueryType: (queryType: string) => void;
}

/**
 * @param root0 - SearchFormProps
 * @param root0.useCase - The use case this query will cover.
 * @param root0.setUseCase - Update stateful use case.
 * @param root0.setOriginalRequest - The function to set the original request.
 * @param root0.setUseCaseQueryResponse - The function to set the use case query response.
 * @param root0.setMode - The function to set the mode.
 * @param root0.setLoading - The function to set the loading state.
 * @param root0.setQueryType - The function to set the query type.
 * @returns - The SearchForm component.
 */
const SearchForm: React.FC<SearchFormProps> = ({
  useCase,
  setUseCase,
  setOriginalRequest,
  setUseCaseQueryResponse,
  setMode,
  setLoading,
  setQueryType,
}) => {
<<<<<<< HEAD
  const [useCase, setUseCase] = useState<USE_CASES>("cancer");

=======
>>>>>>> b3217ff7
  //Set the patient options based on the demoOption
  const [patientOption, setPatientOption] = useState<string>(
    patientOptions[useCase]?.[0]?.value || "",
  );
  const [firstName, setFirstName] = useState<string>("");
  const [lastName, setLastName] = useState<string>("");
  const [fhirServer, setFhirServer] = useState<FHIR_SERVERS>();
  const [phone, setPhone] = useState<string>("");
  const [dob, setDOB] = useState<string>("");
  const [mrn, setMRN] = useState<string>("");

  const [showAdvanced, setShowAdvanced] = useState(false);
  const [autofilled, setAutofilled] = useState(false); // boolean indicating if the form was autofilled, changes color if true

  // Set the query type based on the selected useCase so it can be passed to the CustomizeQuery component
  useEffect(() => {
    setQueryType(
      demoQueryOptions.find((option) => option.value === useCase)?.label || "",
    );
  }, [useCase]);

  // Fills fields with sample data based on the selected patientOption
  const fillFields = useCallback(
    (patientOption: PatientType, highlightAutofilled = true) => {
      const data = demoData[patientOption];
      if (data) {
        setFirstName(data.FirstName);
        setLastName(data.LastName);
        setDOB(data.DOB);
        setMRN(data.MRN);
        setPhone(data.Phone);
        setFhirServer(data.FhirServer as FHIR_SERVERS);
        setUseCase(data.UseCase as USE_CASES);
        // setQueryType(
        //     demoQueryOptions.find((option) => option.value === data.UseCase)
        //         ?.label || "",
        // );
        setAutofilled(highlightAutofilled);
      }
    },
    [patientOption, setUseCase, setQueryType],
  );

<<<<<<< HEAD
  // Change the selectedDemoOption (the option selected once you are past the modal) and set the patientOption to the first patientOption for the selectedDemoOption
=======
  // Fills fields if patientOption changes (auto-fill)
  useEffect(() => {
    if (!patientOption || userJourney !== "demo") {
      return;
    }
    fillFields(patientOption as PatientType);
  }, [fillFields, patientOption, userJourney]);

  // Change the selectedDemoOption in the dropdown and update the
  // query type (which governs the DB fetch) accordingly
>>>>>>> b3217ff7
  const handleDemoQueryChange = (selectedDemoOption: string) => {
    setPatientOption(patientOptions[selectedDemoOption][0].value);
    setQueryType(
      demoQueryOptions.find((dqo) => dqo.value == selectedDemoOption)?.label ||
        "",
    );
  };

  const handleClick = () => {
    setMode("customize-queries");
  };

  async function HandleSubmit(event: React.FormEvent<HTMLFormElement>) {
    event.preventDefault();
    if (!useCase || !fhirServer) {
      console.error("Use case and FHIR server are required.");
      return;
    }
    setLoading(true);

    const originalRequest = {
      first_name: firstName,
      last_name: lastName,
      dob: dob,
      mrn: mrn,
      fhir_server: fhirServer,
      use_case: useCase,
      phone: FormatPhoneAsDigits(phone),
    };
    setOriginalRequest(originalRequest);
    const queryResponse = await UseCaseQuery(originalRequest);
    setUseCaseQueryResponse(queryResponse);
    if (!queryResponse.Patient || queryResponse.Patient.length === 0) {
      setMode("no-patients");
    } else if (queryResponse.Patient.length === 1) {
      setMode("results");
    } else {
      setMode("multiple-patients");
    }
    setLoading(false);
  }
  useEffect(() => {
    window.scrollTo(0, 0);
  }, []);

  return (
    <>
      <Alert type="info" headingLevel="h4" slim className="custom-alert">
        This site is for demo purposes only. Please do not enter PII on this
        website.
      </Alert>
      <form className="patient-search-form" onSubmit={HandleSubmit}>
        <h1 className="font-sans-2xl text-bold">Search for a Patient</h1>
        {
          <div className="usa-summary-box usa-summary-box demo-query-filler">
            <Label className="usa-label" htmlFor="query">
              <b>Select a sample query and patient to populate the form.</b>
            </Label>
            <Label htmlFor="query">Query</Label>
            <div className="display-flex flex-align-start query-page-wrapper">
              <select
                id="query"
                name="query"
                className="usa-select margin-top-1"
                defaultValue={""}
                value={useCase}
                onChange={(event) => {
                  handleDemoQueryChange(event.target.value);
                  setUseCase(event.target.value as USE_CASES);
                }}
              >
                <option value="" disabled>
                  {" "}
                  -- Select An Option --{" "}
                </option>
                {demoQueryOptions.map((option) => (
                  <option key={option.value} value={option.value}>
                    {option.label}
                  </option>
                ))}
              </select>
              <Button
                type="button"
                className="usa-button--outline bg-white query-page-button"
                onClick={() => handleClick()}
              >
                Customize query
              </Button>
            </div>
            <Label htmlFor="patient">Patient</Label>
            <div className="display-flex flex-align-start query-page-wrapper">
              <select
                id="patient"
                name="patient"
                className="usa-select margin-top-1"
                value={patientOption}
                onChange={(event) => {
                  setPatientOption(event.target.value);
                }}
              >
                {patientOptions[useCase]?.map((option) => (
                  <option key={option.value} value={option.value}>
                    {option.label}
                  </option>
                ))}
              </select>
              <Button
                className="usa-button--outline bg-white query-page-button"
                type="button"
                // value={patientOption}
                onClick={() => {
                  fillFields(patientOption as PatientType, false);
                }}
              >
                Fill fields
              </Button>
            </div>
            <Button
              className="usa-button--outline bg-white margin-top-4"
              type="button"
              onClick={() => {
                setShowAdvanced(!showAdvanced);
              }}
            >
              Advanced
            </Button>
          </div>
        }
        <Fieldset>
          {showAdvanced && (
            <div>
              <Label htmlFor="fhir_server">
                <b>FHIR Server (QHIN)</b>
              </Label>
              <div className="grid-row grid-gap">
                <div className="usa-combo-box">
                  <Select
                    id="fhir_server"
                    name="fhir_server"
                    value={fhirServer}
                    onChange={(event) => {
                      setFhirServer(event.target.value as FHIR_SERVERS);
                    }}
                    required
                    defaultValue=""
                  >
                    <option value="" disabled>
                      Select FHIR Server
                    </option>
                    {Object.keys(fhirServers).map((fhirServer: string) => (
                      <option key={fhirServer} value={fhirServer}>
                        {fhirServer}
                      </option>
                    ))}
                  </Select>
                </div>
              </div>
            </div>
          )}
          <h2 className="font-sans-md search-form-section-label">
            <strong>Name</strong>
          </h2>
          <div className="grid-row grid-gap">
            <div className="tablet:grid-col-6">
              <Label htmlFor="firstName">First Name</Label>
              <TextInput
                id="firstName"
                name="first_name"
                type="text"
                pattern="^[A-Za-z ]+$"
                value={firstName}
                onChange={(event) => {
                  setFirstName(event.target.value);
                }}
                style={{
                  backgroundColor:
                    autofilled && firstName ? autofillColor : undefined,
                }}
              />
            </div>
            <div className="tablet:grid-col-6">
              <Label htmlFor="lastName">Last Name</Label>
              <TextInput
                id="lastName"
                name="last_name"
                type="text"
                pattern="^[A-Za-z ]+$"
                value={lastName}
                onChange={(event) => {
                  setLastName(event.target.value);
                }}
                style={{
                  backgroundColor:
                    autofilled && lastName ? autofillColor : undefined,
                }}
              />
            </div>
          </div>
          <h2 className="font-sans-md search-form-section-label">
            <strong>Phone Number</strong>
          </h2>
          <div className="grid-row grid-gap">
            <div className="grid-col-6">
              <Label htmlFor="phone">Phone Number</Label>
              <TextInput
                id="phone"
                name="phone"
                type="tel"
                value={phone}
                onChange={(event) => {
                  setPhone(event.target.value);
                }}
                style={{
                  backgroundColor:
                    autofilled && phone ? autofillColor : undefined,
                }}
              />
            </div>
          </div>
          <div>
            <h2 className="font-sans-md search-form-section-label">
              <strong>Date of Birth</strong>
            </h2>
            <div className="grid-row grid-gap">
              <div className="grid-col-6">
                <Label htmlFor="dob">Date of Birth</Label>
                <div className="usa-date-picker">
                  <input
                    className="usa-input"
                    name="dob"
                    id="dob"
                    type="date"
                    value={dob}
                    onChange={(event) => {
                      setDOB(event.target.value);
                    }}
                    style={{
                      backgroundColor:
                        autofilled && dob ? autofillColor : undefined,
                    }}
                  />
                </div>
              </div>
            </div>
          </div>
          <h2 className="font-sans-md search-form-section-label">
            <strong>Address</strong>
          </h2>
          <div className="grid-row grid-gap">
            <div className="grid-col">
              <Label htmlFor="street_address_1">Street address</Label>
              <TextInput
                id="street_address_1"
                name="street_address_1"
                type="tel"
              />
            </div>
          </div>
          <div className="grid-row grid-gap">
            <div className="grid-col">
              <Label htmlFor="street_address_2">Address Line 2</Label>
              <TextInput
                id="street_address_2"
                name="street_address_2"
                type="text"
              />
            </div>
          </div>
          <div className="grid-row grid-gap">
            <div className="tablet:grid-col-5">
              <Label htmlFor="city">City</Label>
              <TextInput id="city" name="city" type="text" />
            </div>
            <div className="tablet:grid-col-3">
              <Label htmlFor="state">State</Label>
              <Select id="state" name="state" defaultValue="">
                <option value="" disabled>
                  Select a state
                </option>
                {stateOptions.map((option) => (
                  <option key={option.value} value={option.value}>
                    {option.label}
                  </option>
                ))}
              </Select>
            </div>
            <div className="tablet:grid-col-4">
              <Label htmlFor="zip">ZIP code</Label>
              <TextInput
                className="usa-input usa-input--medium"
                id="zip"
                name="zip"
                type="text"
                pattern="[\d]{5}(-[\d]{4})?"
              />
            </div>
          </div>
          <h2 className="font-sans-md search-form-section-label">
            <strong>Medical Record Number (MRN)</strong>
          </h2>
          <div className="grid-row grid-gap">
            <div className="grid-col-6">
              <Label htmlFor="mrn">Medical Record Number</Label>
              <TextInput
                id="mrn"
                name="mrn"
                type="text"
                value={mrn}
                onChange={(event) => {
                  setMRN(event.target.value);
                }}
                style={{
                  backgroundColor:
                    autofilled && mrn ? autofillColor : undefined,
                }}
              />
            </div>
          </div>
        </Fieldset>
        <button className="usa-button patient-search-button" type="submit">
          Search for patient
        </button>
      </form>
    </>
  );
};

export default SearchForm;

const autofillColor = "#faf3d1";<|MERGE_RESOLUTION|>--- conflicted
+++ resolved
@@ -55,14 +55,11 @@
   setLoading,
   setQueryType,
 }) => {
-<<<<<<< HEAD
   const [useCase, setUseCase] = useState<USE_CASES>("cancer");
 
-=======
->>>>>>> b3217ff7
   //Set the patient options based on the demoOption
   const [patientOption, setPatientOption] = useState<string>(
-    patientOptions[useCase]?.[0]?.value || "",
+    patientOptions[useCase]?.[0]?.value || ""
   );
   const [firstName, setFirstName] = useState<string>("");
   const [lastName, setLastName] = useState<string>("");
@@ -77,7 +74,7 @@
   // Set the query type based on the selected useCase so it can be passed to the CustomizeQuery component
   useEffect(() => {
     setQueryType(
-      demoQueryOptions.find((option) => option.value === useCase)?.label || "",
+      demoQueryOptions.find((option) => option.value === useCase)?.label || ""
     );
   }, [useCase]);
 
@@ -100,28 +97,16 @@
         setAutofilled(highlightAutofilled);
       }
     },
-    [patientOption, setUseCase, setQueryType],
+    [patientOption, setUseCase, setQueryType]
   );
-
-<<<<<<< HEAD
-  // Change the selectedDemoOption (the option selected once you are past the modal) and set the patientOption to the first patientOption for the selectedDemoOption
-=======
-  // Fills fields if patientOption changes (auto-fill)
-  useEffect(() => {
-    if (!patientOption || userJourney !== "demo") {
-      return;
-    }
-    fillFields(patientOption as PatientType);
-  }, [fillFields, patientOption, userJourney]);
 
   // Change the selectedDemoOption in the dropdown and update the
   // query type (which governs the DB fetch) accordingly
->>>>>>> b3217ff7
   const handleDemoQueryChange = (selectedDemoOption: string) => {
     setPatientOption(patientOptions[selectedDemoOption][0].value);
     setQueryType(
       demoQueryOptions.find((dqo) => dqo.value == selectedDemoOption)?.label ||
-        "",
+        ""
     );
   };
 
@@ -181,17 +166,12 @@
                 id="query"
                 name="query"
                 className="usa-select margin-top-1"
-                defaultValue={""}
                 value={useCase}
                 onChange={(event) => {
                   handleDemoQueryChange(event.target.value);
                   setUseCase(event.target.value as USE_CASES);
                 }}
               >
-                <option value="" disabled>
-                  {" "}
-                  -- Select An Option --{" "}
-                </option>
                 {demoQueryOptions.map((option) => (
                   <option key={option.value} value={option.value}>
                     {option.label}
