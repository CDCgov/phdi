import React, { useCallback, useEffect, useState } from "react";
import {
  Fieldset,
  Label,
  TextInput,
  Select,
  Alert,
  Button,
} from "@trussworks/react-uswds";
import { fhirServers } from "../../fhir-servers";
import {
  USE_CASES,
  FHIR_SERVERS,
  demoData,
  PatientType,
  demoQueryOptions,
  patientOptions,
  stateOptions,
  Mode,
} from "../../constants";
import {
  UseCaseQueryResponse,
  UseCaseQuery,
  UseCaseQueryRequest,
} from "../../query-service";
import { FormatPhoneAsDigits } from "@/app/format-service";
import { useSearchParams } from "next/navigation";
import { useRouter } from "next/navigation";

interface SearchFormProps {
  setOriginalRequest: (originalRequest: UseCaseQueryRequest) => void;
  setUseCaseQueryResponse: (UseCaseQueryResponse: UseCaseQueryResponse) => void;
  setMode: (mode: Mode) => void;
  setLoading: (loading: boolean) => void;
  setUseCase: (useCase: USE_CASES) => void;
  setQueryType: (queryType: string) => void;
  useCase: USE_CASES; // Pass useCase from parent
  userJourney: "test" | "demo";
}

/**
 * @param root0 - SearchFormProps
 * @param root0.setOriginalRequest - The function to set the original request.
 * @param root0.setUseCaseQueryResponse - The function to set the use case query response.
 * @param root0.setMode - The function to set the mode.
 * @param root0.setLoading - The function to set the loading state.
 * @param root0.setUseCase - The function to set the use case.
 * @param root0.setQueryType - The function to set the query type.
 * @param root0.useCase - The current use case.
 * @param root0.userJourney - The user journey.
 * @returns - The SearchForm component.
 */
const SearchForm: React.FC<SearchFormProps> = ({
  setOriginalRequest,
  setUseCaseQueryResponse,
  setMode,
  setLoading,
  setUseCase,
  setQueryType,
  useCase,
  userJourney,
}) => {
  const params = useSearchParams();
  const router = useRouter();
  const [isClient, setIsClient] = useState(false);

  // Initialize the local useCase state with the value from URL params or the parent component
  const [localUseCase, setLocalUseCase] = useState<USE_CASES>(
    (params.get("useCase") as USE_CASES) || useCase,
  );

  // Keep the local useCase in sync with the parent useCase
  useEffect(() => {
    setLocalUseCase(useCase);
  }, [useCase]);

  // Set the patient options based on the current useCase
  const [patientOption, setPatientOption] = useState<string>(
    patientOptions[localUseCase]?.[0]?.value || "",
  );
  const [firstName, setFirstName] = useState<string>("");
  const [lastName, setLastName] = useState<string>("");
  const [fhirServer, setFhirServer] = useState<FHIR_SERVERS>();
  const [phone, setPhone] = useState<string>("");
  const [dob, setDOB] = useState<string>("");
  const [mrn, setMRN] = useState<string>("");

  const [autofilled, setAutofilled] = useState(false); // Boolean indicating if the form was autofilled, changes color if true

  // Fills fields with sample data based on the selected patientOption
  const fillFields = useCallback(
    (patientOption: PatientType, highlightAutofilled = true) => {
      const data = demoData[patientOption];
      if (data) {
        setFirstName(data.FirstName);
        setLastName(data.LastName);
        setDOB(data.DOB);
        setMRN(data.MRN);
        setPhone(data.Phone);
        setFhirServer(data.FhirServer as FHIR_SERVERS);

        setLocalUseCase(data.UseCase as USE_CASES);
        setUseCase(data.UseCase as USE_CASES);
        setQueryType(
          demoQueryOptions.find((option) => option.value === data.UseCase)
            ?.label || "",
        );

        setAutofilled(highlightAutofilled);
      }
    },
    [patientOption, setUseCase, setQueryType],
  );

  // Fills fields if patientOption changes (auto-fill)
  useEffect(() => {
    if (!patientOption || userJourney !== "demo") {
      return;
    }
    fillFields(patientOption as PatientType);
  }, [fillFields, patientOption, userJourney]);

  // Handle changes to the demo query selection
  const handleDemoQueryChange = (selectedDemoOption: string) => {
    setPatientOption(patientOptions[selectedDemoOption][0]?.value || "");
    setLocalUseCase(selectedDemoOption as USE_CASES);
    setUseCase(selectedDemoOption as USE_CASES);
    setQueryType(
      demoQueryOptions.find((option) => option.value === selectedDemoOption)
        ?.label || "",
    );
<<<<<<< HEAD
  };

  // Push to /customize endpoint
  const handleClick = () => {
    setMode("customize-queries");
=======
>>>>>>> 239e4486
  };

  useEffect(() => {
    setIsClient(true);
  }, []);

<<<<<<< HEAD
  async function HandleSubmit(event: React.FormEvent<HTMLFormElement>) {
=======
  async function HandleSubmit(
    event?: React.FormEvent<HTMLFormElement>,
    customizeQuery = false,
  ) {
>>>>>>> 239e4486
    if (!localUseCase || !fhirServer) {
      console.error("Use case and FHIR server are required.");
      return;
    }
    if (event) {
      event.preventDefault();
    }
    setLoading(true);

    const originalRequest = {
      first_name: firstName,
      last_name: lastName,
      dob: dob,
      mrn: mrn,
      fhir_server: fhirServer,
      use_case: localUseCase,
      phone: FormatPhoneAsDigits(phone),
    };
    setOriginalRequest(originalRequest);
    const queryResponse = await UseCaseQuery(originalRequest);
    setUseCaseQueryResponse(queryResponse);
    // Check if it's a customize query or a standard search
    if (customizeQuery) {
      if (queryResponse) {
        setMode("customize-queries");
      }
    } else {
      // Normal flow: switch modes based on the query response
      if (!queryResponse.Patient || queryResponse.Patient.length === 0) {
        setMode("no-patients");
      } else if (queryResponse.Patient.length === 1) {
        setMode("results");
      } else {
        setMode("multiple-patients");
      }
    }
    setLoading(false);
  }

  useEffect(() => {
    window.scrollTo(0, 0);
  }, []);

  return (
    <>
      <Alert type="info" headingLevel="h4" slim className="custom-alert">
        This site is for demo purposes only. Please do not enter PII on this
        website.
      </Alert>
      <form className="patient-search-form" onSubmit={HandleSubmit}>
        <h1 className="font-sans-2xl text-bold">Search for a Patient</h1>
        {userJourney === "test" && (
          <>
            <h2 className="font-sans-lg search-form-section-label">
              <strong>Query information</strong>
            </h2>
            <Label htmlFor="query">
              <b>Query</b>
            </Label>
            <div className="grid-row grid-gap">
              <div className="usa-combo-box" data-enhanced="true">
                <select
                  id="query"
                  name="query"
                  className="usa-select  margin-top-1"
                  value={localUseCase}
                  onChange={(event) => {
                    handleDemoQueryChange(event.target.value);
                  }}
                >
                  {demoQueryOptions.map((option) => (
                    <option key={option.value} value={option.value}>
                      {option.label}
                    </option>
                  ))}
                </select>
              </div>
            </div>
            <Label htmlFor="fhir_server">
              <b>FHIR Server (QHIN)</b>
            </Label>
            <div className="grid-row grid-gap">
              <div className="usa-combo-box">
                <Select
                  id="fhir_server"
                  name="fhir_server"
                  value={fhirServer}
                  onChange={(event) => {
                    setFhirServer(event.target.value as FHIR_SERVERS);
                  }}
                  required
                  defaultValue=""
                >
                  <option value="" disabled>
                    Select FHIR Server
                  </option>
                  {Object.keys(fhirServers).map((fhirServer: string) => (
                    <option key={fhirServer} value={fhirServer}>
                      {fhirServer}
                    </option>
                  ))}
                </Select>
              </div>
            </div>
            <h2 className="font-sans-lg search-form-section-label">
              <strong>Patient information</strong>
            </h2>
            <div className="usa-summary-box test-query-filler">
              <Label
                className="usa-label margin-bottom-2 font-sans-xs"
                htmlFor="query"
              >
                <b>
                  Select a patient type to populate the form with sample data.
                </b>
              </Label>
              <div className="display-flex flex-align-start">
                <div className="usa-combo-box flex-1" data-enhanced="true">
                  <Label htmlFor="patient">Patient</Label>
                  <select
                    id="patient"
                    name="patient"
                    className="usa-select margin-top-1"
                    value={patientOption}
                    onChange={(event) => {
                      setPatientOption(event.target.value);
                    }}
                  >
                    {patientOptions[localUseCase]?.map((option) => (
                      <option key={option.value} value={option.value}>
                        {option.label}
                      </option>
                    ))}
                  </select>
                </div>

                <Button
                  className="margin-left-1  margin-top-4 usa-button--outline bg-white"
                  type="button"
                  value={patientOption}
                  onClick={() => {
                    fillFields(patientOption as PatientType, false);
                  }}
                >
                  Fill fields
                </Button>
              </div>
            </div>
          </>
        )}
        {userJourney === "demo" && (
          <div className="usa-summary-box usa-summary-box demo-query-filler">
            <b>
              Select a query type and a sample patient to populate the form with
              sample data for a query.
            </b>
            <Label htmlFor="query">Query</Label>
            <div className="display-flex flex-align-start query-customize-wrapper">
              <select
                id="query"
                name="query"
                className="usa-select margin-top-1"
                value={localUseCase}
                onChange={(event) => {
                  handleDemoQueryChange(event.target.value);
                }}
              >
                {demoQueryOptions.map((option) => (
                  <option key={option.value} value={option.value}>
                    {option.label}
                  </option>
                ))}
              </select>
              <Button
                type="button"
                className="usa-button usa-button--outline customize-query-button"
<<<<<<< HEAD
                onClick={handleClick}
=======
                onClick={() => HandleSubmit(undefined, true)}
>>>>>>> 239e4486
              >
                Customize query
              </Button>
            </div>
            <Label htmlFor="patient">Patient</Label>
            <select
              id="patient"
              name="patient"
              className="usa-select margin-top-1"
              value={patientOption}
              onChange={(event) => {
                setPatientOption(event.target.value);
              }}
            >
              {patientOptions[localUseCase]?.map((option) => (
                <option key={option.value} value={option.value}>
                  {option.label}
                </option>
              ))}
            </select>
          </div>
        )}
        <Fieldset>
          <h2 className="font-sans-md search-form-section-label">
            <strong>Name</strong>
          </h2>
          <div className="grid-row grid-gap">
            <div className="tablet:grid-col-6">
              <Label htmlFor="firstName">First Name</Label>
              <TextInput
                id="firstName"
                name="first_name"
                type="text"
                pattern="^[A-Za-z ]+$"
                value={firstName}
                onChange={(event) => {
                  setFirstName(event.target.value);
                }}
                style={{
                  backgroundColor:
                    autofilled && firstName ? autofillColor : undefined,
                }}
              />
            </div>
            <div className="tablet:grid-col-6">
              <Label htmlFor="lastName">Last Name</Label>
              <TextInput
                id="lastName"
                name="last_name"
                type="text"
                pattern="^[A-Za-z ]+$"
                value={lastName}
                onChange={(event) => {
                  setLastName(event.target.value);
                }}
                style={{
                  backgroundColor:
                    autofilled && lastName ? autofillColor : undefined,
                }}
              />
            </div>
          </div>
          <h2 className="font-sans-md search-form-section-label">
            <strong>Phone Number</strong>
          </h2>
          <div className="grid-row grid-gap">
            <div className="grid-col-6">
              <Label htmlFor="phone">Phone Number</Label>
              <TextInput
                id="phone"
                name="phone"
                type="tel"
                value={phone}
                onChange={(event) => {
                  setPhone(event.target.value);
                }}
                style={{
                  backgroundColor:
                    autofilled && phone ? autofillColor : undefined,
                }}
              />
            </div>
          </div>
          <div>
            <h2 className="font-sans-md search-form-section-label">
              <strong>Date of Birth</strong>
            </h2>
            <div className="grid-row grid-gap">
              <div className="grid-col-6">
                <Label htmlFor="dob">Date of Birth</Label>
                <div className="usa-date-picker">
                  <input
                    className="usa-input"
                    name="dob"
                    id="dob"
                    type="date"
                    value={dob}
                    onChange={(event) => {
                      setDOB(event.target.value);
                    }}
                    style={{
                      backgroundColor:
                        autofilled && dob ? autofillColor : undefined,
                    }}
                  />
                </div>
              </div>
            </div>
          </div>
          <h2 className="font-sans-md search-form-section-label">
            <strong>Address</strong>
          </h2>
          <div className="grid-row grid-gap">
            <div className="grid-col">
              <Label htmlFor="street_address_1">Street address</Label>
              <TextInput
                id="street_address_1"
                name="street_address_1"
                type="tel"
              />
            </div>
          </div>
          <div className="grid-row grid-gap">
            <div className="grid-col">
              <Label htmlFor="street_address_2">Address Line 2</Label>
              <TextInput
                id="street_address_2"
                name="street_address_2"
                type="text"
              />
            </div>
          </div>
          <div className="grid-row grid-gap">
            <div className="tablet:grid-col-5">
              <Label htmlFor="city">City</Label>
              <TextInput id="city" name="city" type="text" />
            </div>
            <div className="tablet:grid-col-3">
              <Label htmlFor="state">State</Label>
              <Select id="state" name="state" defaultValue="">
                <option value="" disabled>
                  Select a state
                </option>
                {stateOptions.map((option) => (
                  <option key={option.value} value={option.value}>
                    {option.label}
                  </option>
                ))}
              </Select>
            </div>
            <div className="tablet:grid-col-4">
              <Label htmlFor="zip">ZIP code</Label>
              <TextInput
                className="usa-input usa-input--medium"
                id="zip"
                name="zip"
                type="text"
                pattern="[\d]{5}(-[\d]{4})?"
              />
            </div>
          </div>
          <h2 className="font-sans-md search-form-section-label">
            <strong>Medical Record Number (MRN)</strong>
          </h2>
          <div className="grid-row grid-gap">
            <div className="grid-col-6">
              <Label htmlFor="mrn">Medical Record Number</Label>
              <TextInput
                id="mrn"
                name="mrn"
                type="text"
                value={mrn}
                onChange={(event) => {
                  setMRN(event.target.value);
                }}
                style={{
                  backgroundColor:
                    autofilled && mrn ? autofillColor : undefined,
                }}
              />
            </div>
          </div>
        </Fieldset>
        <button className="usa-button patient-search-button" type="submit">
          Search for patient
        </button>
      </form>
    </>
  );
};

export default SearchForm;

const autofillColor = "#faf3d1";<|MERGE_RESOLUTION|>--- conflicted
+++ resolved
@@ -129,28 +129,16 @@
       demoQueryOptions.find((option) => option.value === selectedDemoOption)
         ?.label || "",
     );
-<<<<<<< HEAD
-  };
-
-  // Push to /customize endpoint
-  const handleClick = () => {
-    setMode("customize-queries");
-=======
->>>>>>> 239e4486
   };
 
   useEffect(() => {
     setIsClient(true);
   }, []);
 
-<<<<<<< HEAD
-  async function HandleSubmit(event: React.FormEvent<HTMLFormElement>) {
-=======
   async function HandleSubmit(
     event?: React.FormEvent<HTMLFormElement>,
     customizeQuery = false,
   ) {
->>>>>>> 239e4486
     if (!localUseCase || !fhirServer) {
       console.error("Use case and FHIR server are required.");
       return;
@@ -327,11 +315,7 @@
               <Button
                 type="button"
                 className="usa-button usa-button--outline customize-query-button"
-<<<<<<< HEAD
-                onClick={handleClick}
-=======
                 onClick={() => HandleSubmit(undefined, true)}
->>>>>>> 239e4486
               >
                 Customize query
               </Button>
