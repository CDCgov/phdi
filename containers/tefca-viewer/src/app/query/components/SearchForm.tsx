--- conflicted
+++ resolved
@@ -22,11 +22,8 @@
   UseCaseQueryRequest,
 } from "../../query-service";
 import { Mode } from "../page";
-<<<<<<< HEAD
 import { FormatPhoneAsDigits } from "@/app/utils";
-=======
 import { useSearchParams } from "next/navigation";
->>>>>>> d8f762ed
 
 interface SearchFormProps {
   setOriginalRequest: (originalRequest: UseCaseQueryRequest) => void;
