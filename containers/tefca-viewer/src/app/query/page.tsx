"use client";
import React, { Suspense, useState } from "react";
import { UseCaseQueryResponse, UseCaseQueryRequest } from "../query-service";
import QueryView from "./components/QueryView";
import MultiplePatientSearchResults from "./components/MultiplePatientSearchResults";
import SearchForm from "./components/SearchForm";
import NoPatientsFound from "./components/NoPatientsFound";
import CustomizeQuery from "./components/CustomizeQuery";
export type Mode =
  | "search"
  | "results"
  | "multiple-patients"
  | "no-patients"
  | "customize-query";

/**
 * Parent component for the query page. Based on the mode, it will display the search
 * form, the results of the query, or the multiple patients view.
 * @returns - The Query component.
 */
const Query: React.FC = () => {
  const [mode, setMode] = useState<Mode>("search");
  const [loading, setLoading] = useState<boolean>(false);
  const [useCaseQueryResponse, setUseCaseQueryResponse] =
    useState<UseCaseQueryResponse>();
  const [originalRequest, setOriginalRequest] = useState<UseCaseQueryRequest>();

  const handleSearchSubmit = (response: UseCaseQueryResponse) => {
    setUseCaseQueryResponse(response);
    setMode("customize-query");
  };

  return (
    <div>
      {mode === "search" && (
        <Suspense fallback="...Loading">
          <SearchForm
            setMode={setMode}
            setLoading={setLoading}
            setUseCaseQueryResponse={setUseCaseQueryResponse}
            setOriginalRequest={setOriginalRequest}
<<<<<<< HEAD
            onSubmit={handleSearchSubmit}
=======
            userJourney="demo"
>>>>>>> cda59f3c
          />
        </Suspense>
      )}

      {/* Switch the mode to view to show the results of the query */}
      {mode === "results" && (
        <>
          {useCaseQueryResponse && (
            <QueryView
              useCaseQueryResponse={useCaseQueryResponse}
              setMode={setMode}
            />
          )}
        </>
      )}

      {/* Show the multiple patients view if there are multiple patients */}
      {mode === "multiple-patients" && originalRequest && (
        <>
          <MultiplePatientSearchResults
            patients={useCaseQueryResponse?.Patient ?? []}
            originalRequest={originalRequest}
            setUseCaseQueryResponse={setUseCaseQueryResponse}
            setMode={setMode}
            setLoading={setLoading}
          />
        </>
      )}
      {/* Show the no patients found view if there are no patients */}
      {mode === "no-patients" && <NoPatientsFound setMode={setMode} />}
      {mode === "customize-query" && useCaseQueryResponse && (
        <CustomizeQuery
          queryType={useCaseQueryResponse.queryType}
          labs={useCaseQueryResponse.labs}
          medications={useCaseQueryResponse.medications}
          conditions={useCaseQueryResponse.conditions}
          onBack={() => setMode("search")}
        />
      )}
      {loading && (
        <div className="overlay">
          <div className="spinner"></div>
        </div>
      )}
    </div>
  );
};
export default Query;
function LoadingView({ loading }: { loading: boolean }) {
  if (loading) {
    return (
      <div>
        <h2>Loading...</h2>
      </div>
    );
  } else {
    return null;
  }
}<|MERGE_RESOLUTION|>--- conflicted
+++ resolved
@@ -39,11 +39,7 @@
             setLoading={setLoading}
             setUseCaseQueryResponse={setUseCaseQueryResponse}
             setOriginalRequest={setOriginalRequest}
-<<<<<<< HEAD
-            onSubmit={handleSearchSubmit}
-=======
             userJourney="demo"
->>>>>>> cda59f3c
           />
         </Suspense>
       )}
