--- conflicted
+++ resolved
@@ -12,30 +12,8 @@
  * form, the results of the query, or the multiple patients view.
  * @returns - The Query component.
  */
-<<<<<<< HEAD
-export default function PatientSearch() {
-  const [firstName, setFirstName] = useState<string>("");
-  const [lastName, setLastName] = useState<string>("");
-  const [fhirServer, setFhirServer] = useState<FHIR_SERVERS>();
-  const [phone, setPhone] = useState<string>("");
-  const [dob, setDOB] = useState<string>("");
-  const [mrn, setMRN] = useState<string>("");
-  const [useCase, setUseCase] = useState<
-    | "social-determinants"
-    | "newborn-screening"
-    | "syphilis"
-    | "gonorrhea"
-    | "chlamydia"
-    | "cancer"
-  >();
-
-  // Set a mode to switch between search and view
-  const [mode, setMode] = useState<"search" | "view">("search");
-  // Set a loading state to show a loading message when loading
-=======
 const Query: React.FC = () => {
   const [mode, setMode] = useState<Mode>("search");
->>>>>>> 8047d772
   const [loading, setLoading] = useState<boolean>(false);
   const [useCaseQueryResponse, setUseCaseQueryResponse] =
     useState<UseCaseQueryResponse>();
@@ -44,290 +22,12 @@
   return (
     <div>
       {mode === "search" && (
-<<<<<<< HEAD
-        <>
-          <form className="patient-search-form" onSubmit={handleSubmit}>
-            <h1 className="font-sans-2xl text-bold">Search for a Patient</h1>
-            <Fieldset>
-              <h2 className="font-sans-lg search-form-section-label">
-                <strong>Name</strong>
-              </h2>
-              <div className="grid-row grid-gap">
-                <div className="tablet:grid-col-6">
-                  <Label htmlFor="firstName">First Name</Label>
-                  <TextInput
-                    id="firstName"
-                    name="first_name"
-                    type="text"
-                    pattern="^[A-Za-z]+$"
-                    value={firstName}
-                    onChange={(event) => {
-                      setFirstName(event.target.value);
-                    }}
-                  />
-                </div>
-                <div className="tablet:grid-col-6">
-                  <Label htmlFor="lastName">Last Name</Label>
-                  <TextInput
-                    id="lastName"
-                    name="last_name"
-                    type="text"
-                    pattern="^[A-Za-z]+$"
-                    value={lastName}
-                    onChange={(event) => {
-                      setLastName(event.target.value);
-                    }}
-                  />
-                </div>
-              </div>
-              <h2 className="font-sans-lg search-form-section-label">
-                <strong>Phone Number</strong>
-              </h2>
-              <div className="grid-row grid-gap">
-                <div className="grid-col-6">
-                  <Label htmlFor="phone">Phone Number</Label>
-                  <TextInput
-                    id="phone"
-                    name="phone"
-                    type="tel"
-                    value={phone}
-                    onChange={(event) => {
-                      setPhone(event.target.value);
-                    }}
-                  />
-                </div>
-              </div>
-              <div>
-                <h2 className="font-sans-lg search-form-section-label">
-                  <strong>Date of Birth</strong>
-                </h2>
-                <div className="grid-row grid-gap">
-                  <div className="grid-col-6">
-                    <Label htmlFor="dob">Date of Birth</Label>
-                    <div className="usa-date-picker">
-                      <input
-                        className="usa-input"
-                        name="dob"
-                        id="dob"
-                        type="date"
-                        value={dob}
-                        onChange={(event) => {
-                          setDOB(event.target.value);
-                        }}
-                      />
-                    </div>
-                  </div>
-                </div>
-              </div>
-              <h2 className="font-sans-lg search-form-section-label">
-                <strong>Address</strong>
-              </h2>
-              <div className="grid-row grid-gap">
-                <div className="grid-col">
-                  <Label htmlFor="street_address_1">Street address</Label>
-                  <TextInput
-                    id="street_address_1"
-                    name="street_address_1"
-                    type="tel"
-                  />
-                </div>
-              </div>
-              <div className="grid-row grid-gap">
-                <div className="grid-col">
-                  <Label htmlFor="street_address_2">Address Line 2</Label>
-                  <TextInput
-                    id="street_address_2"
-                    name="street_address_2"
-                    type="text"
-                  />
-                </div>
-              </div>
-              <div className="grid-row grid-gap">
-                <div className="tablet:grid-col-5">
-                  <Label htmlFor="city">City</Label>
-                  <TextInput id="city" name="city" type="text" />
-                </div>
-                <div className="tablet:grid-col-3">
-                  <Label htmlFor="state">State</Label>
-                  <Select id="state" name="state" defaultValue="">
-                    <option value="" disabled>
-                      Select a state
-                    </option>
-                    <option value="AL">AL - Alabama</option>
-                    <option value="AK">AK - Alaska</option>
-                    <option value="AS">AS - American Samoa</option>
-                    <option value="AZ">AZ - Arizona</option>
-                    <option value="AR">AR - Arkansas</option>
-                    <option value="CA">CA - California</option>
-                    <option value="CO">CO - Colorado</option>
-                    <option value="CT">CT - Connecticut</option>
-                    <option value="DE">DE - Delaware</option>
-                    <option value="DC">DC - District of Columbia</option>
-                    <option value="FL">FL - Florida</option>
-                    <option value="GA">GA - Georgia</option>
-                    <option value="GU">GU - Guam</option>
-                    <option value="HI">HI - Hawaii</option>
-                    <option value="ID">ID - Idaho</option>
-                    <option value="IL">IL - Illinois</option>
-                    <option value="IN">IN - Indiana</option>
-                    <option value="IA">IA - Iowa</option>
-                    <option value="KS">KS - Kansas</option>
-                    <option value="KY">KY - Kentucky</option>
-                    <option value="LA">LA - Louisiana</option>
-                    <option value="ME">ME - Maine</option>
-                    <option value="MD">MD - Maryland</option>
-                    <option value="MA">MA - Massachusetts</option>
-                    <option value="MI">MI - Michigan</option>
-                    <option value="MN">MN - Minnesota</option>
-                    <option value="MS">MS - Mississippi</option>
-                    <option value="MO">MO - Missouri</option>
-                    <option value="MT">MT - Montana</option>
-                    <option value="NE">NE - Nebraska</option>
-                    <option value="NV">NV - Nevada</option>
-                    <option value="NH">NH - New Hampshire</option>
-                    <option value="NJ">NJ - New Jersey</option>
-                    <option value="NM">NM - New Mexico</option>
-                    <option value="NY">NY - New York</option>
-                    <option value="NC">NC - North Carolina</option>
-                    <option value="ND">ND - North Dakota</option>
-                    <option value="MP">MP - Northern Mariana Islands</option>
-                    <option value="OH">OH - Ohio</option>
-                    <option value="OK">OK - Oklahoma</option>
-                    <option value="OR">OR - Oregon</option>
-                    <option value="PA">PA - Pennsylvania</option>
-                    <option value="PR">PR - Puerto Rico</option>
-                    <option value="RI">RI - Rhode Island</option>
-                    <option value="SC">SC - South Carolina</option>
-                    <option value="SD">SD - South Dakota</option>
-                    <option value="TN">TN - Tennessee</option>
-                    <option value="TX">TX - Texas</option>
-                    <option value="UM">
-                      UM - United States Minor Outlying Islands
-                    </option>
-                    <option value="UT">UT - Utah</option>
-                    <option value="VT">VT - Vermont</option>
-                    <option value="VI">VI - Virgin Islands</option>
-                    <option value="VA">VA - Virginia</option>
-                    <option value="WA">WA - Washington</option>
-                    <option value="WV">WV - West Virginia</option>
-                    <option value="WI">WI - Wisconsin</option>
-                    <option value="WY">WY - Wyoming</option>
-                    <option value="AA">AA - Armed Forces Americas</option>
-                    <option value="AE">AE - Armed Forces Africa</option>
-                    <option value="AE">AE - Armed Forces Canada</option>
-                    <option value="AE">AE - Armed Forces Europe</option>
-                    <option value="AE">AE - Armed Forces Middle East</option>
-                    <option value="AP">AP - Armed Forces Pacific</option>
-                  </Select>
-                </div>
-                <div className="tablet:grid-col-4">
-                  <Label htmlFor="zip">ZIP code</Label>
-                  <TextInput
-                    className="usa-input usa-input--medium"
-                    id="zip"
-                    name="zip"
-                    type="text"
-                    pattern="[\d]{5}(-[\d]{4})?"
-                  />
-                </div>
-              </div>
-              <h2 className="font-sans-lg search-form-section-label">
-                <strong>Medical Record Number (MRN)</strong>
-              </h2>
-              <div className="grid-row grid-gap">
-                <div className="grid-col-6">
-                  <Label htmlFor="mrn">Medical Record Number</Label>
-                  <TextInput
-                    id="mrn"
-                    name="mrn"
-                    type="text"
-                    pattern="^\d+$"
-                    value={mrn}
-                    onChange={(event) => {
-                      setMRN(event.target.value);
-                    }}
-                  />
-                </div>
-              </div>
-              <h2 className="font-sans-lg search-form-section-label">
-                <strong>Case investigation topic</strong>
-              </h2>
-              <div className="grid-row grid-gap">
-                <div className="grid-col-7">
-                  <Label htmlFor="use_case">Use case</Label>
-                  <Select
-                    id="use_case"
-                    name="use_case"
-                    value={useCase}
-                    onChange={(event) => {
-                      setUseCase(
-                        event.target.value as
-                          | "social-determinants"
-                          | "newborn-screening"
-                          | "syphilis"
-                          | "gonorrhea"
-                          | "chlamydia"
-                          | "cancer",
-                      );
-                    }}
-                    required
-                    defaultValue=""
-                  >
-                    <option value="" disabled>
-                      Select Use Case
-                    </option>
-                    <option value="newborn-screening">Newborn Screening</option>
-                    <option value="syphilis">Syphilis</option>
-                    <option value="gonorrhea">Gonorrhea</option>
-                    <option value="chlamydia">Chlamydia</option>
-                    <option value="cancer">Cancer</option>
-                    <option value="social-determinants">
-                      Social Determinants of Health
-                    </option>
-                  </Select>
-                </div>
-              </div>
-              <h2 className="font-sans-lg search-form-section-label">
-                <strong>FHIR Server (QHIN)</strong>
-              </h2>
-              <div className="grid-row grid-gap">
-                <div className="grid-col-5">
-                  <Label htmlFor="fhir_server">FHIR Server</Label>
-                  <Select
-                    id="fhir_server"
-                    name="fhir_server"
-                    value={fhirServer}
-                    onChange={(event) => {
-                      setFhirServer(event.target.value as FHIR_SERVERS);
-                    }}
-                    required
-                    defaultValue=""
-                  >
-                    <option value="" disabled>
-                      Select FHIR Server
-                    </option>
-                    {Object.keys(fhirServers).map((fhirServer: string) => (
-                      <option key={fhirServer} value={fhirServer}>
-                        {fhirServer}
-                      </option>
-                    ))}
-                  </Select>
-                </div>
-              </div>
-            </Fieldset>
-            <button className="usa-button patient-search-button" type="submit">
-              Search for patient
-            </button>
-          </form>
-        </>
-=======
         <SearchForm
           setMode={setMode}
           setLoading={setLoading}
           setUseCaseQueryResponse={setUseCaseQueryResponse}
           setOriginalRequest={setOriginalRequest}
         />
->>>>>>> 8047d772
       )}
 
       {/* Switch the mode to view to show the results of the query */}
