"use client";
import React, { Suspense, useState } from "react";
import { UseCaseQueryResponse, UseCaseQueryRequest } from "../query-service";
import ResultsView from "./components/ResultsView";
import MultiplePatientSearchResults from "./components/MultiplePatientSearchResults";
import SearchForm from "./components/SearchForm";
import NoPatientsFound from "./components/NoPatientsFound";
import {
  Mode,
  demoQueryOptions,
<<<<<<< HEAD
  USE_CASES,
  UseCaseToQueryNameMap,
} from "../constants";
import CustomizeQuery from "./components/CustomizeQuery";
=======
  dummyConditions,
  dummyLabs,
  dummyMedications,
  USE_CASES,
} from "../constants";
import CustomizeQuery from "./components/CustomizeQuery";
import LoadingView from "./components/LoadingView";
>>>>>>> 239e4486

/**
 * Parent component for the query page. Based on the mode, it will display the search
 * form, the results of the query, or the multiple patients view.
 * @returns - The Query component.
 */
const Query: React.FC = () => {
  const [mode, setMode] = useState<Mode>("search");
  const [loading, setLoading] = useState<boolean>(false);
  const [useCaseQueryResponse, setUseCaseQueryResponse] =
    useState<UseCaseQueryResponse>();
  const [originalRequest, setOriginalRequest] = useState<UseCaseQueryRequest>();
<<<<<<< HEAD
  const [useCase, setUseCase] = useState<USE_CASES>("cancer");
=======
  const [useCase, setUseCase] = useState("cancer");
>>>>>>> 239e4486
  const [queryType, setQueryType] = useState<string>(
    demoQueryOptions.find((option) => option.value === useCase)?.label || "",
  );

  return (
    <div>
      {mode === "search" && (
        <Suspense fallback="...Loading">
          <SearchForm
            setMode={setMode}
            setLoading={setLoading}
            setUseCaseQueryResponse={setUseCaseQueryResponse}
            setOriginalRequest={setOriginalRequest}
            setUseCase={setUseCase}
            setQueryType={setQueryType}
            userJourney="demo"
            useCase={useCase as USE_CASES}
          />
        </Suspense>
      )}

      {/* Switch the mode to view to show the results of the query */}
      {mode === "results" && (
        <>
          {useCaseQueryResponse && (
            <ResultsView
              useCaseQueryResponse={useCaseQueryResponse}
              goBack={() => {
                setMode("search");
              }}
            />
          )}
        </>
      )}

      {/* Show the multiple patients view if there are multiple patients */}
      {mode === "multiple-patients" && originalRequest && (
        <>
          <MultiplePatientSearchResults
            patients={useCaseQueryResponse?.Patient ?? []}
            originalRequest={originalRequest}
            setLoading={setLoading}
            goBack={() => setMode("search")}
          />
        </>
      )}
      {/* Show the no patients found view if there are no patients */}
      {mode === "no-patients" && <NoPatientsFound setMode={setMode} />}

      {/* Use LoadingView component for loading state */}
      <LoadingView loading={loading} />

      {/* Show the customize query view to select and change what is returned in results */}
      {mode === "customize-queries" && (
        <>
          {useCaseQueryResponse && (
            <CustomizeQuery
              useCaseQueryResponse={useCaseQueryResponse}
              queryType={queryType}
              ValueSet={{
                labs: dummyLabs,
                medications: dummyMedications,
                conditions: dummyConditions,
              }}
              goBack={() => setMode("search")}
            />
          )}
        </>
      )}
      {/* Show the customize query view to select and change what is returned in results */}
      {mode === "customize-queries" && (
        <>
          <CustomizeQuery
            queryType={queryType}
            queryName={UseCaseToQueryNameMap[useCase]}
            goBack={() => setMode("search")}
          />
        </>
      )}
    </div>
  );
};
<<<<<<< HEAD

export default Query;
function LoadingView({ loading }: { loading: boolean }) {
  if (loading) {
    return (
      <div>
        <h2>Loading...</h2>
      </div>
    );
  } else {
    return null;
  }
}
=======
export default Query;
>>>>>>> 239e4486
<|MERGE_RESOLUTION|>--- conflicted
+++ resolved
@@ -8,20 +8,11 @@
 import {
   Mode,
   demoQueryOptions,
-<<<<<<< HEAD
   USE_CASES,
   UseCaseToQueryNameMap,
 } from "../constants";
 import CustomizeQuery from "./components/CustomizeQuery";
-=======
-  dummyConditions,
-  dummyLabs,
-  dummyMedications,
-  USE_CASES,
-} from "../constants";
-import CustomizeQuery from "./components/CustomizeQuery";
 import LoadingView from "./components/LoadingView";
->>>>>>> 239e4486
 
 /**
  * Parent component for the query page. Based on the mode, it will display the search
@@ -32,13 +23,9 @@
   const [mode, setMode] = useState<Mode>("search");
   const [loading, setLoading] = useState<boolean>(false);
   const [useCaseQueryResponse, setUseCaseQueryResponse] =
-    useState<UseCaseQueryResponse>();
+    useState<UseCaseQueryResponse>({});
   const [originalRequest, setOriginalRequest] = useState<UseCaseQueryRequest>();
-<<<<<<< HEAD
   const [useCase, setUseCase] = useState<USE_CASES>("cancer");
-=======
-  const [useCase, setUseCase] = useState("cancer");
->>>>>>> 239e4486
   const [queryType, setQueryType] = useState<string>(
     demoQueryOptions.find((option) => option.value === useCase)?.label || "",
   );
@@ -94,24 +81,8 @@
       {/* Show the customize query view to select and change what is returned in results */}
       {mode === "customize-queries" && (
         <>
-          {useCaseQueryResponse && (
-            <CustomizeQuery
-              useCaseQueryResponse={useCaseQueryResponse}
-              queryType={queryType}
-              ValueSet={{
-                labs: dummyLabs,
-                medications: dummyMedications,
-                conditions: dummyConditions,
-              }}
-              goBack={() => setMode("search")}
-            />
-          )}
-        </>
-      )}
-      {/* Show the customize query view to select and change what is returned in results */}
-      {mode === "customize-queries" && (
-        <>
           <CustomizeQuery
+            useCaseQueryResponse={useCaseQueryResponse}
             queryType={queryType}
             queryName={UseCaseToQueryNameMap[useCase]}
             goBack={() => setMode("search")}
@@ -121,20 +92,5 @@
     </div>
   );
 };
-<<<<<<< HEAD
 
-export default Query;
-function LoadingView({ loading }: { loading: boolean }) {
-  if (loading) {
-    return (
-      <div>
-        <h2>Loading...</h2>
-      </div>
-    );
-  } else {
-    return null;
-  }
-}
-=======
-export default Query;
->>>>>>> 239e4486
+export default Query;