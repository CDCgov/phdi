"use client";
import React, { Suspense, useEffect, useState } from "react";
import { UseCaseQueryResponse, UseCaseQueryRequest } from "../query-service";
import ResultsView from "./components/ResultsView";
import PatientSearchResults from "./components/PatientSearchResults";
import SearchForm from "./components/searchForm/SearchForm";
import SelectQuery from "./components/selectQuery/selectQuery";
import {
  Mode,
  QueryTypeToQueryName,
  USE_CASES,
  ValueSetItem,
} from "../constants";
import CustomizeQuery from "./components/CustomizeQuery";
import LoadingView from "./components/LoadingView";
import { ToastContainer } from "react-toastify";

import "react-toastify/dist/ReactToastify.min.css";
import {
  getSavedQueryByName,
  mapQueryRowsToValueSetItems,
} from "../database-service";
<<<<<<< HEAD
import StepIndicator, {
  CUSTOMIZE_QUERY_STEPS,
} from "./stepIndicator/StepIndicator";
import { Alert } from "@trussworks/react-uswds";
import { alertBannerMap } from "./components/DisclaimerAlerts";
=======
import SiteAlert from "./designSystem/SiteAlert";
>>>>>>> f584195e

/**
 * Parent component for the query page. Based on the mode, it will display the search
 * form, the results of the query, or the multiple patients view.
 * @returns - The Query component.
 */
const Query: React.FC = () => {
  const [useCase, setUseCase] = useState<USE_CASES>("" as USE_CASES);
  const [queryType, setQueryType] = useState<string>("");
  const [queryValuesets, setQueryValuesets] = useState<ValueSetItem[]>(
    [] as ValueSetItem[]
  );
  const [mode, setMode] = useState<Mode>("search");
  const [loading, setLoading] = useState<boolean>(false);
  const [useCaseQueryResponse, setUseCaseQueryResponse] =
    useState<UseCaseQueryResponse>({});
  const [originalRequest, setOriginalRequest] = useState<UseCaseQueryRequest>();

  useEffect(() => {
    // Gate whether we actually update state after fetching so we
    // avoid name-change race conditions
    let isSubscribed = true;

    const queryName = QueryTypeToQueryName[queryType];
    const fetchQuery = async () => {
      const queryResults = await getSavedQueryByName(queryName);
      const vsItems = await mapQueryRowsToValueSetItems(queryResults);

      // Only update if the fetch hasn't altered state yet
      if (isSubscribed) {
        setQueryValuesets(vsItems);
      }
    };

    fetchQuery().catch(console.error);

    // Destructor hook to prevent future state updates
    return () => {
      isSubscribed = false;
    };
  }, [queryType]);

  return (
<<<<<<< HEAD
    <div>
      {Object.keys(alertBannerMap).includes(mode) &&
        alertBannerMap[mode as Mode]}

      {Object.keys(CUSTOMIZE_QUERY_STEPS).includes(mode) && (
        <StepIndicator headingLevel="h4" curStep={mode} />
      )}
      {mode === "search" && (
        <Suspense fallback="...Loading">
          <SearchForm
            useCase={useCase}
            setUseCase={setUseCase}
            setMode={setMode}
            setLoading={setLoading}
            setUseCaseQueryResponse={setUseCaseQueryResponse}
            setOriginalRequest={setOriginalRequest}
=======
    <>
      <SiteAlert page={mode} />
      <div className="main-container">
        {mode === "search" && (
          <>
            <Suspense fallback="...Loading">
              <SearchForm
                useCase={useCase}
                queryValueSets={queryValuesets}
                setUseCase={setUseCase}
                setMode={setMode}
                setLoading={setLoading}
                setUseCaseQueryResponse={setUseCaseQueryResponse}
                setOriginalRequest={setOriginalRequest}
                setQueryType={setQueryType}
              />
            </Suspense>
          </>
        )}

        {/* Render SelectQuery component when the mode is "select-query" */}
        {mode === "select-query" && (
          <SelectQuery
>>>>>>> f584195e
            setQueryType={setQueryType}
            setHCO={() => {}}
            setMode={setMode}
            goBack={() => setMode("patient-results")}
            onSubmit={() => setMode("results")}
          />
        )}

        {/* Switch the mode to view to show the results of the query */}
        {mode === "results" && (
          <>
            {useCaseQueryResponse && (
              <ResultsView
                useCaseQueryResponse={useCaseQueryResponse}
                goBack={() => {
                  setMode("search");
                }}
                queryName={queryType}
              />
            )}
          </>
        )}

        {/* Show the patients results view if there are multiple patients */}
        {mode === "patient-results" && originalRequest && (
          <>
            <PatientSearchResults
              patients={useCaseQueryResponse?.Patient ?? []}
              originalRequest={originalRequest}
              queryValueSets={queryValuesets}
              setLoading={setLoading}
              goBack={() => setMode("search")}
              setMode={setMode}
              setUseCaseQueryResponse={setUseCaseQueryResponse}
            />
          </>
        )}

        {/* Use LoadingView component for loading state */}
        <LoadingView loading={loading} />

        {/* Show the customize query view to select and change what is returned in results */}
        {mode === "customize-queries" && (
          <>
            <CustomizeQuery
              useCaseQueryResponse={useCaseQueryResponse}
              queryType={queryType}
              queryValuesets={queryValuesets}
              setQueryValuesets={setQueryValuesets}
              goBack={() => {
                setMode("search");
              }}
            />
          </>
        )}
        <ToastContainer icon={false} />
      </div>
    </>
  );
};

export default Query;<|MERGE_RESOLUTION|>--- conflicted
+++ resolved
@@ -20,15 +20,10 @@
   getSavedQueryByName,
   mapQueryRowsToValueSetItems,
 } from "../database-service";
-<<<<<<< HEAD
 import StepIndicator, {
   CUSTOMIZE_QUERY_STEPS,
 } from "./stepIndicator/StepIndicator";
-import { Alert } from "@trussworks/react-uswds";
-import { alertBannerMap } from "./components/DisclaimerAlerts";
-=======
 import SiteAlert from "./designSystem/SiteAlert";
->>>>>>> f584195e
 
 /**
  * Parent component for the query page. Based on the mode, it will display the search
@@ -39,7 +34,7 @@
   const [useCase, setUseCase] = useState<USE_CASES>("" as USE_CASES);
   const [queryType, setQueryType] = useState<string>("");
   const [queryValuesets, setQueryValuesets] = useState<ValueSetItem[]>(
-    [] as ValueSetItem[]
+    [] as ValueSetItem[],
   );
   const [mode, setMode] = useState<Mode>("search");
   const [loading, setLoading] = useState<boolean>(false);
@@ -72,26 +67,11 @@
   }, [queryType]);
 
   return (
-<<<<<<< HEAD
-    <div>
-      {Object.keys(alertBannerMap).includes(mode) &&
-        alertBannerMap[mode as Mode]}
-
+    <>
+      <SiteAlert page={mode} />
       {Object.keys(CUSTOMIZE_QUERY_STEPS).includes(mode) && (
         <StepIndicator headingLevel="h4" curStep={mode} />
       )}
-      {mode === "search" && (
-        <Suspense fallback="...Loading">
-          <SearchForm
-            useCase={useCase}
-            setUseCase={setUseCase}
-            setMode={setMode}
-            setLoading={setLoading}
-            setUseCaseQueryResponse={setUseCaseQueryResponse}
-            setOriginalRequest={setOriginalRequest}
-=======
-    <>
-      <SiteAlert page={mode} />
       <div className="main-container">
         {mode === "search" && (
           <>
@@ -113,7 +93,6 @@
         {/* Render SelectQuery component when the mode is "select-query" */}
         {mode === "select-query" && (
           <SelectQuery
->>>>>>> f584195e
             setQueryType={setQueryType}
             setHCO={() => {}}
             setMode={setMode}
