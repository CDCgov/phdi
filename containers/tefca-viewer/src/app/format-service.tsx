--- conflicted
+++ resolved
@@ -24,14 +24,10 @@
  * @returns The CodeableConcept data formatted for
  * display.
  */
-<<<<<<< HEAD
-export function formatCodeableConcept(concept: CodeableConcept) {
-=======
 export function formatCodeableConcept(concept: CodeableConcept | undefined) {
   if (!concept) {
     return "";
   }
->>>>>>> ec2a24d1
   if (!concept.coding || concept.coding.length === 0) {
     return concept.text || "";
   }
