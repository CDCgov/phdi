"use client";
import {
  ProcessList,
  ProcessListItem,
  ProcessListHeading,
  Button,
  Modal,
  ModalHeading,
  ModalFooter,
  ModalToggleButton,
  ModalRef,
} from "@trussworks/react-uswds";
import { useRouter } from "next/navigation";
import { useEffect, useRef, useState } from "react";

/**
 * The landing page for the TEFCA Viewer.
 * @returns The LandingPage component.
 */
export default function LandingPage() {
  const router = useRouter();
  const modalRef = useRef<ModalRef>(null);
  const [isClient, setIsClient] = useState(false);
  const [selectedOption, setSelectedOption] = useState<string | null>(null);

  const handleClick = () => {
    if (selectedOption) {
      router.push(`/query?useCase=${encodeURIComponent(selectedOption)}`);
    } else {
      router.push(`/query`);
    }
  };

  useEffect(() => {
    setIsClient(true);
  }, []);

  const handleOptionClick = (option: string) => {
    setSelectedOption(option);
  };

  return (
    <div>
      <div className="display-flex flex-justify-center flex-column">
        <div className="gradient-blue-background">
          <div className="container">
            <div className="text-holder">
              <h1 className="font-sans-2xl text-bold">
                Data collection made easier
              </h1>
              <h2 className="font-sans-md text-light margin-top-2">
                The TEFCA Query Connector allows your jurisdiction to query a
                wide network of healthcare organizations (HCOs) enabled by
                TEFCA, giving you access to more complete and timely data.
              </h2>
            </div>
            <img src="/tefca-viewer/tefca-graphic.svg" />
          </div>
        </div>
        <div className="home">
          <h3 className="font-sans-l text-bold margin-top-5">What is it?</h3>
          <h2 className="font-sans-md text-light margin-top-0">
            The TEFCA Query Connector aims to streamline the collection of
            health data using an intuitive querying process that leverages
            Qualified Health Information Networks (QHINs) within the Trusted
            Exchange Framework and Common Agreement (TEFCA). This tool
            demonstrates how public health jurisdictions can leverage TEFCA to
            quickly retrieve patient records and relevant case information from
            HCOs without requiring direct connection and onboarding.
          </h2>
          <h3 className="font-sans-l text-bold margin-top-5">
            How does it work?
          </h3>
          <h2 className="font-sans-md text-light margin-top-0">
            Public health staff can interact with the TEFCA Query Connector
            manually by entering simple patient details — such as name, date of
            birth, or medical identifiers — along with a query use case, into
            the TEFCA Viewer. The TEFCA Viewer surfaces patient data relevant to
            the use case in an easily readable format, making data more usable
            for case investigation.
          </h2>
          <ProcessList className="padding-top-4">
            <ProcessListItem>
              <ProcessListHeading type="h4">
                Search for a patient
              </ProcessListHeading>
              <p className="margin-top-05 font-sans-xs">
                Based on name, date of birth, and other demographic information
              </p>
            </ProcessListItem>
            <ProcessListItem>
              <ProcessListHeading type="h4">
                View information tied to your case investigation
              </ProcessListHeading>
              <p className="font-sans-xs">
                Easily gather additional patient information tied to your
                specific use case
              </p>
            </ProcessListItem>
          </ProcessList>
        </div>
      </div>
      <div className="blue-background-container">
        <div className="display-flex flex-justify-center flex-column">
          <div className="text-holder">
            <h2 className="font-sans-xs text-light margin-top-0">
              Check out the TEFCA Viewer demo to try out features using sample
              data. See how the TEFCA Viewer could work for you.
            </h2>
            {isClient && (
              <ModalToggleButton
                modalRef={modalRef}
                opener
                title="Go to the demo"
              >
                Go to the demo
              </ModalToggleButton>
            )}
          </div>
        </div>
      </div>

      {isClient && (
        <Modal
          isLarge={true}
          ref={modalRef}
          className="custom-modal"
          id="example-modal-2"
          aria-labelledby="modal-2-heading"
          aria-describedby="modal-2-description"
          isInitiallyOpen={false}
          placeholder={undefined}
          onPointerEnterCapture={undefined}
          onPointerLeaveCapture={undefined}
        >
          <ModalHeading
            id="data-usage-policy-modal-heading"
            style={{ fontSize: "1.25rem" }}
          >
            Customize your demo experience
          </ModalHeading>
          <div className="usa-prose">
            <p id="modal-2-description">
              Select a scenario to see how you might use the TEFCA Query
              Connector and what kind of data would be returned.
            </p>
            <div className="modal-options">
              <Button
                type="button"
                className={`modal-option ${
<<<<<<< HEAD
                  selectedOption === "demo-sti-chlamydia"
                }`}
                onClick={() => handleOptionClick("demo-sti-chlamydia")}
=======
                  selectedOption === "Chlamydia case investigation"
                    ? "selected"
                    : ""
                }`}
                onClick={() =>
                  handleOptionClick("Chlamydia case investigation")
                }
>>>>>>> 741ab2c7
              >
                Chlamydia case investigation
              </Button>
              <Button
                type="button"
                className={`modal-option ${
<<<<<<< HEAD
                  selectedOption === "demo-sti-gonorrhea"
                }`}
                onClick={() => handleOptionClick("demo-sti-gonorrhea")}
=======
                  selectedOption === "Gonorrhea case investigation"
                    ? "selected"
                    : ""
                }`}
                onClick={() =>
                  handleOptionClick("Gonorrhea case investigation")
                }
>>>>>>> 741ab2c7
              >
                Gonorrhea case investigation
              </Button>
              <Button
                type="button"
                className={`modal-option ${
<<<<<<< HEAD
                  selectedOption === "demo-sti-syphilis"
                }`}
                onClick={() => handleOptionClick("demo-sti-syphilis")}
=======
                  selectedOption === "Syphilis case investigation"
                    ? "selected"
                    : ""
                }`}
                onClick={() => handleOptionClick("Syphilis case investigation")}
>>>>>>> 741ab2c7
              >
                Syphilis case investigation
              </Button>
              <Button
                type="button"
<<<<<<< HEAD
                className={`modal-option ${selectedOption === "demo-cancer"}`}
                onClick={() => handleOptionClick("demo-cancer")}
=======
                className={`modal-option ${
                  selectedOption === "Cancer case investigation"
                    ? "selected"
                    : ""
                }`}
                onClick={() => handleOptionClick("Cancer case investigation")}
>>>>>>> 741ab2c7
              >
                Cancer case investigation
              </Button>
              <Button
                type="button"
                className={`modal-option ${
<<<<<<< HEAD
                  selectedOption === "demo-newborn-screening"
                }`}
                onClick={() => handleOptionClick("demo-newborn-screening")}
=======
                  selectedOption === "Newborn screening follow-up"
                    ? "selected"
                    : ""
                }`}
                onClick={() => handleOptionClick("Newborn screening follow-up")}
>>>>>>> 741ab2c7
              >
                Newborn screening follow-up
              </Button>
              <Button
                type="button"
                className={`modal-option ${
<<<<<<< HEAD
                  selectedOption === "demo-social-determinants"
                    ? "selected"
                    : ""
                }`}
                onClick={() => handleOptionClick("demo-social-determinants")}
=======
                  selectedOption ===
                  "Gather social determinants of health for a patient"
                    ? "selected"
                    : ""
                }`}
                onClick={() =>
                  handleOptionClick(
                    "Gather social determinants of health for a patient",
                  )
                }
>>>>>>> 741ab2c7
              >
                Gather social determinants of health for a patient
              </Button>
            </div>
          </div>
          <ModalFooter>
            <Button
              className="get-started-button"
              type="button"
              onClick={handleClick}
            >
              Next
            </Button>
          </ModalFooter>
        </Modal>
      )}
    </div>
  );
}<|MERGE_RESOLUTION|>--- conflicted
+++ resolved
@@ -4,6 +4,11 @@
   ProcessListItem,
   ProcessListHeading,
   Button,
+  Modal,
+  ModalHeading,
+  ModalFooter,
+  ModalToggleButton,
+  ModalRef,
   Modal,
   ModalHeading,
   ModalFooter,
@@ -148,112 +153,54 @@
               <Button
                 type="button"
                 className={`modal-option ${
-<<<<<<< HEAD
                   selectedOption === "demo-sti-chlamydia"
                 }`}
                 onClick={() => handleOptionClick("demo-sti-chlamydia")}
-=======
-                  selectedOption === "Chlamydia case investigation"
-                    ? "selected"
-                    : ""
-                }`}
-                onClick={() =>
-                  handleOptionClick("Chlamydia case investigation")
-                }
->>>>>>> 741ab2c7
               >
                 Chlamydia case investigation
               </Button>
               <Button
                 type="button"
                 className={`modal-option ${
-<<<<<<< HEAD
                   selectedOption === "demo-sti-gonorrhea"
                 }`}
                 onClick={() => handleOptionClick("demo-sti-gonorrhea")}
-=======
-                  selectedOption === "Gonorrhea case investigation"
-                    ? "selected"
-                    : ""
-                }`}
-                onClick={() =>
-                  handleOptionClick("Gonorrhea case investigation")
-                }
->>>>>>> 741ab2c7
               >
                 Gonorrhea case investigation
               </Button>
               <Button
                 type="button"
                 className={`modal-option ${
-<<<<<<< HEAD
                   selectedOption === "demo-sti-syphilis"
                 }`}
                 onClick={() => handleOptionClick("demo-sti-syphilis")}
-=======
-                  selectedOption === "Syphilis case investigation"
-                    ? "selected"
-                    : ""
-                }`}
-                onClick={() => handleOptionClick("Syphilis case investigation")}
->>>>>>> 741ab2c7
               >
                 Syphilis case investigation
               </Button>
               <Button
                 type="button"
-<<<<<<< HEAD
                 className={`modal-option ${selectedOption === "demo-cancer"}`}
                 onClick={() => handleOptionClick("demo-cancer")}
-=======
-                className={`modal-option ${
-                  selectedOption === "Cancer case investigation"
-                    ? "selected"
-                    : ""
-                }`}
-                onClick={() => handleOptionClick("Cancer case investigation")}
->>>>>>> 741ab2c7
               >
                 Cancer case investigation
               </Button>
               <Button
                 type="button"
                 className={`modal-option ${
-<<<<<<< HEAD
                   selectedOption === "demo-newborn-screening"
                 }`}
                 onClick={() => handleOptionClick("demo-newborn-screening")}
-=======
-                  selectedOption === "Newborn screening follow-up"
-                    ? "selected"
-                    : ""
-                }`}
-                onClick={() => handleOptionClick("Newborn screening follow-up")}
->>>>>>> 741ab2c7
               >
                 Newborn screening follow-up
               </Button>
               <Button
                 type="button"
                 className={`modal-option ${
-<<<<<<< HEAD
                   selectedOption === "demo-social-determinants"
                     ? "selected"
                     : ""
                 }`}
                 onClick={() => handleOptionClick("demo-social-determinants")}
-=======
-                  selectedOption ===
-                  "Gather social determinants of health for a patient"
-                    ? "selected"
-                    : ""
-                }`}
-                onClick={() =>
-                  handleOptionClick(
-                    "Gather social determinants of health for a patient",
-                  )
-                }
->>>>>>> 741ab2c7
               >
                 Gather social determinants of health for a patient
               </Button>
