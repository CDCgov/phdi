--- conflicted
+++ resolved
@@ -118,8 +118,6 @@
     ).toBeVisible();
   });
 
-<<<<<<< HEAD
-=======
   test("unsuccessful user query: no patients", async ({ page }) => {
     await page.getByRole("button", { name: "Go to the demo" }).click();
     await page
@@ -149,7 +147,6 @@
     ).toBeVisible();
   });
 
->>>>>>> a55c3900
   test("query using form-fillable demo patient by phone number", async ({
     page,
   }) => {
