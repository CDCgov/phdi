--- conflicted
+++ resolved
@@ -1,6 +1,5 @@
 // @ts-check
 
-import { RETURN_TO_STEP_ONE_LABEL } from "@/app/query/components/PatientSearchResults";
 import { test, expect } from "@playwright/test";
 
 test.describe("querying with the TryTEFCA viewer", () => {
@@ -119,38 +118,6 @@
     ).toBeVisible();
   });
 
-<<<<<<< HEAD
-=======
-  test("unsuccessful user query: no patients", async ({ page }) => {
-    await page.getByRole("button", { name: "Go to the demo" }).click();
-    await page
-      .getByLabel("Query", { exact: true })
-      .selectOption("social-determinants");
-    await page.getByRole("button", { name: "Advanced" }).click();
-    await page
-      .getByLabel("FHIR Server (QHIN)", { exact: true })
-      .selectOption("HELIOS Meld: Direct");
-
-    await page.getByLabel("First Name").fill("Ellie");
-    await page.getByLabel("Last Name").fill("Williams");
-    await page.getByLabel("Date of Birth").fill("2019-07-07");
-    await page.getByLabel("Medical Record Number").fill("TLOU1TLOU2");
-    await page.getByRole("button", { name: "Search for patient" }).click();
-
-    // Better luck next time, user!
-    await expect(
-      page.getByRole("heading", { name: "No Records Found" }),
-    ).toBeVisible();
-    await expect(
-      page.getByText("No records were found for your search"),
-    ).toBeVisible();
-    await page.getByRole("link", { name: RETURN_TO_STEP_ONE_LABEL }).click();
-    await expect(
-      page.getByRole("heading", { name: "Search for a Patient", exact: true }),
-    ).toBeVisible();
-  });
-
->>>>>>> 1dc48bea
   test("query using form-fillable demo patient by phone number", async ({
     page,
   }) => {
