import { defineConfig, devices } from "@playwright/test";

/**
 * Read environment variables from file.
 * https://github.com/motdotla/dotenv
 */
// import dotenv from 'dotenv';
// dotenv.config({ path: path.resolve(__dirname, '.env') });

/**
 * See https://playwright.dev/docs/test-configuration.
 */
export default defineConfig({
  testDir: "./e2e",
  /* Run tests in files in parallel */
  fullyParallel: true,
  /* Fail the build on CI if you accidentally left test.only in the source code. */
  forbidOnly: !!process.env.CI,
  /* Retry on CI only */
  retries: process.env.CI ? 2 : 0,
  workers: process.env.CI ? 4 : undefined,
  /* Reporter to use. See https://playwright.dev/docs/test-reporters */
  reporter: "html",
  /* Shared settings for all the projects below. See https://playwright.dev/docs/api/class-testoptions. */
  use: {
    /* Base URL to use in actions like `await page.goto('/')`. */
    // baseURL: 'http://127.0.0.1:3000',

    /* Collect trace when retrying the failed test. See https://playwright.dev/docs/trace-viewer */
    trace: "on-first-retry",
  },

  /* Configure projects for major browsers */
  projects: [
    {
      name: "chromium",
      use: { ...devices["Desktop Chrome"] },
    },

    {
      name: "firefox",
      use: { ...devices["Desktop Firefox"] },
    },

    {
      name: "webkit",
      use: { ...devices["Desktop Safari"] },
    },

    /* Test against mobile viewports. */
    // {
    //   name: 'Mobile Chrome',
    //   use: { ...devices['Pixel 5'] },
    // },
    // {
    //   name: 'Mobile Safari',
    //   use: { ...devices['iPhone 12'] },
    // },

    /* Test against branded browsers. */
    // {
    //   name: 'Microsoft Edge',
    //   use: { ...devices['Desktop Edge'], channel: 'msedge' },
    // },
    // {
    //   name: 'Google Chrome',
    //   use: { ...devices['Desktop Chrome'], channel: 'chrome' },
    // },
  ],

  /* Run your local dev server before starting the tests */
  webServer: {
    command: "docker compose build --no-cache && docker compose up",
    port: 3000,
    timeout: 300 * 1000,
    reuseExistingServer: !process.env.CI,
  },

  /* Hook to ensure Docker is shut down after tests or on error */
  globalTeardown: "./playwright-teardown",
<<<<<<< HEAD
  /* Hook to ensure that the application is set up & migrations have run before running tests */
=======
  /* Hook to ensure DB is started & migrations have run before tests start*/
>>>>>>> beb852e0
  globalSetup: "./playwright-setup",
});<|MERGE_RESOLUTION|>--- conflicted
+++ resolved
@@ -78,10 +78,6 @@
 
   /* Hook to ensure Docker is shut down after tests or on error */
   globalTeardown: "./playwright-teardown",
-<<<<<<< HEAD
-  /* Hook to ensure that the application is set up & migrations have run before running tests */
-=======
   /* Hook to ensure DB is started & migrations have run before tests start*/
->>>>>>> beb852e0
   globalSetup: "./playwright-setup",
 });