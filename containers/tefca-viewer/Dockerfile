FROM node:18-alpine AS base

FROM base AS builder
# Check https://github.com/nodejs/docker-node/tree/b4117f9333da4138b03a546ec926ef50a31506c3#nodealpine to understand why libc6-compat might be needed.
RUN apk update
RUN apk add --no-cache libc6-compat

# Set working directory 
WORKDIR /app
RUN npm i -g turbo
COPY . .
ENV TURBO_TELEMETRY_DISABLED=1
RUN turbo prune tefca-viewer --docker

# Add lockfile and package.json's of isolated subworkspace
FROM base AS installer
RUN apk update
RUN apk add --no-cache libc6-compat
WORKDIR /app

# First install the dependencies
COPY .gitignore .gitignore
COPY --from=builder /app/out/json/ .
COPY --from=builder /app/out/package-lock.json ./package-lock.json
RUN npm i

# Build the project
COPY --from=builder /app/out/full/ .
COPY turbo.json turbo.json
ENV NEXT_TELEMETRY_DISABLED=1
ENV TURBO_TELEMETRY_DISABLED=1

RUN npx turbo build --filter=tefca-viewer...

FROM base AS runner
WORKDIR /app

# Don't run production as root
RUN addgroup --system --gid 1001 nodejs
RUN adduser --system --uid 1001 nextjs
USER nextjs

<<<<<<< HEAD
=======
# Set hostname to localhost
ENV HOSTNAME "0.0.0.0"

>>>>>>> 10b8bd86
COPY --from=installer /app/containers/tefca-viewer/next.config.js .
COPY --from=installer /app/containers/tefca-viewer/package.json .

# Automatically leverage output traces to reduce image size
# https://nextjs.org/docs/advanced-features/output-file-tracing
COPY --from=installer --chown=nextjs:nodejs /app/containers/tefca-viewer/.next/standalone ./
COPY --from=installer --chown=nextjs:nodejs /app/containers/tefca-viewer/.next/static ./containers/tefca-viewer/.next/static

ENV TURBO_TELEMETRY_DISABLED=1
ENV NEXT_TELEMETRY_DISABLED=1


CMD ["node", "containers/tefca-viewer/server.js"]<|MERGE_RESOLUTION|>--- conflicted
+++ resolved
@@ -40,12 +40,9 @@
 RUN adduser --system --uid 1001 nextjs
 USER nextjs
 
-<<<<<<< HEAD
-=======
 # Set hostname to localhost
 ENV HOSTNAME "0.0.0.0"
 
->>>>>>> 10b8bd86
 COPY --from=installer /app/containers/tefca-viewer/next.config.js .
 COPY --from=installer /app/containers/tefca-viewer/package.json .
 
