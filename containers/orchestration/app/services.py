--- conflicted
+++ resolved
@@ -184,11 +184,8 @@
             service = step["service"]
             endpoint = step["endpoint"]
             endpoint_name = endpoint.split("/")[-1]
-<<<<<<< HEAD
-            params = step.get("params", None)
-=======
             params = step.get("params", {})
->>>>>>> 0e9cffb1
+
             previous_response_to_param_mapping = step.get(
                 "previous_response_to_param_mapping", None
             )
