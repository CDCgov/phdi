--- conflicted
+++ resolved
@@ -119,7 +119,6 @@
     workflow_params: dict | None = None,
 ) -> dict:
     """
-<<<<<<< HEAD
     Helper function for constructing the input payload for an API call to
     the DIBBs validation service. This handler simply reorders and formats
     the parameters into an acceptable input for the validator.
@@ -144,8 +143,6 @@
 
 def unpack_fhir_converter_response(response: Response) -> ServiceHandlerResponse:
     """
-=======
->>>>>>> 36398e78
     Helper function for processing a response from the DIBBs FHIR converter.
     If the status code of the response the server sent back is OK, return
     the parsed FHIR bundle from the response body. Otherwise, report what
@@ -165,7 +162,6 @@
         )
     else:
         fhir_msg = converter_response.get("FhirResource")
-<<<<<<< HEAD
         return ServiceHandlerResponse(converter_response.status_code, fhir_msg, True)
 
 
@@ -196,8 +192,6 @@
             validator_response.get("validation_results"),
             validator_response.get("message_valid"),
         )
-=======
-        return (converter_response.status_code, fhir_msg)
 
 
 def build_message_parser_message_request(
@@ -302,4 +296,3 @@
             return (status_code, response.json())
         case _:
             return (status_code, f"Message Parser request failed: {response.text}")
->>>>>>> 36398e78
