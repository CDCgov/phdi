from phdi.containers.base_service import BaseService
from fastapi import (
    Response,
    status,
    Body,
    UploadFile,
    Form,
    Request,
    File,
    HTTPException,
    WebSocket,
    WebSocketDisconnect,
)
from typing import Annotated, Optional
from pathlib import Path
from zipfile import is_zipfile, ZipFile
from app.utils import (
    load_processing_config,
    unzip_ws,
    unzip_http,
    load_config_assets,
)
from app.config import get_settings
from app.services import call_apis
from app.models import (
    GetConfigResponse,
    ProcessingConfigModel,
    PutConfigResponse,
    ProcessMessageResponse,
    ListConfigsResponse,
)
from app.constants import (
    upload_config_response_examples,
    sample_get_config_response,
    process_message_response_examples,
    sample_list_configs_response,
)
import json
import io
import os

# Read settings immediately to fail fast in case there are invalid values.
get_settings()

# Instantiate FastAPI via PHDI's BaseService class
app = BaseService(
    service_name="PHDI Orchestration",
    description_path=Path(__file__).parent.parent / "description.md",
).start()


upload_config_response = load_config_assets(
    upload_config_response_examples, PutConfigResponse
)


class WS_File:
    # Constructor method (init method)
    def __init__(self, file):
        # Instance attributes
        self.file = file


@app.websocket("/process-ws")
async def process_message_endpoint_ws(
    websocket: WebSocket,
) -> ProcessMessageResponse:
    """
    Creates a websocket connection with the client and accepts a zipped XML file.
    The file is processed by the building blocks according to the currently
    loaded configuration and emits websocket updates to the client as each
    processing step completes.
    """

    await websocket.accept()
    try:
        while True:
            file = await websocket.receive_bytes()

            zipped_file = ZipFile(io.BytesIO(file), "r")
            unzipped_file = unzip_ws(zipped_file)

            # Hardcoded message_type for MVP
            input = {
                "message_type": "eicr",
                "include_error_types": "errors",
                "message": unzipped_file,
            }

<<<<<<< HEAD
        processing_config = load_processing_config("sample-orchestration-config.json")
        response, responses = await call_apis(
            config=processing_config, input=input, websocket=websocket
        )
        if response.status_code == 200:
            # Parse and work with the API response data (JSON, XML, etc.)
            api_data = response.json()  # Assuming the response is in JSON format
            message = {
                "message": "Processing succeeded!",
                "processed_values": api_data,
            }
            await websocket.send_text(json.dumps(message))
        else:
            await websocket.send_text(
                json.dumps(
                    {
                        "message": "Request failed with status code "
                        + f"{ response.status_code}",
                        "responses": f"{responses}",
                        "processed_values": "",
                    }
                )
            )
=======
            processing_config = load_processing_config(
                "sample-orchestration-config.json"
            )
            await call_apis(config=processing_config, input=input, websocket=websocket)
    except WebSocketDisconnect:
        await websocket.close()
>>>>>>> ac3560d6


@app.post("/process", status_code=200, responses=process_message_response_examples)
async def process_message_endpoint(
    request: Request,
    message_type: Optional[str] = Form(None),
    include_error_types: Optional[str] = Form(None),
    upload_file: Optional[UploadFile] = File(None),
) -> ProcessMessageResponse:
    """
    Processes a message either as a message parameter or an uploaded zip file
      through a series of microservices
    """
    content = ""

    if upload_file and is_zipfile(upload_file.file):
        content = unzip_http(upload_file)
    else:
        try:
            data = await request.json()
            content = data["message"]
            message_type = data["message_type"]
            include_error_types = data["include_error_types"]
        except json.JSONDecodeError as e:
            raise HTTPException(status_code=400, detail=f"Invalid JSON data: {str(e)}")
        except KeyError as e:
            error_message = str(e)
            raise HTTPException(
                status_code=400, detail=f"Missing JSON data: {error_message}"
            )

    # Change below to grab from uploaded configs once we've got them
    processing_config = load_processing_config("sample-orchestration-config.json")
    input = {
        "message_type": message_type,
        "include_error_types": include_error_types,
        "message": content,
    }

    response, responses = await call_apis(config=processing_config, input=input)

    if response.status_code == 200:
        # Parse and work with the API response data (JSON, XML, etc.)
        api_data = response.json()  # Assuming the response is in JSON format
        return {
            "message": "Processing succeeded!",
            "processed_values": api_data,
        }
    else:
        return {
            "message": f"Request failed with status code {response.status_code}",
            "responses": f"{responses}",
            "processed_values": "",
        }


@app.get("/configs", responses=sample_list_configs_response)
async def list_configs() -> ListConfigsResponse:
    """
    Get a list of all the process configs currently available. Default configs are ones
    that are packaged by default with this service. Custom configs are any additional
    config that users have chosen to upload to this service (this feature is not yet
    implemented)
    """
    default_configs = os.listdir(Path(__file__).parent / "default_configs")
    custom_configs = os.listdir(Path(__file__).parent / "custom_configs")
    custom_configs = [config for config in custom_configs if config != ".keep"]
    configs = {"default_configs": default_configs, "custom_configs": custom_configs}
    return configs


@app.get(
    "/configs/{processing_config_name}",
    status_code=200,
    responses=sample_get_config_response,
)
async def get_config(
    processing_config_name: str, response: Response
) -> GetConfigResponse:
    """
    Get the config specified by 'processing_config_name'.
    """
    try:
        processing_config = load_processing_config(processing_config_name)
    except FileNotFoundError as error:
        response.status_code = status.HTTP_400_BAD_REQUEST
        return {"message": error.__str__(), "processing_config": {}}
    return {"message": "Config found!", "processing_config": processing_config}


@app.put(
    "/configs/{processing_config_name}",
    status_code=200,
    response_model=PutConfigResponse,
    responses=upload_config_response,
)
async def upload_config(
    processing_config_name: str,
    input: Annotated[ProcessingConfigModel, Body(examples=upload_config_response)],
    response: Response,
) -> PutConfigResponse:
    """
    Upload a new processing config to the service or update an existing config.
    """

    file_path = Path(__file__).parent / "custom_configs" / processing_config_name
    config_exists = file_path.exists()
    if config_exists and not input.overwrite:
        response.status_code = status.HTTP_400_BAD_REQUEST
        return {
            "message": f"A config for the name '{processing_config_name}' already "
            "exists. To proceed submit a new request with a different config name or "
            "set the 'overwrite' field to 'true'."
        }

    # Convert Pydantic models to dicts so they can be serialized to JSON.
    for field in input.processing_config:
        input.processing_config[field] = input.processing_config[field].dict()

    with open(file_path, "w") as file:
        json.dump(input.processing_config, file, indent=4)

    if config_exists:
        return {"message": "Config updated successfully!"}
    else:
        response.status_code = status.HTTP_201_CREATED
        return {"message": "Config uploaded successfully!"}<|MERGE_RESOLUTION|>--- conflicted
+++ resolved
@@ -87,7 +87,6 @@
                 "message": unzipped_file,
             }
 
-<<<<<<< HEAD
         processing_config = load_processing_config("sample-orchestration-config.json")
         response, responses = await call_apis(
             config=processing_config, input=input, websocket=websocket
@@ -111,14 +110,9 @@
                     }
                 )
             )
-=======
-            processing_config = load_processing_config(
-                "sample-orchestration-config.json"
-            )
-            await call_apis(config=processing_config, input=input, websocket=websocket)
     except WebSocketDisconnect:
         await websocket.close()
->>>>>>> ac3560d6
+
 
 
 @app.post("/process", status_code=200, responses=process_message_response_examples)
