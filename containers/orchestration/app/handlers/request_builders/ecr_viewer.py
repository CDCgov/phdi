from opentelemetry import trace

from app.handlers.tracer import tracer
from app.models import OrchestrationRequest


def build_save_fhir_data_body(
    input_msg: str,
    orchestration_request: OrchestrationRequest,
    workflow_params: dict | None = None,
) -> dict:
    """
    Helper function for constructing the input payload for an API call to
    the DIBBs ecr viewer.

    :param input_msg: The data the user sent for workflow processing, as
      a string.
    :param orchestration_request: The request the client initially sent
      to the orchestration service. This request bundles a number of
      parameter settings into one dictionary that each handler can
      accept for consistency.
    :param workflow_params: Optionally, a set of configuration parameters
      included in the workflow config for the validation step of a workflow.
    :return: A dictionary ready to send to the validation service.
    """
    with tracer.start_as_current_span(
        "build_save_fhir_data_body_request",
        kind=trace.SpanKind(0),
        attributes={
            "message_type": orchestration_request.get("message_type"),
            "data_type": orchestration_request.get("data_type"),
            "workflow_params": workflow_params,
        },
    ):
        if workflow_params.get("fhirBundle"):
            fhirBundle = workflow_params["fhirBundle"].json()["extended_bundle"]
        else:
            fhirBundle = input_msg

        request = {
            "fhirBundle": fhirBundle,
<<<<<<< HEAD
            "saveSource": workflow_params.get("saveSource"),
        }

        if workflow_params.get("metadata") is not None:
            request["metadata"] = workflow_params["metadata"].json()["parsed_values"]
=======
        }

        if workflow_params is not None:
            if workflow_params.get("metadata") is not None:
                request["metadata"] = workflow_params["metadata"].json()[
                    "parsed_values"
                ]
            if workflow_params.get("saveSource") is not None:
                request["saveSource"] = workflow_params["saveSource"]
>>>>>>> 0e9cffb1

        return request<|MERGE_RESOLUTION|>--- conflicted
+++ resolved
@@ -39,13 +39,6 @@
 
         request = {
             "fhirBundle": fhirBundle,
-<<<<<<< HEAD
-            "saveSource": workflow_params.get("saveSource"),
-        }
-
-        if workflow_params.get("metadata") is not None:
-            request["metadata"] = workflow_params["metadata"].json()["parsed_values"]
-=======
         }
 
         if workflow_params is not None:
@@ -55,6 +48,5 @@
                 ]
             if workflow_params.get("saveSource") is not None:
                 request["saveSource"] = workflow_params["saveSource"]
->>>>>>> 0e9cffb1
 
         return request