version: "3.3"

include:
  - ../ecr-viewer/docker-compose.yml

services:
  orchestration-service:
    build:
      context: .
    depends_on:
      [
        validation-service,
        fhir-converter-service,
        ingestion-service,
        message-parser-service,
        ecr-viewer,
      ]
    ports:
      - "${ORCHESTRATION_PORT_NUMBER}:8080"
    logging:
      driver: "json-file"
    env_file:
      - .env
  validation-service:
    build:
      context: ../validation
    ports:
      - "${VALIDATION_PORT_NUMBER}:8080"
    logging:
      driver: "json-file"
  fhir-converter-service:
    build:
      context: ../fhir-converter
    ports:
      - "${FHIR_CONVERTER_PORT_NUMBER}:8080"
    logging:
      driver: "json-file"
  ingestion-service:
    build:
      context: ../ingestion
    ports:
      - "${INGESTION_PORT_NUMBER}:8080"
    logging:
      driver: "json-file"
    environment:
      SMARTY_AUTH_ID: ${SMARTY_AUTH_ID}
      SMARTY_AUTH_TOKEN: ${SMARTY_AUTH_TOKEN}
  message-parser-service:
    build:
      context: ../message-parser
    ports:
      - "${MESSAGE_PARSER_PORT_NUMBER}:8080"
    logging:
      driver: "json-file"
<<<<<<< HEAD
=======
  db:
    extends:
      file: docker-compose-ecr-viewer.yml
      service: db
  seed-db:
    extends:
      file: docker-compose-ecr-viewer.yml
      service: seed-db
    depends_on:
      db:
        condition: service_healthy
  jaeger:
    image: jaegertracing/all-in-one:latest
    container_name: "jaeger"
    volumes:
      - "./jaeger-ui.json:/etc/jaeger/jaeger-ui.json"
    command: --query.ui-config /etc/jaeger/jaeger-ui.json
    ports:
      - "16686:16686" # serves frontend and queries
  prometheus:
    image: prom/prometheus:latest
    ports:
      - "9090:9090"
    volumes:
      - "./prometheus.yml:/etc/prometheus/prometheus.yml"
      - "prom_data:/prometheus"
>>>>>>> 041a170d
  otel-collector:
    image: otel/opentelemetry-collector-contrib:latest
    container_name: "otel-collector"
    volumes:
      - "./otel-collector-config.yaml:/etc/otelcol-contrib/config.yaml"
    command: ["--config=/etc/otelcol-contrib/config.yaml"]
    ports:
      - "8888:8888" # Prometheus metrics exposed by collector
      - "8889:8889" # Endpoint prometheus will scrape
      - "4317:4317" # gRPC OTLP receiver
      - "4318:4318" # HTTP OTLP receiver
    depends_on:
      - jaeger
      - prometheus
  grafana:
    image: grafana/grafana-oss
    ports:
      - "4000:3000"
    volumes:
      - ./grafana.ini:/etc/grafana/grafana.ini
      - ./grafana/dashboards:/etc/grafana/provisioning/dashboards
      - ./grafana/datasources/datasources.yml:/etc/grafana/provisioning/datasources/datasources.yml
      - grafana_data:/var/lib/grafana
    depends_on:
      - prometheus

volumes:
  prom_data:
  grafana_data:<|MERGE_RESOLUTION|>--- conflicted
+++ resolved
@@ -52,19 +52,6 @@
       - "${MESSAGE_PARSER_PORT_NUMBER}:8080"
     logging:
       driver: "json-file"
-<<<<<<< HEAD
-=======
-  db:
-    extends:
-      file: docker-compose-ecr-viewer.yml
-      service: db
-  seed-db:
-    extends:
-      file: docker-compose-ecr-viewer.yml
-      service: seed-db
-    depends_on:
-      db:
-        condition: service_healthy
   jaeger:
     image: jaegertracing/all-in-one:latest
     container_name: "jaeger"
@@ -80,7 +67,6 @@
     volumes:
       - "./prometheus.yml:/etc/prometheus/prometheus.yml"
       - "prom_data:/prometheus"
->>>>>>> 041a170d
   otel-collector:
     image: otel/opentelemetry-collector-contrib:latest
     container_name: "otel-collector"
