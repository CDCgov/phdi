import json
import os
from pathlib import Path

import httpx
import pytest
from app.config import get_settings
from app.main import app
from dotenv import load_dotenv
from starlette.testclient import TestClient

get_settings()

dotenv_path = Path(__file__).resolve().parent.parent.parent / ".env"
load_dotenv(dotenv_path=dotenv_path)

ORCHESTRATION_URL = "http://localhost:8080"
PROCESS_ENDPOINT = ORCHESTRATION_URL + "/process"
PROCESS_MESSAGE_ENDPOINT = ORCHESTRATION_URL + "/process-message"


@pytest.mark.integration
def test_health_check(setup):
    """
    Basic test to make sure the orchestration service can communicate with
    other up and running services.
    """
    port_number_strings = [
        "ORCHESTRATION_PORT_NUMBER",
        "VALIDATION_PORT_NUMBER",
        "FHIR_CONVERTER_PORT_NUMBER",
        "INGESTION_PORT_NUMBER",
        "MESSAGE_PARSER_PORT_NUMBER",
    ]

    for port_number in port_number_strings:
        port = os.getenv(port_number)
        service_response = httpx.get(f"http://0.0.0.0:{port}")
        print(
            "Health check response for",
            port_number.replace("_PORT_NUMBER", ""),
            ":",
            service_response,
        )
        assert service_response.status_code == 200


@pytest.mark.integration
def test_process_message_endpoint(setup):
    """
    Tests a basic scenario of accepting an eCR message in XML format and
    applying a full validation through parsing workflow.
    """
    message = open(
        Path(__file__).parent.parent.parent.parent.parent
        / "tests"
        / "assets"
        / "orchestration"
        / "CDA_eICR.xml"
    ).read()
    request = {
        "message_type": "ecr",
        "data_type": "ecr",
        "config_file_name": "sample-orchestration-config-new.json",
        "include_error_types": "errors",
        "message": message,
    }
    orchestration_response = httpx.post(PROCESS_MESSAGE_ENDPOINT, json=request)
    assert orchestration_response.status_code == 200
    assert orchestration_response.json()["message"] == "Processing succeeded!"


@pytest.mark.integration
def test_process_endpoint_with_zip(setup):
    """
    Tests full orchestration functionality of an eCR file, but this time,
    the file is zipped rather than raw string.
    """
    with open(
        Path(__file__).parent.parent.parent.parent.parent
        / "tests"
        / "assets"
        / "orchestration"
        / "test_zip.zip",
        "rb",
    ) as file:
        form_data = {
            "message_type": "ecr",
            "config_file_name": "sample-orchestration-config-new.json",
            "include_error_types": "errors",
        }
        files = {"upload_file": ("file.zip", file)}
        orchestration_response = httpx.post(
            PROCESS_ENDPOINT, data=form_data, files=files
        )
        assert orchestration_response.status_code == 200
        assert orchestration_response.json()["message"] == "Processing succeeded!"


@pytest.mark.integration
def test_process_endpoint_with_zip_and_rr_data(setup):
    """
    Full orchestration test of a zip file containing both an eICR and the
    associated RR data.
    """
    with open(
        Path(__file__).parent.parent.parent.parent.parent
        / "tests"
        / "assets"
        / "orchestration"
        / "eICR_RR_combo.zip",
        "rb",
    ) as file:
        form_data = {
            "message_type": "ecr",
            "config_file_name": "sample-orchestration-config-new.json",
            "include_error_types": "errors",
        }
        files = {"upload_file": ("file.zip", file)}
        orchestration_response = httpx.post(
            PROCESS_ENDPOINT, data=form_data, files=files
        )
        assert orchestration_response.status_code == 200
        assert orchestration_response.json()["message"] == "Processing succeeded!"
<<<<<<< HEAD
        assert orchestration_response.json()["processed_values"]["entry"][0] is not None
=======
        # Save to DB is currently malfunctioning and not saving/processing
        # correctly, so this assertion is breaking when it shouldn't (i.e.
        # it's not giving us any value to check)
        # assert (
        #     orchestration_response.json()["processed_values"]["parsed_values"]["rr_id"]
        #     is not None
        # )
>>>>>>> fc08e24f


@pytest.mark.integration
def test_process_message_fhir(setup):
    """
    Integration test of a different workflow and data type, a FHIR bundle
    passed through standardization.
    """
    message = json.load(
        open(
            Path(__file__).parent.parent.parent
            / "assets"
            / "demo_phdc_conversion_bundle.json"
        )
    )
    request = {
        "message_type": "fhir",
        "data_type": "fhir",
        "config_file_name": "sample-fhir-test-config-new.json",
        "include_error_types": "errors",
        "message": message,
    }
    orchestration_response = httpx.post(PROCESS_MESSAGE_ENDPOINT, json=request)
    assert orchestration_response.status_code == 200
    assert orchestration_response.json()["message"] == "Processing succeeded!"


@pytest.mark.integration
def test_process_message_hl7(setup):
    """
    Full orchestrated test of validating, converting to FHIR, and geocoding
    an eLR HL7v2 message.
    """
    message = open(
        Path(__file__).parent.parent.parent.parent.parent
        / "tests"
        / "assets"
        / "fhir-converter"
        / "hl7v2"
        / "hl7_with_msh_3_set.hl7"
    ).read()
    request = {
        "message_type": "elr",
        "data_type": "hl7",
        "config_file_name": "sample-hl7-test-config-new.json",
        "include_error_types": "errors",
        "message": message,
    }
    orchestration_response = httpx.post(PROCESS_MESSAGE_ENDPOINT, json=request)
    assert orchestration_response.status_code == 200
    assert orchestration_response.json()["message"] == "Processing succeeded!"


@pytest.mark.asyncio
@pytest.mark.integration
async def test_websocket_process_message_endpoint(setup):
    expected_response_message = {
        "validate": {
            "status": "success",
            "status_code": 200,
            "response": {
                "message_valid": True,
                "validation_results": {
                    "fatal": [],
                    "errors": [],
                    "warnings": [],
                    "information": [],
                    "message_ids": {
                        "eicr": {
                            "extension": None,
                            "root": "1.2.840.114350.1.13.297.3.7.8.688883.532013",
                        },
                        "rr": {},
                    },
                },
            },
        },
    }
    client = TestClient(app)

    # Pull in and read test zip file
    with open(
        Path(__file__).parent.parent.parent.parent.parent
        / "tests"
        / "assets"
        / "orchestration"
        / "test_zip.zip",
        "rb",
    ) as file:
        test_zip = file.read()

    # Create fake websocket connection
    with client.websocket_connect("/process-ws") as websocket:
        # Send zip into fake connection, triggering process-ws endpoint
        websocket.send_bytes(test_zip)

        # Pull response message from websocket connection like frontend would
        messages = websocket.receive_json()

    assert messages == expected_response_message<|MERGE_RESOLUTION|>--- conflicted
+++ resolved
@@ -122,17 +122,7 @@
         )
         assert orchestration_response.status_code == 200
         assert orchestration_response.json()["message"] == "Processing succeeded!"
-<<<<<<< HEAD
         assert orchestration_response.json()["processed_values"]["entry"][0] is not None
-=======
-        # Save to DB is currently malfunctioning and not saving/processing
-        # correctly, so this assertion is breaking when it shouldn't (i.e.
-        # it's not giving us any value to check)
-        # assert (
-        #     orchestration_response.json()["processed_values"]["parsed_values"]["rr_id"]
-        #     is not None
-        # )
->>>>>>> fc08e24f
 
 
 @pytest.mark.integration
