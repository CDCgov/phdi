--- conflicted
+++ resolved
@@ -71,14 +71,11 @@
                     "entry": [],
                 }
             }
-<<<<<<< HEAD
         },
         "bundle": {
             "converted_msg_placeholder_key": "placeholder_bundle",
             "entry": [{"resource": {"id": "foo"}}],
         },
-=======
-        }
     }
     ingestion_post_request = mock.Mock()
     ingestion_post_request.status_code = 200
@@ -89,7 +86,6 @@
     message_parser_post_request.status_code = 200
     message_parser_post_request.json.return_value = {
         "parsed_values": {"eicr_id": "placeholder_id"}
->>>>>>> fc08e24f
     }
     save_to_db_response = CustomJSONResponse(
         content=jsonable_encoder(
@@ -254,6 +250,14 @@
         }
         files = {"upload_file": ("file.zip", f)}
 
+        call_post_request = mock.Mock()
+        call_post_request.status_code = 200
+        call_post_request.json.return_value = {
+            "response": {
+                "FhirResource": {"foo": "bar"},
+            },
+            "bundle": {"entry": [{"resource": {"id": "foo"}}]},
+        }
         validation_post_request = mock.Mock()
         validation_post_request.status_code = 200
         validation_post_request.json.return_value = {
@@ -264,11 +268,6 @@
         conversion_post_request.status_code = 200
         conversion_post_request.json.return_value = {
             "response": {
-<<<<<<< HEAD
-                "FhirResource": {"foo": "bar"},
-            },
-            "bundle": {"entry": [{"resource": {"id": "foo"}}]},
-=======
                 "FhirResource": {
                     "bundle": {
                         "bundle_type": "batch",
@@ -287,24 +286,17 @@
         message_parser_post_request.status_code = 200
         message_parser_post_request.json.return_value = {
             "parsed_values": {"eicr_id": "placeholder_id"}
->>>>>>> fc08e24f
         }
         save_to_db_response = CustomJSONResponse(
             content=jsonable_encoder(
                 {
-<<<<<<< HEAD
-                    "response": {"FhirResource": {"foo": "bar"}},
-                    "bundle": {"entry": [{"resource": {"id": "foo"}}]},
-                    "parsed_values": {"eicr_id": "foo"},
-=======
                     "response": {
                         "FhirResource": {
                             "converted_msg_placeholder_key": "converted_placeholder_value"  # noqa
                         }
                     },
-                    "bundle": {"converted_msg_placeholder_key": "placeholder_bundle"},
+                    "bundle": {"entry": [{"resource": {"id": "foo"}}]},
                     "parsed_values": {"eicr_id": "converted_msg_placeholder_key"},
->>>>>>> fc08e24f
                 }
             )
         )
