<<<<<<< HEAD
ARG ALERTS_URL
ARG FHIR-CONNECTOR_URL
ARG INGESTION_URL
ARG MESSAGE-PARSER_URL

FROM python:3.10-slim
=======
FROM python:3.11.5-slim

>>>>>>> 3617d325

WORKDIR /code

RUN apt-get update && \
    apt-get upgrade -y && \
    apt-get install -y git

COPY ./requirements.txt /code/requirements.txt
RUN pip install -r requirements.txt

COPY ./app /code/app
COPY ./assets /code/assets
COPY ./description.md /code/description.md

ENV ALERTS_URL=$ALERTS_URL
ENV FHIR-CONNECTOR_URL=$FHIR-CONNECTOR_URL
ENV INGESTION_URL=$INGESTION_URL
ENV MESSAGE-PARSER_URL=$MESSAGE-PARSER_URL

EXPOSE 8080
CMD uvicorn app.main:app --host 0.0.0.0 --port 8080<|MERGE_RESOLUTION|>--- conflicted
+++ resolved
@@ -1,14 +1,9 @@
-<<<<<<< HEAD
 ARG ALERTS_URL
 ARG FHIR-CONNECTOR_URL
 ARG INGESTION_URL
 ARG MESSAGE-PARSER_URL
 
-FROM python:3.10-slim
-=======
 FROM python:3.11.5-slim
-
->>>>>>> 3617d325
 
 WORKDIR /code
 
