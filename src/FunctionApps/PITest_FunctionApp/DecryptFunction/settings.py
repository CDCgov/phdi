--- conflicted
+++ resolved
@@ -13,12 +13,6 @@
     which contains a different pgp key that is only used for tests and is not stored in
     the KeyVault.
     """
-
-<<<<<<< HEAD
     private_key_password = os.getenv("PRIVATE_KEY_PASSWORD")
     private_key = os.getenv("PRIVATE_KEY")
-    azure_storage_connection_string = os.getenv("AzureStorageConnectionString")
-=======
-    private_key_password = os.getenv("PrivateKeyPassword")
-    private_key = os.getenv("PrivateKey")
->>>>>>> 472105fa
+    azure_storage_connection_string = os.getenv("AzureStorageConnectionString")