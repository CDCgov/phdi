[tool.poetry]
name = "phdi"
version = "v1.3.0"
description = "Public health data infrastructure Building Blocks is a library to help public health departments work with their data"
authors = [
  "Kenneth Chow <kenneth@skylight.digital>",
  "Brandon Mader <brandon@skylight.digital>",
  "Spencer Kathol <spencer@skylight.digital>",
  "Nick Clyde <nclyde@skylight.digital",
  "Dan Paseltiner <dan@skylight.digital>",
  "Brady Fausett <brady@skylight.digital>",
  "Marcelle Goggins <marcelle@skylight.digital",
  "Nick Bristow <nick@skylight.digital>",
  "Bryan Britten <bryan@skylight.digital>",
  "Emma Stephenson <emma@skylight.digital>",
  "Gordon Farrell <gordon@skylight.digital>",
  "Robert Beaty Mitchell V<rmitchell@skylight.digital>",
  "Robert Andre Mitchell<robert.a.mitchell@skylight.digital>",
  "Zedd Shmais<zedd@skylight.digital>",
  "Angela The<angela.the@skylight.digital>",
  "Lina Roth<lina@skylight.digital>",
]
homepage = "https://github.com/CDCgov/phdi"
repository = "https://github.com/CDCgov/phdi"
documentation = "https://cdcgov.github.io/phdi"
readme = "README.md"

[tool.poetry.dependencies]
python = "^3.10"
smartystreets-python-sdk = "^4.10.6"
pydantic = "^1.10.9"
fastapi = ">=0.109.1,<0.110"
httpx = "^0.24.0"
hl7 = "^0.4.5"
azure-identity = "^1.10.0"
azure-storage-blob = "^12.12.0"
polling = "^0.3.2"
phonenumbers = "^8.12.48"
pycountry = "^22.3.5"
PyYAML = "^6.0"
pyarrow = ">=12,<15"
pandas = "^1.4.2"
coverage = "^6.4.1"
fhirpathpy = "^0.1.0"
google-auth = "^2.10.0"
google-cloud-storage = "^2.5.0"
jsonschema = "4.16.0"
rapidfuzz = "^2.13.6"
lxml = "^4.9.2"
detect-delimiter = "^0.1.1"
psycopg2-binary = "^2.9.5"
sqlalchemy = "^2.0.0"
matplotlib = "^3.7.1"
azure-keyvault-secrets = "^4.7.0"
faker = "^18.4.0"
pillow = "^10.3.0"

[tool.poetry.dev-dependencies]
pdoc = "^13.0.0"
pytest = "^7.1.0"
pytest-cov = "^3.0.0"
toml = "^0.10.2"

[tool.poetry.group.dev.dependencies]
pre-commit = "^3.6.2"

[build-system]
requires = ["poetry-core>=1.0.0"]
build-backend = "poetry.core.masonry.api"

[tool.pytest.ini_options]
minversion = 6.0
addopts = "--doctest-modules"

[tool.ruff]
exclude = [".git", ".pytest_cache", "__pycahce__", "docs"]
line-length = 88
indent-width = 4
target-version = "py310"
show-fixes = true

[tool.ruff.lint]
<<<<<<< HEAD
select = ["E4", "E7", "E9", "F", "D102", "D103", "D104", "D105", "D106"] # Defaults
ignore = ["I"]                   # ignore isort rules
=======
select = ["E4", "E7", "E9", "F", "I", "D102", "D103", "D104", "D105", "D106"] # Defaults
>>>>>>> 106ab4a9

[tool.ruff.lint.per-file-ignores]
"**/tests/*" = ["D"]
"**/__init__.py" = ["D"]
"**/phdi/**/*" = ["D"]
<<<<<<< HEAD
"**/utils/zip-search/**/*" = ["D"]
=======
"**/utils/zip-search/**/*" = ["D"]

[tool.ruff.lint.isort]
# The following settings reduce the number of changes from reorder-python-imports
force-single-line = true
# lines-after-imports = 1
order-by-type = false
>>>>>>> 106ab4a9
<|MERGE_RESOLUTION|>--- conflicted
+++ resolved
@@ -80,25 +80,16 @@
 show-fixes = true
 
 [tool.ruff.lint]
-<<<<<<< HEAD
-select = ["E4", "E7", "E9", "F", "D102", "D103", "D104", "D105", "D106"] # Defaults
-ignore = ["I"]                   # ignore isort rules
-=======
 select = ["E4", "E7", "E9", "F", "I", "D102", "D103", "D104", "D105", "D106"] # Defaults
->>>>>>> 106ab4a9
 
 [tool.ruff.lint.per-file-ignores]
 "**/tests/*" = ["D"]
 "**/__init__.py" = ["D"]
 "**/phdi/**/*" = ["D"]
-<<<<<<< HEAD
-"**/utils/zip-search/**/*" = ["D"]
-=======
 "**/utils/zip-search/**/*" = ["D"]
 
 [tool.ruff.lint.isort]
 # The following settings reduce the number of changes from reorder-python-imports
 force-single-line = true
 # lines-after-imports = 1
-order-by-type = false
->>>>>>> 106ab4a9
+order-by-type = false