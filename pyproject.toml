--- conflicted
+++ resolved
@@ -22,11 +22,8 @@
 pyarrow = "^8.0.0"
 pandas = "^1.4.2"
 coverage = "^6.4.1"
-<<<<<<< HEAD
 fhirpathpy = "0.1.0"
-=======
 google-auth = "^2.10.0"
->>>>>>> 4d75d68e
 
 [tool.poetry.dev-dependencies]
 Sphinx = "^4.4.0"
