[tool.poetry]
name = "phdi"
<<<<<<< HEAD
version = "0.1.0.dev4"
=======
version = "v0.1.0.dev1"
>>>>>>> f81ecde9
description = "Public health data infrastructure Building Blocks is a library to help public health departments work with their data"
authors = ["Kenneth Chow <kenneth@skylight.digital>", "Brandon Mader <brandon@skylight.digital>", "Spencer Kathol <spencer@skylight.digital>"]
homepage = "https://github.com/CDCgov/phdi"
repository = "https://github.com/CDCgov/phdi"
documentation = "https://cdcgov.github.io/phdi"
readme = "README.md"

[tool.poetry.dependencies]
python = "^3.9"
smartystreets-python-sdk = "^4.10.6"
pydantic = "^1.9.0"
fastapi = "^0.95.0"
httpx = "^0.23.3"
hl7 = "^0.4.5"
azure-identity = "^1.10.0"
azure-storage-blob = "^12.12.0"
polling = "^0.3.2"
phonenumbers = "^8.12.48"
pycountry = "^22.3.5"
PyYAML = "^6.0"
pyarrow = "^8.0.0"
pandas = "^1.4.2"
coverage = "^6.4.1"
fhirpathpy = "^0.1.0"
google-auth = "^2.10.0"
google-cloud-storage = "^2.5.0"
jsonschema = "4.16.0"
rapidfuzz = "^2.13.6"
lxml = "^4.9.2"
detect-delimiter = "^0.1.1"
psycopg2-binary = "^2.9.5" 
sqlalchemy = "^2.0.0"
matplotlib = "^3.7.1"
azure-keyvault-secrets = "^4.7.0"
faker = "^18.4.0"

[tool.poetry.dev-dependencies]
pdoc = "^13.0.0"
black = "^23.1.0"
pytest = "^7.1.0"
flake8 = "^4.0.1"
pytest-cov = "^3.0.0"
toml = "^0.10.2"

[build-system]
requires = ["poetry-core>=1.0.0"]
build-backend = "poetry.core.masonry.api"

[tool.pytest.ini_options]
minversion = 6.0
addopts = "--doctest-modules"<|MERGE_RESOLUTION|>--- conflicted
+++ resolved
@@ -1,10 +1,6 @@
 [tool.poetry]
 name = "phdi"
-<<<<<<< HEAD
 version = "0.1.0.dev4"
-=======
-version = "v0.1.0.dev1"
->>>>>>> f81ecde9
 description = "Public health data infrastructure Building Blocks is a library to help public health departments work with their data"
 authors = ["Kenneth Chow <kenneth@skylight.digital>", "Brandon Mader <brandon@skylight.digital>", "Spencer Kathol <spencer@skylight.digital>"]
 homepage = "https://github.com/CDCgov/phdi"
