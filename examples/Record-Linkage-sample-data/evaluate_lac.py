--- conflicted
+++ resolved
@@ -11,7 +11,6 @@
     perform_linkage_pass,
     compile_match_lists,
     feature_match_fuzzy_string,
-<<<<<<< HEAD
     # calculate_m_probs,
     # calculate_u_probs,
     # calculate_log_odds
@@ -20,9 +19,7 @@
     feature_match_log_odds_fuzzy_compare,
     # profile_log_odds,
     eval_log_odds_cutoff,
-=======
     load_json_probs,
->>>>>>> 05a5c43d
 )
 from typing import Union
 
@@ -122,7 +119,6 @@
     use_log_odds_enhancement: bool = True,
     **kwargs
 ) -> dict:
-<<<<<<< HEAD
     if use_log_odds_enhancement:
         funcs = {
             0: feature_match_log_odds_fuzzy_compare,
@@ -164,27 +160,6 @@
         cluster_ratio,
         true_match_threshold=7,
         **kwargs
-=======
-    # Rule 1: metaphone match on first/last, exact on DOB
-    # Zip not used, so block on it
-    funcs = {
-        0: feature_match_fuzzy_string,
-        2: feature_match_fuzzy_string,
-        3: feature_match_fuzzy_string,
-        8: feature_match_exact,
-    }
-    # print("-------Matching on Rule 1: Metaphone first/last, exact DOB-------")
-    matches_1 = perform_linkage_pass(
-        data, ["MRN4", "ADDRESS4"], funcs, eval_perfect_match, cluster_ratio, **kwargs
-    )
-
-    funcs = {
-        16: feature_match_fuzzy_string,
-        10: feature_match_fuzzy_string,
-    }
-    matches_2 = perform_linkage_pass(
-        data, ["FIRST4", "LAST4"], funcs, eval_perfect_match, cluster_ratio, **kwargs
->>>>>>> 05a5c43d
     )
 
     total_matches = compile_match_lists(
@@ -337,21 +312,14 @@
     "./sample_record_linkage_data_scrambled.csv", dtype="string", nrows=DATA_SIZE
 )
 data = add_metaphone_columns_to_data(data)
-<<<<<<< HEAD
 true_matches = determine_true_matches_in_synthetic_pd_dataset(data)
-=======
-true_matches = determine_true_matches_in_pd_dataset(data)
->>>>>>> 05a5c43d
 data = add_split_birth_fields(data)
 data = derive_mrn4(data)
 data = set_record_id(data)
 
-<<<<<<< HEAD
 cols = list(data.columns)
 idx_to_col = dict(zip(range(len(cols)), cols))
 
-=======
->>>>>>> 05a5c43d
 # start = time.time()
 # m_probs = calculate_m_probs(data, true_matches, file_to_write="m_probs_synthetic.json")  # noqa
 # end = time.time()
@@ -371,7 +339,7 @@
 
 start = time.time()
 # matches = lac_validation_linkage(data, None)
-<<<<<<< HEAD
+
 matches = phdi_linkage_algorithm(
     data,
     cluster_ratio=None,
@@ -393,12 +361,4 @@
 #     ["FIRST", "LAST"],
 #     idx_to_col,
 #     neg_samples=25000,
-# )
-=======
-matches = phdi_linkage_algorithm(data, 0.7)
-end = time.time()
-
-print("Computation took", str(round(end - start, 2)), "seconds")
-display_statistical_evaluation(matches, true_matches, True)
-# display_missed_matches_by_type(matches, true_matches)
->>>>>>> 05a5c43d
+# )