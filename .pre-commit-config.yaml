repos:
  - repo: https://github.com/astral-sh/ruff-pre-commit
    rev: v0.3.5
    hooks:
      # Run the linter.
      - id: ruff
        args: [--fix]
      # Run the formatter.
      - id: ruff-format
  - repo: https://github.com/pre-commit/pre-commit-hooks
    rev: v4.6.0
    hooks:
      - id: pretty-format-json
        args: [--autofix, --no-sort-keys]
        exclude: ".*valid.*|containers/ecr-viewer/seed-scripts/fhir_data/.*"
  - repo: https://github.com/asottile/reorder-python-imports
    rev: v3.12.0
    hooks:
      - id: reorder-python-imports
  - repo: https://github.com/pre-commit/mirrors-eslint
<<<<<<< HEAD
    rev: "v9.0.0"
=======
    rev: "v8.56.0"
>>>>>>> e8bbaa88
    hooks:
      - id: eslint
        files: \.[jt]sx?$ # *.js, *.jsx, *.ts and *.tsx
        types: [file]
        additional_dependencies:
          - eslint@8.56.0
          - eslint-config-next
          - eslint-config-prettier
          - "@typescript-eslint/parser"
          - "@typescript-eslint/eslint-plugin"
          - typescript
          - "@next/eslint-plugin-next"
          - eslint-plugin-unused-imports
          - eslint-plugin-jsdoc
        args: ["--config=./containers/ecr-viewer/.eslintrc.json", "--fix"]
  - repo: https://github.com/pre-commit/mirrors-prettier
    rev: v4.0.0-alpha.8
    hooks:
      - id: prettier
        types_or: [css, javascript, tsx, ts, yaml]
  - repo: local
    hooks:
      # run `terraform fmt` if tf files are modified and terraform is installed
      # when terraform is not installed, this check will succeed even if tf files
      # would not pass the format check
      - id: terraform-fmt
        name: terraform-fmt
        entry: bash -c 'if command -v terraform >/dev/null 2>&1; then terraform fmt -recursive -check operations; else exit 0; fi'
        language: system
        types:
          - terraform
        pass_filenames: false
ci:
  autofix_commit_msg: |
    [pre-commit.ci] auto fixes from pre-commit hooks
  autofix_prs: true
  autoupdate_branch: ""
  autoupdate_commit_msg: "[pre-commit.ci] pre-commit autoupdate"
  autoupdate_schedule: weekly
  skip: [pretty-format-json, terraform-fmt]
  submodules: false<|MERGE_RESOLUTION|>--- conflicted
+++ resolved
@@ -18,11 +18,7 @@
     hooks:
       - id: reorder-python-imports
   - repo: https://github.com/pre-commit/mirrors-eslint
-<<<<<<< HEAD
     rev: "v9.0.0"
-=======
-    rev: "v8.56.0"
->>>>>>> e8bbaa88
     hooks:
       - id: eslint
         files: \.[jt]sx?$ # *.js, *.jsx, *.ts and *.tsx
