--- conflicted
+++ resolved
@@ -1,11 +1,6 @@
 repos:
   - repo: https://github.com/astral-sh/ruff-pre-commit
-<<<<<<< HEAD
-    # Ruff version.
     rev: v0.3.5
-=======
-    rev: v0.3.4
->>>>>>> ba3d9321
     hooks:
       # Run the linter.
       - id: ruff
